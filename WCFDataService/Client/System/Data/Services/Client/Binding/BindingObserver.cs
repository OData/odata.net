//   OData .NET Libraries ver. 5.6.3
//   Copyright (c) Microsoft Corporation
//   All rights reserved. 
//   MIT License
//   Permission is hereby granted, free of charge, to any person obtaining a copy of
//   this software and associated documentation files (the "Software"), to deal in
//   the Software without restriction, including without limitation the rights to use,
//   copy, modify, merge, publish, distribute, sublicense, and/or sell copies of the
//   Software, and to permit persons to whom the Software is furnished to do so,
//   subject to the following conditions:

//   The above copyright notice and this permission notice shall be included in all
//   copies or substantial portions of the Software.

//   THE SOFTWARE IS PROVIDED *AS IS*, WITHOUT WARRANTY OF ANY KIND, EXPRESS OR
//   IMPLIED, INCLUDING BUT NOT LIMITED TO THE WARRANTIES OF MERCHANTABILITY, FITNESS
//   FOR A PARTICULAR PURPOSE AND NONINFRINGEMENT. IN NO EVENT SHALL THE AUTHORS OR
//   COPYRIGHT HOLDERS BE LIABLE FOR ANY CLAIM, DAMAGES OR OTHER LIABILITY, WHETHER
//   IN AN ACTION OF CONTRACT, TORT OR OTHERWISE, ARISING FROM, OUT OF OR IN
//   CONNECTION WITH THE SOFTWARE OR THE USE OR OTHER DEALINGS IN THE SOFTWARE.

namespace System.Data.Services.Client
{
#region Namespaces
    using System.Collections;
    using System.Collections.Generic;
    using System.Collections.Specialized;
    using System.ComponentModel;
    using System.Data.Services.Client.Metadata;
    using System.Diagnostics;
    using System.Linq;
    using System.Reflection;
#endregion    

    /// <summary>The BindingObserver class</summary>
    internal sealed class BindingObserver
    {
        #region Fields
        
        /// <summary>
        /// The BindingGraph maps objects tracked by the DataServiceContext to vertices in a 
        /// graph used to manage the information needed for data binding. The objects tracked 
        /// by the BindingGraph are entities, complex types and DataServiceCollections.
        /// </summary>
        private BindingGraph bindingGraph;

        #endregion

        #region Constructor
        
        /// <summary>Constructor</summary>
        /// <param name="context">The DataServiceContext associated with the BindingObserver.</param>
        /// <param name="entityChanged">EntityChanged delegate.</param>
        /// <param name="collectionChanged">EntityCollectionChanged delegate.</param>
        internal BindingObserver(DataServiceContext context, Func<EntityChangedParams, bool> entityChanged, Func<EntityCollectionChangedParams, bool> collectionChanged)
        {
            Debug.Assert(context != null, "Must have been validated during DataServiceCollection construction.");
            this.Context = context;
            this.Context.ChangesSaved += this.OnChangesSaved;
            
            this.EntityChanged = entityChanged;
            this.CollectionChanged = collectionChanged;
            
            this.bindingGraph = new BindingGraph(this);
        }
        
        #endregion

        #region Properties

        /// <summary>The DataServiceContext associated with the BindingObserver.</summary>
        internal DataServiceContext Context
        {
            get;
            private set;
        }

        /// <summary>The behavior of add operations should be Attach or Add on the context.</summary>
        internal bool AttachBehavior
        {
            get;
            set;
        }

        /// <summary>The behavior of remove operations should be Detach on the context.</summary>
        internal bool DetachBehavior
        {
            get;
            set;
        }

        /// <summary>
        /// Callback invoked when a property of an entity object tracked by the BindingObserver has changed.
        /// </summary>
        /// <remarks>
        /// Entity objects tracked by the BindingObserver implement INotifyPropertyChanged. Events of this type
        /// flow throw the EntityChangedParams. If this callback is not implemented by user code, or the user code
        /// implementation returns false, the BindingObserver executes a default implementation for the callback.
        /// </remarks>
        internal Func<EntityChangedParams, bool> EntityChanged
        {
            get;
            private set;
        }

        /// <summary>
        /// Callback invoked when an DataServiceCollection tracked by the BindingObserver has changed.
        /// </summary>
        /// <remarks>
        /// DataServiceCollection objects tracked by the BindingObserver implement INotifyCollectionChanged.  
        /// Events of this type flow throw the EntityCollectionChanged callback. If this callback is not 
        /// implemented by user code, or the user code implementation returns false, the BindingObserver executes 
        /// a default implementation for the callback.
        /// </remarks>
        internal Func<EntityCollectionChangedParams, bool> CollectionChanged
        {
            get;
            private set;
        }

        #endregion

        #region Methods
        
        /// <summary>Start tracking the specified DataServiceCollection.</summary>
        /// <typeparam name="T">An entity type.</typeparam>
        /// <param name="collection">An DataServiceCollection.</param>
        /// <param name="collectionEntitySet">The entity set of the elements in <paramref name="collection"/>.</param>
        internal void StartTracking<T>(DataServiceCollection<T> collection, string collectionEntitySet)
        {
            Debug.Assert(collection != null, "Only constructed collections are tracked.");
            Debug.Assert(BindingEntityInfo.IsEntityType(typeof(T), this.Context.Model), "DataServiceCollection type should already have been verified to be an entity type in DataServiceCollection<T>.StartTracking.");

            try
            {
                this.AttachBehavior = true;

                // Recursively traverse the entire object graph under the root collection.
                this.bindingGraph.AddDataServiceCollection(null, null, collection, collectionEntitySet);
            }
            finally
            {
                this.AttachBehavior = false;
            }
        }

        /// <summary>Stop tracking the root DataServiceCollection associated with the observer.</summary>
        internal void StopTracking()
        {
            this.bindingGraph.Reset();

            this.Context.ChangesSaved -= this.OnChangesSaved;
        }

        /// <summary>
        /// Looks up parent entity that references <param ref="collection" />.
        /// </summary>
        /// <typeparam name="T">Type of DataServiceCollection.</typeparam>
        /// <param name="collection">DataService collection</param>
        /// <param name="parentEntity">Parent entity that references <param ref="collection" />. May return null if there is none.</param>
        /// <param name="parentProperty">Navigation property in the parentEntity that references <param ref="collection" />. May return null if there is no parent entity.</param>
        /// <returns>True if parent entity was found, otherwise false.</returns>
        internal bool LookupParent<T>(DataServiceCollection<T> collection, out object parentEntity, out string parentProperty)
        {
            string sourceEntitySet;
            string targetEntitySet;
            this.bindingGraph.GetDataServiceCollectionInfo(collection, out parentEntity, out parentProperty, out sourceEntitySet, out targetEntitySet);

            return parentEntity != null;
        }

        /// <summary>Handle changes to tracked entity.</summary>
        /// <param name="source">The entity that raised the event.</param>
        /// <param name="eventArgs">Information about the event such as changed property name.</param>
        [System.Runtime.CompilerServices.MethodImpl(System.Runtime.CompilerServices.MethodImplOptions.NoInlining | System.Runtime.CompilerServices.MethodImplOptions.NoOptimization)]
        internal void OnPropertyChanged(object source, PropertyChangedEventArgs eventArgs)
        {
            Util.CheckArgumentNull(source, "source");
            Util.CheckArgumentNull(eventArgs, "eventArgs");

#if DEBUG
            Debug.Assert(this.bindingGraph.IsTracking(source), "Entity must be part of the graph if it has the event notification registered.");
#endif
            string sourceProperty = eventArgs.PropertyName;

            // When sourceProperty is null, it is assumed that all properties for the object changed
            // As a result, we should be performing an UpdateObject operation on the context.
            if (String.IsNullOrEmpty(sourceProperty))
            {
                this.HandleUpdateEntity(
                        source,
                        null,
                        null);
            }
            else
            {
                BindingEntityInfo.BindingPropertyInfo bpi;
                ClientPropertyAnnotation property;
                object sourcePropertyValue;

                // Try to get the new value for the changed property. Ignore this change event if the property doesn't exist.
                if (BindingEntityInfo.TryGetPropertyValue(source, sourceProperty, this.Context.Model, out bpi, out property, out sourcePropertyValue))
                {
                    // Check if it is an interesting property e.g. collection of entities, entity reference, complex type, or collection of primitives or complex types.
                    if (bpi != null)
                    {
                        // Disconnect the edge between source and original source property value.
                        this.bindingGraph.RemoveRelation(source, sourceProperty);

                        switch (bpi.PropertyKind)
                        {
                            case BindingPropertyKind.BindingPropertyKindDataServiceCollection:
                                // If collection is already being tracked by the graph we can not have > 1 links to it.
                                if (sourcePropertyValue != null)
                                {
                                    // Make sure that there is no observer on the input collection property.
                                    try
                                    {
                                        typeof(BindingUtils)
                                            .GetMethod("VerifyObserverNotPresent", false /*isPublic*/, true /*isStatic*/)
                                            .MakeGenericMethod(bpi.PropertyInfo.EntityCollectionItemType)
#if DEBUG
.Invoke(null, new object[] { sourcePropertyValue, sourceProperty, source.GetType(), this.Context.Model });
#else
                                        .Invoke(null, new object[] { sourcePropertyValue, sourceProperty, source.GetType() });
#endif
                                    }
                                    catch (TargetInvocationException tie)
                                    {
                                        throw tie.InnerException;
                                    }

                                    try
                                    {
                                        this.AttachBehavior = true;
                                        this.bindingGraph.AddDataServiceCollection(
                                                source,
                                                sourceProperty,
                                                sourcePropertyValue,
                                                null);
                                    }
                                    finally
                                    {
                                        this.AttachBehavior = false;
                                    }
                                }

                                break;

                            case BindingPropertyKind.BindingPropertyKindPrimitiveOrComplexCollection:
                                // Attach the newly assigned collection
                                if (sourcePropertyValue != null)
                                {
                                    this.bindingGraph.AddPrimitiveOrComplexCollection(
                                            source,
                                            sourceProperty,
                                            sourcePropertyValue,
                                            bpi.PropertyInfo.PrimitiveOrComplexCollectionItemType);
                                }

                                this.HandleUpdateEntity(
                                        source,
                                        sourceProperty,
                                        sourcePropertyValue);
                                break;

                            case BindingPropertyKind.BindingPropertyKindEntity:
                                // Add the newly added entity to the graph, or update entity reference.
                                this.bindingGraph.AddEntity(
                                        source,
                                        sourceProperty,
                                        sourcePropertyValue,
                                        null,
                                        source);
                                break;

                            default:
                                Debug.Assert(bpi.PropertyKind == BindingPropertyKind.BindingPropertyKindComplex, "Must be complex type if PropertyKind is not entity or collection.");

                                // Attach the newly assigned complex type object and it's child complex typed objects.
                                if (sourcePropertyValue != null)
                                {
                                    this.bindingGraph.AddComplexObject(
                                            source,
                                            sourceProperty,
                                            sourcePropertyValue);
                                }

                                this.HandleUpdateEntity(
                                        source,
                                        sourceProperty,
                                        sourcePropertyValue);
                                break;
                        }
                    }
                    else
                    {
                        Debug.Assert(property != null, "property != null");

                        // If the property is DataServiceStreamLink property, we need to ignore any changes to it
                        if (!property.IsStreamLinkProperty)
                        {
                            // For non-interesting properties we simply call UpdateObject on the context.
                            // This applies to primitive properties on entities and complex types, and collections of entities that are not a DataServiceCollection.
                            this.HandleUpdateEntity(
                                    source,
                                    sourceProperty,
                                    sourcePropertyValue);
                        }
                    }
                }
            }
        }

        /// <summary>Handle changes to tracked DataServiceCollection.</summary>
        /// <param name="collection">The DataServiceCollection that raised the event.</param>
        /// <param name="eventArgs">Information about the event such as added/removed entities, operation.</param>
        internal void OnDataServiceCollectionChanged(object collection, NotifyCollectionChangedEventArgs eventArgs)
        {
            Util.CheckArgumentNull(collection, "collection");
            Util.CheckArgumentNull(eventArgs, "eventArgs");

            Debug.Assert(BindingEntityInfo.IsDataServiceCollection(collection.GetType(), this.Context.Model), "We only register this event for DataServiceCollections.");
#if DEBUG
            Debug.Assert(this.bindingGraph.IsTracking(collection), "Collection must be part of the graph if it has the event notification registered.");
#endif
            object source;
            string sourceProperty;
            string sourceEntitySet;
            string targetEntitySet;

            this.bindingGraph.GetDataServiceCollectionInfo(
                    collection, 
                    out source, 
                    out sourceProperty, 
                    out sourceEntitySet, 
                    out targetEntitySet);

            switch (eventArgs.Action)
            {
                case NotifyCollectionChangedAction.Add:
                    // This event is raised by ObservableCollection.InsertItem.
                    this.OnAddToDataServiceCollection(
                            eventArgs, 
                            source, 
                            sourceProperty, 
                            targetEntitySet, 
                            collection);
                    break;

                case NotifyCollectionChangedAction.Remove:
                    // This event is raised by ObservableCollection.RemoveItem.
                    this.OnRemoveFromDataServiceCollection(
                            eventArgs, 
                            source, 
                            sourceProperty, 
                            collection);
                    break;

                case NotifyCollectionChangedAction.Replace:
                    // This event is raised by ObservableCollection.SetItem.
                    this.OnRemoveFromDataServiceCollection(
                            eventArgs, 
                            source, 
                            sourceProperty, 
                            collection);
                            
                    this.OnAddToDataServiceCollection(
                            eventArgs, 
                            source, 
                            sourceProperty, 
                            targetEntitySet, 
                            collection);
                    break;

                case NotifyCollectionChangedAction.Reset:
                    // This event is raised by ObservableCollection.Clear.
                    if (this.DetachBehavior)
                    {
                        // Detach behavior requires going through each item and detaching it from context.
                        this.RemoveWithDetachDataServiceCollection(collection);
                    }
                    else
                    {
                        // Non-detach behavior requires only removing vertices of collection from graph.
                        this.bindingGraph.RemoveCollection(collection);
                    }

                    break;

#if !ASTORIA_LIGHT && !PORTABLELIB
                case NotifyCollectionChangedAction.Move:
                    // Do Nothing. Added for completeness.
                    break;
#endif

                default:
                    throw new InvalidOperationException(Strings.DataBinding_DataServiceCollectionChangedUnknownActionCollection(eventArgs.Action));
            }
        }

        /// <summary>Handle changes to collection properties.</summary>
        /// <param name="sender">The collection that raised the event.</param>
        /// <param name="e">Information about the event such as added/removed items, operation.</param>
        internal void OnPrimitiveOrComplexCollectionChanged(object sender, NotifyCollectionChangedEventArgs e)
        {
            Util.CheckArgumentNull(sender, "sender");
            Util.CheckArgumentNull(e, "e");

            object source;
            string sourceProperty;
            Type collectionItemType;

            this.bindingGraph.GetPrimitiveOrComplexCollectionInfo(
                    sender,
                    out source,
                    out sourceProperty,
                    out collectionItemType);

            // For complex types need to bind to any newly added items or unbind from removed items 
            if (!PrimitiveType.IsKnownNullableType(collectionItemType))
            {
                switch (e.Action)
                {
                    case NotifyCollectionChangedAction.Add:
                        this.OnAddToComplexTypeCollection(sender, e.NewItems);
                        break;
                    case NotifyCollectionChangedAction.Remove:
                        this.OnRemoveFromComplexTypeCollection(sender, e.OldItems);
                        break;
                    case NotifyCollectionChangedAction.Replace:
                        this.OnRemoveFromComplexTypeCollection(sender, e.OldItems);
                        this.OnAddToComplexTypeCollection(sender, e.NewItems);
                        break;
#if !ASTORIA_LIGHT && !PORTABLELIB
                    case NotifyCollectionChangedAction.Move:
                        // Do Nothing. Added for completeness.
                        break;
#endif
                    case NotifyCollectionChangedAction.Reset:
                        this.bindingGraph.RemoveCollection(sender);
                        break;
                    default:
                        throw new InvalidOperationException(Strings.DataBinding_CollectionChangedUnknownActionCollection(e.Action, sender.GetType()));
                }
            }

            this.HandleUpdateEntity(
                    source,
                    sourceProperty,
                    sender);
        }

        /// <summary>Handle Adds to a tracked DataServiceCollection. Perform operations on context to reflect the changes.</summary>
        /// <param name="source">The source object that reference the target object through a navigation property.</param>
        /// <param name="sourceProperty">The navigation property in the source object that reference the target object.</param>
        /// <param name="sourceEntitySet">The entity set of the source object.</param>
        /// <param name="collection">The collection containing the target object.</param>
        /// <param name="target">The target entity to attach.</param>
        /// <param name="targetEntitySet">The entity set name of the target object.</param>
        [System.Diagnostics.CodeAnalysis.SuppressMessage("Microsoft.Maintainability", "CA1502:AvoidExcessiveComplexity", Justification = "Pending")]
        internal void HandleAddEntity(
            object source,
            string sourceProperty,
            string sourceEntitySet,
            ICollection collection,
            object target,
            string targetEntitySet)
        {
            if (this.Context.ApplyingChanges)
            {
                return;
            }
            
            Debug.Assert(
                (source == null && sourceProperty == null) || (source != null && !String.IsNullOrEmpty(sourceProperty)), 
                "source and sourceProperty should either both be present or both be absent.");
        
            Debug.Assert(target != null, "target must be provided by the caller.");
            Debug.Assert(BindingEntityInfo.IsEntityType(target.GetType(), this.Context.Model), "target must be an entity type.");

            // Do not handle add for already detached and deleted entities.
            if (source != null && this.IsDetachedOrDeletedFromContext(source))
            {
                return;
            }
            
            // Do we need an operation on context to handle the Add operation.
            EntityDescriptor targetDescriptor = this.Context.GetEntityDescriptor(target);

            // Following are the conditions where context operation is required:
            // 1. Not a call to Load or constructions i.e. we have Add behavior and not Attach behavior
            // 2. Target entity is not being tracked
            // 3. Target is being tracked but there is no link between the source and target entity and target is in non-deleted state
            bool contextOperationRequired = !this.AttachBehavior && 
                                           (targetDescriptor == null ||
                                           (source != null && !this.IsContextTrackingLink(source, sourceProperty, target) && targetDescriptor.State != EntityStates.Deleted));

            if (contextOperationRequired)
            {
                // First give the user code a chance to handle Add operation.
                if (this.CollectionChanged != null)
                {
                    EntityCollectionChangedParams args = new EntityCollectionChangedParams(
                            this.Context,
                            source,
                            sourceProperty,
                            sourceEntitySet,
                            collection,
                            target,
                            targetEntitySet,
                            NotifyCollectionChangedAction.Add);

                    if (this.CollectionChanged(args))
                    {
                        return;
                    }
                }
            }

            // The user callback code could detach the source.
            if (source != null && this.IsDetachedOrDeletedFromContext(source))
            {
                throw new InvalidOperationException(Strings.DataBinding_BindingOperation_DetachedSource);
            }

            // Default implementation.
            targetDescriptor = this.Context.GetEntityDescriptor(target);
            
            if (source != null)
            {
                if (this.AttachBehavior)
                {
                    // If the target entity is not being currently tracked, we attach both the 
                    // entity and the link between source and target entity.
                    if (targetDescriptor == null)
                    {
                        BindingUtils.ValidateEntitySetName(targetEntitySet, target);
                        
                        this.Context.AttachTo(targetEntitySet, target);
                        this.Context.AttachLink(source, sourceProperty, target);
                    }
                    else
                    if (targetDescriptor.State != EntityStates.Deleted && !this.IsContextTrackingLink(source, sourceProperty, target))
                    {
                        // If the target is already being tracked, then we attach the link if it
                        // does not already exist between the source and target entities and the
                        // target entity is not already in Deleted state.
                        this.Context.AttachLink(source, sourceProperty, target);
                    }
                }
                else
                {
                    // The target will be added and link from source to target will get established in the code
                    // below. Note that if there is already target present then we just try to establish the link
                    // however, if the link is also already established then we don't do anything.
                    if (targetDescriptor == null)
                    {
                        // If the entity is not tracked, that means the entity needs to
                        // be added to the context. We need to call AddRelatedObject,
                        // which adds via the parent (for e.g. POST Customers(0)/Orders).
                        this.Context.AddRelatedObject(source, sourceProperty, target);
                        if (this.Context.UsePartialPost)
                            DetectChangedProperties(target);
                    }
                    else
                    if (targetDescriptor.State != EntityStates.Deleted && !this.IsContextTrackingLink(source, sourceProperty, target))
                    {
                        // If the entity is already tracked, then we just add the link. 
                        // However, we would not do it if the target entity is already
                        // in a Deleted state.
                        this.Context.AddLink(source, sourceProperty, target);
                    }
                }
            }
            else
            if (targetDescriptor == null)
            {
                // The source is null when the DataServiceCollection is the root collection.
                BindingUtils.ValidateEntitySetName(targetEntitySet, target);
                
                if (this.AttachBehavior)
                {
                    // Attach the target entity.
                    this.Context.AttachTo(targetEntitySet, target);
                }
                else
                {
                    // Add the target entity.
                    this.Context.AddObject(targetEntitySet, target);
                    if (this.Context.UsePartialPost)
                        DetectChangedProperties(target);
<<<<<<< HEAD
=======
                }
            }
        }

        private void DetectChangedProperties(object entity)
        {
            Debug.Assert(entity != null, "entity != null");

            EntityDescriptor resource = this.Context.GetEntityDescriptor(entity);
            ClientTypeAnnotation entityType = resource.Model.GetClientTypeAnnotation(resource.Model.GetOrCreateEdmType(resource.Entity.GetType()));
            Type clrEntityType = entity.GetType();

            resource.EnsurePropertiesToSerializeIsInitialized();
 
            var properties = entityType.PropertiesToSerialize();
            foreach (var prop in properties)
            {
                var pi = clrEntityType.GetProperty(prop.PropertyName);
                if (pi != null)
                {
                    Type propertyType = pi.PropertyType;
                    object value = pi.GetValue(entity, null);
                    if (value != null && (!propertyType.IsValueType || !value.Equals(WebUtil.GetDefaultValue(propertyType))))
                    {
                        if (prop.IsKnownType) // Primitive types
                            resource.AddPropertyToSerialize(prop.PropertyName);

                        else if (prop.IsSpatialType) // Spatial types
                            resource.AddPropertyToSerialize(prop.PropertyName);

                        else if (prop.IsPrimitiveOrComplexCollection) // Collection
                            resource.AddPropertyToSerialize(prop.PropertyName); // Assumption - if someone has given this a value we include it even if the IEnumerable might yield zero results.

                        else if (!prop.IsEntityCollection && !ClientTypeUtil.TypeIsEntity(prop.PropertyType, resource.Model)) // Complex type
                        {
                            object defaultComplexTypeInstance = Activator.CreateInstance(propertyType);
                            foreach (var cpi in propertyType.GetProperties())
                            {
                                object propValue = cpi.GetValue(value, null);
                                if (propValue != null && !propValue.Equals(cpi.GetValue(defaultComplexTypeInstance, null)))
                                {
                                    resource.AddPropertyToSerialize(prop.PropertyName);
                                    break;
                                }
                            }
                        }
                    }
>>>>>>> 74578102
                }
            }
        }

        private void DetectChangedProperties(object entity)
        {
            Debug.Assert(entity != null, "entity != null");

            EntityDescriptor resource = this.Context.GetEntityDescriptor(entity);
            ClientTypeAnnotation entityType = resource.Model.GetClientTypeAnnotation(resource.Model.GetOrCreateEdmType(resource.Entity.GetType()));
            Type clrEntityType = entity.GetType();

            resource.EnsurePropertiesToSerializeIsInitialized();
 
            var properties = entityType.PropertiesToSerialize();
            foreach (var prop in properties)
            {
                Type propertyType = prop.PropertyType;
                object value = prop.GetValue(entity); // TODO: If we get a mechanism for getting to the backing field to avoid lazy initialization here (see #663). This line should be changed to: proper.GetFieldOrPropertyValue(entity);
                if (value != null && (!propertyType.IsValueType || !value.Equals(WebUtil.GetDefaultValue(propertyType))))
                {
                    // TODO: If we get a mechanism for getting to the backing field to avoid lazy initialization here (see #663). 
                    //       The entire block of this if() clause can be removed and replaced with a single line:
                    //       resource.AddPropertyToSerialize(prop.PropertyName);

                    if (prop.IsKnownType) // Primitive types
                        resource.AddPropertyToSerialize(prop.PropertyName);

                    else if (prop.IsSpatialType) // Spatial types
                        resource.AddPropertyToSerialize(prop.PropertyName);

                    else if (prop.IsPrimitiveOrComplexCollection) // Collection
                        resource.AddPropertyToSerialize(prop.PropertyName); // Assumption - if someone has given this a value we include it even if the IEnumerable might yield zero results.

                    else if (!prop.IsEntityCollection && !ClientTypeUtil.TypeIsEntity(prop.PropertyType, resource.Model)) // Complex type
                    {
                        var propertiesOfComplexType = resource.Model.GetClientTypeAnnotation(resource.Model.GetOrCreateEdmType(prop.PropertyType)).PropertiesToSerialize();
                        foreach (var propOnComplex in propertiesOfComplexType)
                        {
                            Type propOnComplexType = propOnComplex.PropertyType;
                            object complexPropertyValue = propOnComplex.GetValue(value);
                            if (complexPropertyValue != null && (!propOnComplexType.IsValueType || !complexPropertyValue.Equals(WebUtil.GetDefaultValue(propOnComplexType))))
                            {
                                resource.AddPropertyToSerialize(prop.PropertyName);
                                break;
                            }
                        }
                    }
                }
            }
        }

        /// <summary>Handle Deletes from a tracked DataServiceCollection. Perform operations on context to reflect the changes.</summary>
        /// <param name="source">The source object that reference the target object through a navigation property.</param>
        /// <param name="sourceProperty">The navigation property in the source object that reference the target object.</param>
        /// <param name="sourceEntitySet">The entity set of the source object.</param>
        /// <param name="collection">The collection containing the target object.</param>
        /// <param name="target">The target entity.</param>
        /// <param name="targetEntitySet">The entity set name of the target object.</param>
        internal void HandleDeleteEntity(
            object source,
            string sourceProperty,
            string sourceEntitySet,
            ICollection collection,
            object target,
            string targetEntitySet)
        {
            if (this.Context.ApplyingChanges)
            {
                return;
            }

            Debug.Assert(
                (source == null && sourceProperty == null) || (source != null && !String.IsNullOrEmpty(sourceProperty)),
                "source and sourceProperty should either both be present or both be absent.");

            Debug.Assert(target != null, "target must be provided by the caller.");
            Debug.Assert(BindingEntityInfo.IsEntityType(target.GetType(), this.Context.Model), "target must be an entity type.");

            Debug.Assert(!this.AttachBehavior, "AttachBehavior is only allowed during Construction and Load when this method should never be entered.");

            // Do not handle delete for already detached and deleted entities.
            if (source != null && this.IsDetachedOrDeletedFromContext(source))
            {
                return;
            }

            // Do we need an operation on context to handle the Delete operation. 
            // Detach behavior is special because it is only applicable in Clear 
            // cases, where we don't callback users for detach nofications.
            bool contextOperationRequired = this.IsContextTrackingEntity(target) && !this.DetachBehavior;
            
            if (contextOperationRequired)
            {
                // First give the user code a chance to handle Delete operation.
                if (this.CollectionChanged != null)
                {
                    EntityCollectionChangedParams args = new EntityCollectionChangedParams(
                            this.Context,
                            source,
                            sourceProperty,
                            sourceEntitySet,
                            collection,
                            target,
                            targetEntitySet,
                            NotifyCollectionChangedAction.Remove);

                    if (this.CollectionChanged(args))
                    {
                        return;
                    }
                }
            }

            // The user callback code could detach the source.
            if (source != null && !this.IsContextTrackingEntity(source))
            {
                throw new InvalidOperationException(Strings.DataBinding_BindingOperation_DetachedSource);
            }

            // Default implementation. 
            // Remove the entity from the context if it is currently being tracked.
            if (this.IsContextTrackingEntity(target))
            {
                if (this.DetachBehavior)
                {
                    this.Context.Detach(target);
                }
                else
                {
                    this.Context.DeleteObject(target);
                }
            }
        }

        /// <summary>Handle changes to navigation properties of a tracked entity. Perform operations on context to reflect the changes.</summary>
        /// <param name="source">The source object that reference the target object through a navigation property.</param>
        /// <param name="sourceProperty">The navigation property in the source object that reference the target object.</param>
        /// <param name="sourceEntitySet">The entity set of the source object.</param>
        /// <param name="target">The target entity.</param>
        /// <param name="targetEntitySet">The entity set name of the target object.</param>
        internal void HandleUpdateEntityReference(
            object source,
            string sourceProperty,
            string sourceEntitySet,
            object target,
            string targetEntitySet)
        {
            if (this.Context.ApplyingChanges)
            {
                return;
            }

            Debug.Assert(source != null, "source can not be null for update operations.");
            Debug.Assert(BindingEntityInfo.IsEntityType(source.GetType(), this.Context.Model), "source must be an entity with keys.");
            Debug.Assert(!String.IsNullOrEmpty(sourceProperty), "sourceProperty must be a non-empty string for update operations.");

            // Do not handle update for detached and deleted entities.
            if (this.IsDetachedOrDeletedFromContext(source))
            {
                return;
            }

            // Do we need an operation on context to handle the Update operation.
            EntityDescriptor targetDescriptor = target != null ? this.Context.GetEntityDescriptor(target) : null;

            // Following are the conditions where context operation is required:
            // 1. Not a call to Load or constructions i.e. we have Add behavior and not Attach behavior
            // 2. Target entity is not being tracked
            // 3. Target is being tracked but there is no link between the source and target entity
            bool contextOperationRequired = !this.AttachBehavior && 
                                            (targetDescriptor == null ||
                                            !this.IsContextTrackingLink(source, sourceProperty, target));

            if (contextOperationRequired)
            {
                // First give the user code a chance to handle Update link operation.
                if (this.EntityChanged != null)
                {
                    EntityChangedParams args = new EntityChangedParams(
                                                    this.Context,
                                                    source,
                                                    sourceProperty,
                                                    target,
                                                    sourceEntitySet,
                                                    targetEntitySet);

                    if (this.EntityChanged(args))
                    {
                        return;
                    }
                }
            }

            // The user callback code could detach the source.
            if (this.IsDetachedOrDeletedFromContext(source))
            {
                throw new InvalidOperationException(Strings.DataBinding_BindingOperation_DetachedSource);
            }

            // Default implementation. 
            targetDescriptor = target != null ? this.Context.GetEntityDescriptor(target) : null;

            if (target != null)
            {
                if (targetDescriptor == null)
                {
                    // If the entity set name is not known, then we must throw since we need to know the 
                    // entity set in order to add/attach the referenced object to it's entity set.
                    BindingUtils.ValidateEntitySetName(targetEntitySet, target);
                    
                    if (this.AttachBehavior)
                    {
                        this.Context.AttachTo(targetEntitySet, target);
                    }
                    else
                    {
                        this.Context.AddObject(targetEntitySet, target);
                        if (this.Context.UsePartialPost)
                            DetectChangedProperties(target);
                    }

                    targetDescriptor = this.Context.GetEntityDescriptor(target);
                }

                // if the entity is already tracked, then just set/attach the link. However, do
                // not try to attach the link if the target is in Deleted state.
                if (!this.IsContextTrackingLink(source, sourceProperty, target))
                {
                    if (this.AttachBehavior)
                    {
                        if (targetDescriptor.State != EntityStates.Deleted)
                        {
                            this.Context.AttachLink(source, sourceProperty, target);
                        }
                    }
                    else
                    {
                        this.Context.SetLink(source, sourceProperty, target);
                    }
                }
            }
            else
            {
                Debug.Assert(!this.AttachBehavior, "During attach operations we must never perform operations for null values.");
                
                // The target could be null in which case we just need to set the link to null.
                this.Context.SetLink(source, sourceProperty, null);
            }
        }

        /// <summary>Determine if the DataServiceContext is tracking the specified entity.</summary>
        /// <param name="entity">An entity object.</param>
        /// <returns>true if the entity is tracked; otherwise false.</returns>
        internal bool IsContextTrackingEntity(object entity)
        {
            Debug.Assert(entity != null, "entity must be provided when checking for context tracking.");
            return this.Context.GetEntityDescriptor(entity) != default(EntityDescriptor);
        }

        /// <summary>
        /// Handle changes to an entity object tracked by the BindingObserver
        /// </summary>
        /// <param name="entity">The entity object that has changed.</param>
        /// <param name="propertyName">The property of the target entity object that has changed.</param>
        /// <param name="propertyValue">The value of the changed property of the target object.</param>
        private void HandleUpdateEntity(object entity, string propertyName, object propertyValue)
        {
            Debug.Assert(!this.AttachBehavior || this.Context.ApplyingChanges, "Entity updates must not happen during Attach or construction phases, deserialization case is the exception.");

            if (this.Context.ApplyingChanges)
            {
                return;
            }

            // For complex types, we will perform notification and update on the closest ancestor entity using the farthest ancestor complex property.
            if (!BindingEntityInfo.IsEntityType(entity.GetType(), this.Context.Model))
            {
                this.bindingGraph.GetAncestorEntityForComplexProperty(ref entity, ref propertyName, ref propertyValue);
            }

            Debug.Assert(entity != null, "entity must be provided for update operations.");
            Debug.Assert(BindingEntityInfo.IsEntityType(entity.GetType(), this.Context.Model), "entity must be an entity with keys.");
            Debug.Assert(!String.IsNullOrEmpty(propertyName) || propertyValue == null, "When propertyName is null no propertyValue should be provided.");

            // Do not handle update for detached and deleted entities.
            if (this.IsDetachedOrDeletedFromContext(entity))
            {
                return;
            }

            if (propertyName != null)
            {
                this.Context.GetEntityDescriptor(entity).AddPropertyToSerialize(propertyName);
            }

            // First give the user code a chance to handle Update operation.
            if (this.EntityChanged != null)
            {
                EntityChangedParams args = new EntityChangedParams(
                                                this.Context, 
                                                entity, 
                                                propertyName, 
                                                propertyValue, 
                                                null, 
                                                null);

                if (this.EntityChanged(args))
                {
                    return;
                }
            }

            // Default implementation.
            // The user callback code could detach the entity.
            if (this.IsContextTrackingEntity(entity))
            {
                // Let UpdateObject check the state of the entity.
                this.Context.UpdateObject(entity);
            }
        }

        /// <summary>Processes the INotifyCollectionChanged.Add event.</summary>
        /// <param name="eventArgs">Event information such as added items.</param>
        /// <param name="source">Parent entity to which collection belongs.</param>
        /// <param name="sourceProperty">Parent entity property referring to collection.</param>
        /// <param name="targetEntitySet">Entity set of the collection.</param>
        /// <param name="collection">Collection that changed.</param>
        private void OnAddToDataServiceCollection(
            NotifyCollectionChangedEventArgs eventArgs,
            object source,
            String sourceProperty,
            String targetEntitySet,
            object collection)
        {
            Debug.Assert(collection != null, "Must have a valid collection to which entities are added.");
            
            if (eventArgs.NewItems != null)
            {
                foreach (object target in eventArgs.NewItems)
                {
                    if (target == null)
                    {
                        throw new InvalidOperationException(Strings.DataBinding_BindingOperation_ArrayItemNull("Add"));
                    }

                    if (!BindingEntityInfo.IsEntityType(target.GetType(), this.Context.Model))
                    {
                        throw new InvalidOperationException(Strings.DataBinding_BindingOperation_ArrayItemNotEntity("Add"));
                    }

                    // Start tracking the target entity and synchronize the context with the Add operation.
                    this.bindingGraph.AddEntity(
                            source, 
                            sourceProperty, 
                            target, 
                            targetEntitySet, 
                            collection);
                }
            }
        }

        /// <summary>Processes the INotifyCollectionChanged.Remove event.</summary>
        /// <param name="eventArgs">Event information such as deleted items.</param>
        /// <param name="source">Parent entity to which collection belongs.</param>
        /// <param name="sourceProperty">Parent entity property referring to collection.</param>
        /// <param name="collection">Collection that changed.</param>
        private void OnRemoveFromDataServiceCollection(
            NotifyCollectionChangedEventArgs eventArgs,
            object source,
            String sourceProperty,
            object collection)
        {
            Debug.Assert(collection != null, "Must have a valid collection from which entities are removed.");
            Debug.Assert(
                (source == null && sourceProperty == null) || (source != null && !String.IsNullOrEmpty(sourceProperty)), 
                "source and sourceProperty must both be null or both be non-null.");

            if (eventArgs.OldItems != null)
            {
                this.DeepRemoveDataServiceCollection(
                        eventArgs.OldItems, 
                        source ?? collection, 
                        sourceProperty, 
                        this.ValidateDataServiceCollectionItem);
            }
        }

        /// <summary>Removes a collection from the binding graph and detaches each item.</summary>
        /// <param name="collection">Collection whose elements are to be removed and detached.</param>
        private void RemoveWithDetachDataServiceCollection(object collection)
        {
            Debug.Assert(this.DetachBehavior, "Must be detaching each item in collection.");

            object source = null;
            string sourceProperty = null;
            string sourceEntitySet = null;
            string targetEntitySet = null;

            this.bindingGraph.GetDataServiceCollectionInfo(
                    collection,
                    out source,
                    out sourceProperty,
                    out sourceEntitySet,
                    out targetEntitySet);

            this.DeepRemoveDataServiceCollection(
                    this.bindingGraph.GetDataServiceCollectionItems(collection),
                    source ?? collection,
                    sourceProperty,
                    null);
        }

        /// <summary>Performs a Deep removal of all entities in a collection.</summary>
        /// <param name="collection">Collection whose items are removed from binding graph.</param>
        /// <param name="source">Parent item whose property refer to the <paramref name="collection"/> being cleared.</param>
        /// <param name="sourceProperty">Property of the <paramref name="source"/> that refers to <paramref name="collection"/>.</param>
        /// <param name="itemValidator">Validation method if any that checks the individual item in <paramref name="collection"/> for validity.</param>
        private void DeepRemoveDataServiceCollection(IEnumerable collection, object source, string sourceProperty, Action<object> itemValidator)
        {
            foreach (object target in collection)
            {
                if (itemValidator != null)
                {
                    itemValidator(target);
                }

                // Accumulate the list of entities to untrack, this includes deep added entities under target.
                List<UnTrackingInfo> untrackingInfo = new List<UnTrackingInfo>();

                this.CollectUnTrackingInfo(
                        target,
                        source,
                        sourceProperty,
                        untrackingInfo);

                // Stop tracking the collection of entities found by CollectUnTrackingInfo from bottom up in object graph.
                foreach (UnTrackingInfo info in untrackingInfo)
                {
                    this.bindingGraph.RemoveDataServiceCollectionItem(
                            info.Entity,
                            info.Parent,
                            info.ParentProperty);
                }
            }

            this.bindingGraph.RemoveUnreachableVertices();
        }

        /// <summary>
        /// Handles additions to collections of complex types.
        /// </summary>
        /// <param name="collection">Collection that contains the new items.</param>
        /// <param name="newItems">Items that were added to the collection.</param>
        private void OnAddToComplexTypeCollection(object collection, IList newItems)
        {
            if (newItems != null)
            {
                this.bindingGraph.AddComplexObjectsFromCollection(collection, newItems);
            }
        }

        /// <summary>
        /// Handles removals from collections of complex types.
        /// </summary>
        /// <param name="collection">Collection that no longer contains the items.</param>
        /// <param name="items">Items that were removed from the collection.</param>
        private void OnRemoveFromComplexTypeCollection(object collection, IList items)
        {
            if (items != null)
            {
                foreach (object oldItem in items)
                {
                    this.bindingGraph.RemoveComplexTypeCollectionItem(oldItem, collection);
                }

                // Remove items from graph
                this.bindingGraph.RemoveUnreachableVertices();
            }
        }

        /// <summary>Handle the DataServiceContext.SaveChanges operation.</summary>
        /// <param name="sender">DataServiceContext for the observer.</param>
        /// <param name="eventArgs">Information about SaveChanges operation results.</param>
        private void OnChangesSaved(object sender, SaveChangesEventArgs eventArgs)
        {
            // Does the response status code have to be checked? SaveChanges throws on failure.
            // DataServiceResponse response = eventArgs.Response;
            this.bindingGraph.RemoveNonTrackedEntities();
        }

        /// <summary>Collects a list of entities that observer is supposed to stop tracking</summary>
        /// <param name="currentEntity">Entity being delete along with it's children</param>
        /// <param name="parentEntity">Parent of the <paramref name="currentEntity"/></param>
        /// <param name="parentProperty">Property by which <paramref name="parentEntity"/> refers to <paramref name="currentEntity"/></param>
        /// <param name="entitiesToUnTrack">List in which entities to be untracked are collected</param>
        private void CollectUnTrackingInfo(
            object currentEntity, 
            object parentEntity, 
            string parentProperty, 
            IList<UnTrackingInfo> entitiesToUnTrack)
        {
            // We need to delete the child objects first before we delete the parent
            foreach (var ed in this.Context
                                   .Entities
                                   .Where(x => x.ParentEntity == currentEntity && x.State == EntityStates.Added))
            {
                this.CollectUnTrackingInfo(
                        ed.Entity, 
                        ed.ParentEntity, 
                        ed.ParentPropertyForInsert, 
                        entitiesToUnTrack);
            }
            
            entitiesToUnTrack.Add(new UnTrackingInfo 
                                  {
                                    Entity = currentEntity, 
                                    Parent = parentEntity, 
                                    ParentProperty = parentProperty
                                  });
        }

        /// <summary>Determine if the DataServiceContext is tracking link between <paramref name="source"/> and <paramref name="target"/>.</summary>
        /// <param name="source">The source object side of the link.</param>
        /// <param name="sourceProperty">A property in the source side of the link that references the target.</param>
        /// <param name="target">The target object side of the link.</param>
        /// <returns>True if the link is tracked; otherwise false.</returns>
        private bool IsContextTrackingLink(object source, string sourceProperty, object target)
        {
            Debug.Assert(source != null, "source entity must be provided.");
            Debug.Assert(BindingEntityInfo.IsEntityType(source.GetType(), this.Context.Model), "source must be an entity with keys.");

            Debug.Assert(!String.IsNullOrEmpty(sourceProperty), "sourceProperty must be provided.");

            Debug.Assert(target != null, "target entity must be provided.");
            Debug.Assert(BindingEntityInfo.IsEntityType(target.GetType(), this.Context.Model), "target must be an entity with keys.");
            
            return this.Context.GetLinkDescriptor(source, sourceProperty, target) != default(LinkDescriptor);
        }
        
        /// <summary>Checks whether the given entity is in detached or deleted state.</summary>
        /// <param name="entity">Entity being checked.</param>
        /// <returns>true if the entity is detached or deleted, otherwise returns false.</returns>
        private bool IsDetachedOrDeletedFromContext(object entity)
        {
            Debug.Assert(entity != null, "entity must be provided.");
            Debug.Assert(BindingEntityInfo.IsEntityType(entity.GetType(), this.Context.Model), "entity must be an entity with keys.");

            EntityDescriptor descriptor = this.Context.GetEntityDescriptor(entity);
            return descriptor == null || descriptor.State == EntityStates.Deleted;
        }

        /// <summary>Entity validator that checks if the <paramref name="target"/> is of entity type.</summary>
        /// <param name="target">Entity being validated.</param>
        private void ValidateDataServiceCollectionItem(object target)
        {
            if (target == null)
            {
                throw new InvalidOperationException(Strings.DataBinding_BindingOperation_ArrayItemNull("Remove"));
            }

            if (!BindingEntityInfo.IsEntityType(target.GetType(), this.Context.Model))
            {
                throw new InvalidOperationException(Strings.DataBinding_BindingOperation_ArrayItemNotEntity("Remove"));
            }
        }

        #endregion

        /// <summary>Information regarding each entity to be untracked</summary>
        private class UnTrackingInfo
        {
            /// <summary>Entity to untrack</summary>
            public object Entity 
            { 
                get; 
                set; 
            }
            
            /// <summary>Parent object of <see cref="Entity"/></summary>
            public object Parent 
            { 
                get; 
                set; 
            }
            
            /// <summary>Parent object property referring to <see cref="Entity"/></summary>
            public string ParentProperty 
            { 
                get; 
                set; 
            }
        }
    }
}<|MERGE_RESOLUTION|>--- conflicted
+++ resolved
@@ -590,56 +590,6 @@
                     this.Context.AddObject(targetEntitySet, target);
                     if (this.Context.UsePartialPost)
                         DetectChangedProperties(target);
-<<<<<<< HEAD
-=======
-                }
-            }
-        }
-
-        private void DetectChangedProperties(object entity)
-        {
-            Debug.Assert(entity != null, "entity != null");
-
-            EntityDescriptor resource = this.Context.GetEntityDescriptor(entity);
-            ClientTypeAnnotation entityType = resource.Model.GetClientTypeAnnotation(resource.Model.GetOrCreateEdmType(resource.Entity.GetType()));
-            Type clrEntityType = entity.GetType();
-
-            resource.EnsurePropertiesToSerializeIsInitialized();
- 
-            var properties = entityType.PropertiesToSerialize();
-            foreach (var prop in properties)
-            {
-                var pi = clrEntityType.GetProperty(prop.PropertyName);
-                if (pi != null)
-                {
-                    Type propertyType = pi.PropertyType;
-                    object value = pi.GetValue(entity, null);
-                    if (value != null && (!propertyType.IsValueType || !value.Equals(WebUtil.GetDefaultValue(propertyType))))
-                    {
-                        if (prop.IsKnownType) // Primitive types
-                            resource.AddPropertyToSerialize(prop.PropertyName);
-
-                        else if (prop.IsSpatialType) // Spatial types
-                            resource.AddPropertyToSerialize(prop.PropertyName);
-
-                        else if (prop.IsPrimitiveOrComplexCollection) // Collection
-                            resource.AddPropertyToSerialize(prop.PropertyName); // Assumption - if someone has given this a value we include it even if the IEnumerable might yield zero results.
-
-                        else if (!prop.IsEntityCollection && !ClientTypeUtil.TypeIsEntity(prop.PropertyType, resource.Model)) // Complex type
-                        {
-                            object defaultComplexTypeInstance = Activator.CreateInstance(propertyType);
-                            foreach (var cpi in propertyType.GetProperties())
-                            {
-                                object propValue = cpi.GetValue(value, null);
-                                if (propValue != null && !propValue.Equals(cpi.GetValue(defaultComplexTypeInstance, null)))
-                                {
-                                    resource.AddPropertyToSerialize(prop.PropertyName);
-                                    break;
-                                }
-                            }
-                        }
-                    }
->>>>>>> 74578102
                 }
             }
         }

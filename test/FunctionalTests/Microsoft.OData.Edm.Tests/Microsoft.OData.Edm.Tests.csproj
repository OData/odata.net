--- conflicted
+++ resolved
@@ -1,117 +1,61 @@
-<<<<<<< HEAD
-﻿<Project Sdk="Microsoft.NET.Sdk"> 
-  <PropertyGroup>
-    <Configuration Condition=" '$(Configuration)' == '' ">Debug</Configuration>
-    <Platform Condition=" '$(Platform)' == '' ">AnyCPU</Platform>
-    <Optimize>true</Optimize>
-    <AssemblyName>Microsoft.OData.Edm.Tests</AssemblyName>
-    <TargetFrameworks>net452;netcoreapp1.1;netcoreapp2.1;netcoreapp3.1</TargetFrameworks>
-    <RestorePackages>true</RestorePackages>
-    <GenerateAssemblyInfo>false</GenerateAssemblyInfo>
-    <GenerateAssemblyConfigurationAttribute>false</GenerateAssemblyConfigurationAttribute> <!--check this in attributes-->
-  </PropertyGroup>
-
-  <PropertyGroup Condition=" '$(Configuration)|$(Platform)' == 'Debug|AnyCPU' ">
-    <OutputPath>..\..\..\bin\AnyCPU\Debug\Test\</OutputPath>
-    <DefineConstants>DEBUG;TRACE</DefineConstants>
-  </PropertyGroup>
-  <PropertyGroup Condition=" '$(Configuration)|$(Platform)' == 'Release|AnyCPU' ">
-    <OutputPath>..\..\..\bin\AnyCPU\Release\Test\</OutputPath>
-    <DefineConstants>TRACE</DefineConstants>
-  </PropertyGroup>
-  
-  <PropertyGroup>
-    <SignAssembly>true</SignAssembly>
-  </PropertyGroup>
-  <PropertyGroup>
-    <AssemblyOriginatorKeyFile>..\..\..\tools\StrongNamePublicKeys\testkey.snk</AssemblyOriginatorKeyFile>
-    <DelaySign>false</DelaySign>
-  </PropertyGroup>
-
-  <ItemGroup>
-    <Compile Remove="Properties\AssemblyInfo.cs" />
-  </ItemGroup>
-
-  <ItemGroup>
-    <ProjectReference Include="..\..\..\src\Microsoft.OData.Edm\Microsoft.OData.Edm.csproj" />
-  </ItemGroup>
-
-  <ItemGroup Condition="'$(TargetFramework)' == 'netcoreapp2.1' or '$(TargetFramework)' == 'netcoreapp3.1'">
-     <PackageReference Include="Microsoft.NET.Test.Sdk" Version="16.6.0" />
-  </ItemGroup>
-
-  <ItemGroup Condition="'$(TargetFramework)' == 'netcoreapp1.1'">
-    <PackageReference Include="Microsoft.NET.Test.Sdk" Version="15.9.2" />
-  </ItemGroup>
-   
-  <ItemGroup>
-    <PackageReference Include="xunit" Version="2.4.1" />
-    <PackageReference Include="xunit.runner.visualstudio" Version="2.4.1" />
-  </ItemGroup>
- 
-   <ItemGroup Condition="'$(TargetFramework)' == 'netcoreapp3.1'">
-    <PackageReference Include="System.Text.Json">
-      <Version>4.6.0</Version>
-    </PackageReference>
-   </ItemGroup>
-  
-  <Target Name="PostBuild" AfterTargets="PostBuildEvent" Condition="'$(TargetFramework)' == 'net452'">
-    <Exec Command="&quot;$([System.Environment]::GetFolderPath(SpecialFolder.ProgramFilesX86))\Microsoft SDKs\Windows\v10.0A\bin\NETFX 4.8 Tools\sn.exe&quot; /Vr $(OutputPath)\Microsoft.OData.Edm.dll" />
-  </Target>
-=======
-﻿<Project Sdk="Microsoft.NET.Sdk"> 
-  <PropertyGroup>
-    <Configuration Condition=" '$(Configuration)' == '' ">Debug</Configuration>
-    <Platform Condition=" '$(Platform)' == '' ">AnyCPU</Platform>
-    <Optimize>true</Optimize>
-    <AssemblyName>Microsoft.OData.Edm.Tests</AssemblyName>
-    <TargetFrameworks>net452;netcoreapp1.1;netcoreapp2.1;netcoreapp3.1</TargetFrameworks>
-    <RestorePackages>true</RestorePackages>
-    <GenerateAssemblyInfo>false</GenerateAssemblyInfo>
-    <GenerateAssemblyConfigurationAttribute>false</GenerateAssemblyConfigurationAttribute> <!--check this in attributes-->
-  </PropertyGroup>
-
-  <PropertyGroup Condition=" '$(Configuration)|$(Platform)' == 'Debug|AnyCPU' ">
-    <OutputPath>..\..\..\bin\AnyCPU\Debug\Test\</OutputPath>
-    <DefineConstants>DEBUG;TRACE</DefineConstants>
-    <Optimize>false</Optimize>
-  </PropertyGroup>
-  <PropertyGroup Condition=" '$(Configuration)|$(Platform)' == 'Release|AnyCPU' ">
-    <OutputPath>..\..\..\bin\AnyCPU\Release\Test\</OutputPath>
-    <DefineConstants>TRACE</DefineConstants>
-  </PropertyGroup>
-  
-  <PropertyGroup>
-    <SignAssembly>true</SignAssembly>
-  </PropertyGroup>
-  <PropertyGroup>
-    <AssemblyOriginatorKeyFile>..\..\..\tools\StrongNamePublicKeys\testkey.snk</AssemblyOriginatorKeyFile>
-    <DelaySign>false</DelaySign>
-  </PropertyGroup>
-
-  <ItemGroup>
-    <Compile Remove="Properties\AssemblyInfo.cs" />
-  </ItemGroup>
-
-  <ItemGroup>
-    <ProjectReference Include="..\..\..\src\Microsoft.OData.Edm\Microsoft.OData.Edm.csproj" />
-  </ItemGroup>
-
-  <ItemGroup Condition="'$(TargetFramework)' == 'netcoreapp2.1' or '$(TargetFramework)' == 'netcoreapp3.1'">
-     <PackageReference Include="Microsoft.NET.Test.Sdk" Version="16.6.0" />
-  </ItemGroup>
-
-  <ItemGroup Condition="'$(TargetFramework)' == 'netcoreapp1.1'">
-    <PackageReference Include="Microsoft.NET.Test.Sdk" Version="15.9.2" />
-  </ItemGroup>
-   
-  <ItemGroup>
-    <PackageReference Include="xunit" Version="2.4.1" />
-    <PackageReference Include="xunit.runner.visualstudio" Version="2.4.1" />
-  </ItemGroup>
- 
-  <Target Name="PostBuild" AfterTargets="PostBuildEvent" Condition="'$(TargetFramework)' == 'net452'">
-    <Exec Command="&quot;$([System.Environment]::GetFolderPath(SpecialFolder.ProgramFilesX86))\Microsoft SDKs\Windows\v10.0A\bin\NETFX 4.8 Tools\sn.exe&quot; /Vr $(OutputPath)\Microsoft.OData.Edm.dll" />
-  </Target>
->>>>>>> e2af964a
+﻿<Project Sdk="Microsoft.NET.Sdk"> 
+  <PropertyGroup>
+    <Configuration Condition=" '$(Configuration)' == '' ">Debug</Configuration>
+    <Platform Condition=" '$(Platform)' == '' ">AnyCPU</Platform>
+    <Optimize>true</Optimize>
+    <AssemblyName>Microsoft.OData.Edm.Tests</AssemblyName>
+    <TargetFrameworks>net452;netcoreapp1.1;netcoreapp2.1;netcoreapp3.1</TargetFrameworks>
+    <RestorePackages>true</RestorePackages>
+    <GenerateAssemblyInfo>false</GenerateAssemblyInfo>
+    <GenerateAssemblyConfigurationAttribute>false</GenerateAssemblyConfigurationAttribute> <!--check this in attributes-->
+  </PropertyGroup>
+
+  <PropertyGroup Condition=" '$(Configuration)|$(Platform)' == 'Debug|AnyCPU' ">
+    <OutputPath>..\..\..\bin\AnyCPU\Debug\Test\</OutputPath>
+    <DefineConstants>DEBUG;TRACE</DefineConstants>
+    <Optimize>false</Optimize>
+  </PropertyGroup>
+  <PropertyGroup Condition=" '$(Configuration)|$(Platform)' == 'Release|AnyCPU' ">
+    <OutputPath>..\..\..\bin\AnyCPU\Release\Test\</OutputPath>
+    <DefineConstants>TRACE</DefineConstants>
+  </PropertyGroup>
+  
+  <PropertyGroup>
+    <SignAssembly>true</SignAssembly>
+  </PropertyGroup>
+  <PropertyGroup>
+    <AssemblyOriginatorKeyFile>..\..\..\tools\StrongNamePublicKeys\testkey.snk</AssemblyOriginatorKeyFile>
+    <DelaySign>false</DelaySign>
+  </PropertyGroup>
+
+  <ItemGroup>
+    <Compile Remove="Properties\AssemblyInfo.cs" />
+  </ItemGroup>
+
+  <ItemGroup>
+    <ProjectReference Include="..\..\..\src\Microsoft.OData.Edm\Microsoft.OData.Edm.csproj" />
+  </ItemGroup>
+
+  <ItemGroup Condition="'$(TargetFramework)' == 'netcoreapp2.1' or '$(TargetFramework)' == 'netcoreapp3.1'">
+     <PackageReference Include="Microsoft.NET.Test.Sdk" Version="16.6.0" />
+  </ItemGroup>
+
+  <ItemGroup Condition="'$(TargetFramework)' == 'netcoreapp1.1'">
+    <PackageReference Include="Microsoft.NET.Test.Sdk" Version="15.9.2" />
+  </ItemGroup>
+   
+  <ItemGroup>
+    <PackageReference Include="xunit" Version="2.4.1" />
+    <PackageReference Include="xunit.runner.visualstudio" Version="2.4.1" />
+  </ItemGroup>
+ 
+   <ItemGroup Condition="'$(TargetFramework)' == 'netcoreapp3.1'">
+    <PackageReference Include="System.Text.Json">
+      <Version>4.6.0</Version>
+    </PackageReference>
+   </ItemGroup>
+  
+  <Target Name="PostBuild" AfterTargets="PostBuildEvent" Condition="'$(TargetFramework)' == 'net452'">
+    <Exec Command="&quot;$([System.Environment]::GetFolderPath(SpecialFolder.ProgramFilesX86))\Microsoft SDKs\Windows\v10.0A\bin\NETFX 4.8 Tools\sn.exe&quot; /Vr $(OutputPath)\Microsoft.OData.Edm.dll" />
+  </Target>
 </Project>
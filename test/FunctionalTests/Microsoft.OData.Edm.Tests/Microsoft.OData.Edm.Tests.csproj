--- conflicted
+++ resolved
@@ -32,16 +32,6 @@
   </ItemGroup>
 
   <ItemGroup>
-    <PackageReference Include="xunit" Version="2.4.1" />
-    <PackageReference Include="xunit.assert" Version="2.4.1" />
-    <PackageReference Include="xunit.core" Version="2.4.1" />
-    <PackageReference Include="xunit.runner.visualstudio" Version="2.4.3">
-      <PrivateAssets>all</PrivateAssets>
-      <IncludeAssets>runtime; build; native; contentfiles; analyzers; buildtransitive</IncludeAssets>
-    </PackageReference>
-  </ItemGroup>
-
-  <ItemGroup>
     <ProjectReference Include="..\..\..\src\Microsoft.OData.Edm\Microsoft.OData.Edm.csproj" />
   </ItemGroup>
 
@@ -52,14 +42,11 @@
   <ItemGroup Condition="'$(TargetFramework)' == 'netcoreapp1.1'">
     <PackageReference Include="Microsoft.NET.Test.Sdk" Version="15.9.2" />
   </ItemGroup>
-<<<<<<< HEAD
-
+   
   <ItemGroup>
     <PackageReference Include="xunit" Version="2.4.1" />
     <PackageReference Include="xunit.runner.visualstudio" Version="2.4.1" />
   </ItemGroup>
-=======
->>>>>>> 27d71cc9
  
   <Target Name="PostBuild" AfterTargets="PostBuildEvent" Condition="'$(TargetFramework)' == 'net452'">
     <Exec Command="&quot;$([System.Environment]::GetFolderPath(SpecialFolder.ProgramFilesX86))\Microsoft SDKs\Windows\v10.0A\bin\NETFX 4.8 Tools\sn.exe&quot; /Vr $(OutputPath)\Microsoft.OData.Edm.dll" />

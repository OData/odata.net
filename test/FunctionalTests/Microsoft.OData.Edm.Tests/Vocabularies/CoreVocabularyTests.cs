--- conflicted
+++ resolved
@@ -1,153 +1,149 @@
-﻿//---------------------------------------------------------------------
-// <copyright file="CoreVocabularyTest.cs" company="Microsoft">
-//      Copyright (C) Microsoft Corporation. All rights reserved. See License.txt in the project root for license information.
-// </copyright>
-//---------------------------------------------------------------------
-
-using System.Collections.Generic;
-using System.IO;
-using System.Linq;
-using System.Xml;
-using Microsoft.OData.Edm.Csdl;
-using Microsoft.OData.Edm.Validation;
-using Microsoft.OData.Edm.Vocabularies;
-using Microsoft.OData.Edm.Vocabularies.V1;
-using Xunit;
-
-namespace Microsoft.OData.Edm.Tests.Vocabularies
-{
-    /// <summary>
-    /// Test core vocabulary
-    /// </summary>
-    public class CoreVocabularyTests
-    {
-        private readonly IEdmModel coreVocModel = CoreVocabularyModel.Instance;
-
-        [Fact]
-        public void TestBaseCoreVocabularyModel()
-        {
-            const string expectedText = @"<?xml version=""1.0"" encoding=""utf-16""?>
-<Schema Namespace=""Org.OData.Core.V1"" Alias=""Core"" xmlns=""http://docs.oasis-open.org/odata/ns/edm"">
-  <TypeDefinition Name=""Tag"" UnderlyingType=""Edm.Boolean"">
-    <Annotation Term=""Core.Description"" String=""This is the type to use for all tagging terms"" />
-  </TypeDefinition>
-  <ComplexType Name=""OptionalParameterType"">
-<<<<<<< HEAD
-    <Property Name=""IsOptional"" Type=""Edm.Boolean"" DefaultValue=""true"" />
-=======
->>>>>>> efdce401
-    <Property Name=""DefaultValue"" Type=""Edm.String"">
-      <Annotation Term=""Core.Description"" String=""Default value for an optional parameter, using the same rules for the default value facet of a property."" />
-    </Property>
-  </ComplexType>
-  <EnumType Name=""Permission"" IsFlags=""true"">
-    <Member Name=""None"" Value=""0"" />
-    <Member Name=""Read"" Value=""1"" />
-    <Member Name=""Write"" Value=""2"" />
-    <Member Name=""ReadWrite"" Value=""3"" />
-  </EnumType>
-  <Term Name=""Description"" Type=""Edm.String"">
-    <Annotation Term=""Core.Description"" String=""A brief description of a model element"" />
-    <Annotation Term=""Core.IsLanguageDependent"" Bool=""true"" />
-  </Term>
-  <Term Name=""LongDescription"" Type=""Edm.String"">
-    <Annotation Term=""Core.Description"" String=""A lengthy description of a model element"" />
-    <Annotation Term=""Core.IsLanguageDependent"" Bool=""true"" />
-  </Term>
-  <Term Name=""IsLanguageDependent"" Type=""Core.Tag"" DefaultValue=""true"" AppliesTo=""Term Property"">
-    <Annotation Term=""Core.Description"" String=""Properties and terms annotated with this term are language-dependent"" />
-    <Annotation Term=""Core.RequiresType"" String=""Edm.String"" />
-  </Term>
-  <Term Name=""RequiresType"" Type=""Edm.String"" AppliesTo=""Term"">
-    <Annotation Term=""Core.Description"" String=""Terms annotated with this term can only be applied to elements that have a type that is identical to or derived from the given type name"" />
-  </Term>
-  <Term Name=""ResourcePath"" Type=""Edm.String"" AppliesTo=""EntitySet Singleton ActionImport FunctionImport"">
-    <Annotation Term=""Core.Description"" String=""Resource path for entity container child, can be relative to xml:base and the request URL"" />
-    <Annotation Term=""Core.IsUrl"" Bool=""true"" />
-  </Term>
-  <Term Name=""DereferenceableIDs"" Type=""Core.Tag"" DefaultValue=""true"" AppliesTo=""EntityContainer"">
-    <Annotation Term=""Core.Description"" String=""Entity-ids are URLs that locate the identified entity"" />
-  </Term>
-  <Term Name=""ConventionalIDs"" Type=""Core.Tag"" DefaultValue=""true"" AppliesTo=""EntityContainer"">
-    <Annotation Term=""Core.Description"" String=""Entity-ids follow OData URL conventions"" />
-  </Term>
-  <Term Name=""Permissions"" Type=""Core.Permission"" AppliesTo=""Property"">
-    <Annotation Term=""Core.Description"" String=""Permissions available for a property.The value of 2 is reserved for future use."" />
-  </Term>
-  <Term Name=""Immutable"" Type=""Core.Tag"" DefaultValue=""true"" AppliesTo=""Property"">
-    <Annotation Term=""Core.Description"" String=""A value for this non-key property can be provided on insert and remains unchanged on update"" />
-  </Term>
-  <Term Name=""Computed"" Type=""Core.Tag"" DefaultValue=""true"" AppliesTo=""Property"">
-    <Annotation Term=""Core.Description"" String=""A value for this property is generated on both insert and update"" />
-  </Term>
-  <Term Name=""IsURL"" Type=""Core.Tag"" DefaultValue=""true"" AppliesTo=""Property Term"">
-    <Annotation Term=""Core.Description"" String=""Properties and terms annotated with this term MUST contain a valid URL"" />
-    <Annotation Term=""Core.RequiresType"" String=""Edm.String"" />
-  </Term>
-  <Term Name=""AcceptableMediaTypes"" Type=""Collection(Edm.String)"" AppliesTo=""EntityType Property"">
-    <Annotation Term=""Core.Description"" String=""Lists the MIME types acceptable for the annotated entity type marked with HasStream=&quot;true&quot; or the annotated stream property"" />
-    <Annotation Term=""Core.IsMediaType"" Bool=""true"" />
-  </Term>
-  <Term Name=""MediaType"" Type=""Edm.String"" AppliesTo=""Property"">
-    <Annotation Term=""Core.IsMediaType"" Bool=""true"" />
-    <Annotation Term=""Core.RequiresType"" String=""Edm.Binary"" />
-  </Term>
-  <Term Name=""IsMediaType"" Type=""Core.Tag"" DefaultValue=""true"" AppliesTo=""Property Term"">
-    <Annotation Term=""Core.Description"" String=""Properties and terms annotated with this term MUST contain a valid MIME type"" />
-    <Annotation Term=""Core.RequiresType"" String=""Edm.String"" />
-  </Term>
-  <Term Name=""OptimisticConcurrency"" Type=""Collection(Edm.PropertyPath)"" AppliesTo=""EntitySet"">
-    <Annotation Term=""Core.Description"" String=""Data modification requires the use of Etags. A non-empty collection contains the set of properties that are used to compute the ETag"" />
-  </Term>
-  <Term Name=""OptionalParameter"" Type=""Core.OptionalParameterType"" AppliesTo=""Parameter"">
-    <Annotation Term=""Core.Description"" String=""Supplying a value for the parameter is optional."" />
-  </Term>
-</Schema>";
-
-            var s = coreVocModel.FindDeclaredTerm("Org.OData.Core.V1.OptimisticConcurrency");
-            Assert.NotNull(s);
-            Assert.Equal("Org.OData.Core.V1", s.Namespace);
-            Assert.Equal("OptimisticConcurrency", s.Name);
-
-            var type = s.Type;
-            Assert.Equal("Collection(Edm.PropertyPath)", type.FullName());
-            Assert.Equal(EdmTypeKind.Collection, type.Definition.TypeKind);
-
-            var descriptionTerm = coreVocModel.FindTerm("Org.OData.Core.V1.Description");
-            Assert.NotNull(descriptionTerm);
-            var descriptionType = descriptionTerm.Type.Definition as IEdmPrimitiveType;
-            Assert.NotNull(descriptionType);
-            Assert.Equal(EdmPrimitiveTypeKind.String, descriptionType.PrimitiveKind);
-
-            var longDescriptionTerm = coreVocModel.FindTerm("Org.OData.Core.V1.LongDescription");
-            Assert.NotNull(longDescriptionTerm);
-            var longDescriptionType = longDescriptionTerm.Type.Definition as IEdmPrimitiveType;
-            Assert.NotNull(longDescriptionType);
-            Assert.Equal(EdmPrimitiveTypeKind.String, longDescriptionType.PrimitiveKind);
-
-            var isLanguageDependentTerm = coreVocModel.FindTerm("Org.OData.Core.V1.IsLanguageDependent");
-            Assert.NotNull(isLanguageDependentTerm);
-            var isLanguageDependentType = isLanguageDependentTerm.Type.Definition as IEdmTypeDefinition;
-            Assert.NotNull(isLanguageDependentType);
-            Assert.Equal(EdmPrimitiveTypeKind.Boolean, isLanguageDependentType.UnderlyingType.PrimitiveKind);
-
-            StringWriter sw = new StringWriter();
-            XmlWriterSettings settings = new XmlWriterSettings();
-            settings.Indent = true;
-            settings.Encoding = System.Text.Encoding.UTF8;
-
-            IEnumerable<EdmError> errors;
-            XmlWriter xw = XmlWriter.Create(sw, settings);
-            coreVocModel.TryWriteSchema(xw, out errors);
-            xw.Flush();
-#if NETCOREAPP1_0
-            xw.Dispose();
-#else
-            xw.Close();
-#endif
-            string output = sw.ToString();
-            Assert.False(errors.Any(), "No Errors");
-            Assert.Equal(expectedText, output);
-        }
-    }
-}
+﻿//---------------------------------------------------------------------
+// <copyright file="CoreVocabularyTest.cs" company="Microsoft">
+//      Copyright (C) Microsoft Corporation. All rights reserved. See License.txt in the project root for license information.
+// </copyright>
+//---------------------------------------------------------------------
+
+using System.Collections.Generic;
+using System.IO;
+using System.Linq;
+using System.Xml;
+using Microsoft.OData.Edm.Csdl;
+using Microsoft.OData.Edm.Validation;
+using Microsoft.OData.Edm.Vocabularies;
+using Microsoft.OData.Edm.Vocabularies.V1;
+using Xunit;
+
+namespace Microsoft.OData.Edm.Tests.Vocabularies
+{
+    /// <summary>
+    /// Test core vocabulary
+    /// </summary>
+    public class CoreVocabularyTests
+    {
+        private readonly IEdmModel coreVocModel = CoreVocabularyModel.Instance;
+
+        [Fact]
+        public void TestBaseCoreVocabularyModel()
+        {
+            const string expectedText = @"<?xml version=""1.0"" encoding=""utf-16""?>
+<Schema Namespace=""Org.OData.Core.V1"" Alias=""Core"" xmlns=""http://docs.oasis-open.org/odata/ns/edm"">
+  <TypeDefinition Name=""Tag"" UnderlyingType=""Edm.Boolean"">
+    <Annotation Term=""Core.Description"" String=""This is the type to use for all tagging terms"" />
+  </TypeDefinition>
+  <ComplexType Name=""OptionalParameterType"">
+    <Property Name=""DefaultValue"" Type=""Edm.String"">
+      <Annotation Term=""Core.Description"" String=""Default value for an optional parameter, using the same rules for the default value facet of a property."" />
+    </Property>
+  </ComplexType>
+  <EnumType Name=""Permission"" IsFlags=""true"">
+    <Member Name=""None"" Value=""0"" />
+    <Member Name=""Read"" Value=""1"" />
+    <Member Name=""Write"" Value=""2"" />
+    <Member Name=""ReadWrite"" Value=""3"" />
+  </EnumType>
+  <Term Name=""Description"" Type=""Edm.String"">
+    <Annotation Term=""Core.Description"" String=""A brief description of a model element"" />
+    <Annotation Term=""Core.IsLanguageDependent"" Bool=""true"" />
+  </Term>
+  <Term Name=""LongDescription"" Type=""Edm.String"">
+    <Annotation Term=""Core.Description"" String=""A lengthy description of a model element"" />
+    <Annotation Term=""Core.IsLanguageDependent"" Bool=""true"" />
+  </Term>
+  <Term Name=""IsLanguageDependent"" Type=""Core.Tag"" DefaultValue=""true"" AppliesTo=""Term Property"">
+    <Annotation Term=""Core.Description"" String=""Properties and terms annotated with this term are language-dependent"" />
+    <Annotation Term=""Core.RequiresType"" String=""Edm.String"" />
+  </Term>
+  <Term Name=""RequiresType"" Type=""Edm.String"" AppliesTo=""Term"">
+    <Annotation Term=""Core.Description"" String=""Terms annotated with this term can only be applied to elements that have a type that is identical to or derived from the given type name"" />
+  </Term>
+  <Term Name=""ResourcePath"" Type=""Edm.String"" AppliesTo=""EntitySet Singleton ActionImport FunctionImport"">
+    <Annotation Term=""Core.Description"" String=""Resource path for entity container child, can be relative to xml:base and the request URL"" />
+    <Annotation Term=""Core.IsUrl"" Bool=""true"" />
+  </Term>
+  <Term Name=""DereferenceableIDs"" Type=""Core.Tag"" DefaultValue=""true"" AppliesTo=""EntityContainer"">
+    <Annotation Term=""Core.Description"" String=""Entity-ids are URLs that locate the identified entity"" />
+  </Term>
+  <Term Name=""ConventionalIDs"" Type=""Core.Tag"" DefaultValue=""true"" AppliesTo=""EntityContainer"">
+    <Annotation Term=""Core.Description"" String=""Entity-ids follow OData URL conventions"" />
+  </Term>
+  <Term Name=""Permissions"" Type=""Core.Permission"" AppliesTo=""Property"">
+    <Annotation Term=""Core.Description"" String=""Permissions available for a property.The value of 2 is reserved for future use."" />
+  </Term>
+  <Term Name=""Immutable"" Type=""Core.Tag"" DefaultValue=""true"" AppliesTo=""Property"">
+    <Annotation Term=""Core.Description"" String=""A value for this non-key property can be provided on insert and remains unchanged on update"" />
+  </Term>
+  <Term Name=""Computed"" Type=""Core.Tag"" DefaultValue=""true"" AppliesTo=""Property"">
+    <Annotation Term=""Core.Description"" String=""A value for this property is generated on both insert and update"" />
+  </Term>
+  <Term Name=""IsURL"" Type=""Core.Tag"" DefaultValue=""true"" AppliesTo=""Property Term"">
+    <Annotation Term=""Core.Description"" String=""Properties and terms annotated with this term MUST contain a valid URL"" />
+    <Annotation Term=""Core.RequiresType"" String=""Edm.String"" />
+  </Term>
+  <Term Name=""AcceptableMediaTypes"" Type=""Collection(Edm.String)"" AppliesTo=""EntityType Property"">
+    <Annotation Term=""Core.Description"" String=""Lists the MIME types acceptable for the annotated entity type marked with HasStream=&quot;true&quot; or the annotated stream property"" />
+    <Annotation Term=""Core.IsMediaType"" Bool=""true"" />
+  </Term>
+  <Term Name=""MediaType"" Type=""Edm.String"" AppliesTo=""Property"">
+    <Annotation Term=""Core.IsMediaType"" Bool=""true"" />
+    <Annotation Term=""Core.RequiresType"" String=""Edm.Binary"" />
+  </Term>
+  <Term Name=""IsMediaType"" Type=""Core.Tag"" DefaultValue=""true"" AppliesTo=""Property Term"">
+    <Annotation Term=""Core.Description"" String=""Properties and terms annotated with this term MUST contain a valid MIME type"" />
+    <Annotation Term=""Core.RequiresType"" String=""Edm.String"" />
+  </Term>
+  <Term Name=""OptimisticConcurrency"" Type=""Collection(Edm.PropertyPath)"" AppliesTo=""EntitySet"">
+    <Annotation Term=""Core.Description"" String=""Data modification requires the use of Etags. A non-empty collection contains the set of properties that are used to compute the ETag"" />
+  </Term>
+  <Term Name=""OptionalParameter"" Type=""Core.OptionalParameterType"" AppliesTo=""Parameter"">
+    <Annotation Term=""Core.Description"" String=""Supplying a value for the parameter is optional."" />
+  </Term>
+</Schema>";
+
+            var s = coreVocModel.FindDeclaredTerm("Org.OData.Core.V1.OptimisticConcurrency");
+            Assert.NotNull(s);
+            Assert.Equal("Org.OData.Core.V1", s.Namespace);
+            Assert.Equal("OptimisticConcurrency", s.Name);
+
+            var type = s.Type;
+            Assert.Equal("Collection(Edm.PropertyPath)", type.FullName());
+            Assert.Equal(EdmTypeKind.Collection, type.Definition.TypeKind);
+
+            var descriptionTerm = coreVocModel.FindTerm("Org.OData.Core.V1.Description");
+            Assert.NotNull(descriptionTerm);
+            var descriptionType = descriptionTerm.Type.Definition as IEdmPrimitiveType;
+            Assert.NotNull(descriptionType);
+            Assert.Equal(EdmPrimitiveTypeKind.String, descriptionType.PrimitiveKind);
+
+            var longDescriptionTerm = coreVocModel.FindTerm("Org.OData.Core.V1.LongDescription");
+            Assert.NotNull(longDescriptionTerm);
+            var longDescriptionType = longDescriptionTerm.Type.Definition as IEdmPrimitiveType;
+            Assert.NotNull(longDescriptionType);
+            Assert.Equal(EdmPrimitiveTypeKind.String, longDescriptionType.PrimitiveKind);
+
+            var isLanguageDependentTerm = coreVocModel.FindTerm("Org.OData.Core.V1.IsLanguageDependent");
+            Assert.NotNull(isLanguageDependentTerm);
+            var isLanguageDependentType = isLanguageDependentTerm.Type.Definition as IEdmTypeDefinition;
+            Assert.NotNull(isLanguageDependentType);
+            Assert.Equal(EdmPrimitiveTypeKind.Boolean, isLanguageDependentType.UnderlyingType.PrimitiveKind);
+
+            StringWriter sw = new StringWriter();
+            XmlWriterSettings settings = new XmlWriterSettings();
+            settings.Indent = true;
+            settings.Encoding = System.Text.Encoding.UTF8;
+
+            IEnumerable<EdmError> errors;
+            XmlWriter xw = XmlWriter.Create(sw, settings);
+            coreVocModel.TryWriteSchema(xw, out errors);
+            xw.Flush();
+#if NETCOREAPP1_0
+            xw.Dispose();
+#else
+            xw.Close();
+#endif
+            string output = sw.ToString();
+            Assert.False(errors.Any(), "No Errors");
+            Assert.Equal(expectedText, output);
+        }
+    }
+}
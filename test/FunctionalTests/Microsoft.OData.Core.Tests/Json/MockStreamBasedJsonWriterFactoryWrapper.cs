--- conflicted
+++ resolved
@@ -1,79 +1,75 @@
-﻿//---------------------------------------------------------------------
-// <copyright file="MockStreamBasedJsonWriterFactoryWrapper.cs" company="Microsoft">
-//      Copyright (C) Microsoft Corporation. All rights reserved. See License.txt in the project root for license information.
-// </copyright>
-//---------------------------------------------------------------------
-
-#if NETCOREAPP3_1_OR_GREATER
-using System;
-using System.IO;
-using System.Text;
-using Microsoft.OData.Json;
-
-namespace Microsoft.OData.Tests.Json
-{
-    /// <summary>
-    /// This wraps an <see cref="IStreamBasedJsonWriterFactory"/> to
-    /// intercept calls made to create a writer in order to allow
-    /// testing code paths around JSON writer construction.
-    /// </summary>
-    internal sealed class MockStreamBasedJsonWriterFactoryWrapper : IStreamBasedJsonWriterFactory
-    {
-        private readonly IStreamBasedJsonWriterFactory innerFactory;
-
-        public MockStreamBasedJsonWriterFactoryWrapper(IStreamBasedJsonWriterFactory wrappedFactory)
-        {
-            if (wrappedFactory == null)
-            {
-                throw new ArgumentNullException(nameof(wrappedFactory));
-            }
-
-            this.innerFactory = wrappedFactory;
-        }
-
-        public IJsonWriter CreateJsonWriter(Stream stream, bool isIeee754Compatible, Encoding encoding)
-        {
-            this.NumCalls++;
-            this.Encoding = encoding;
-            IJsonWriter writer = innerFactory.CreateJsonWriter(stream, isIeee754Compatible, encoding);
-            this.CreatedWriter = writer;
-
-            return writer;
-        }
-
-        public IJsonWriterAsync CreateAsynchronousJsonWriter(Stream stream, bool isIeee754Compatible, Encoding encoding)
-        {
-<<<<<<< HEAD
-            throw new NotImplementedException();
-=======
-            this.NumCalls++;
-            this.Encoding = encoding;
-            IJsonWriterAsync writer = innerFactory.CreateAsynchronousJsonWriter(stream, isIeee754Compatible, encoding);
-            this.CreatedAsyncWriter = writer;
-
-            return writer;
->>>>>>> e91ba268
-        }
-
-        /// <summary>
-        /// The <see cref="IJsonWriter"/> that was last created by the wrapped <see cref="IStreamBasedJsonWriterFactory"/>.
-        /// </summary>
-        public IJsonWriter CreatedWriter { get; private set; }
-
-        /// <summary>
-        /// The <see cref="IJsonWriterAsync" that was last created by the wrapped <see cref="IStreamBasedJsonWriterFactory"/>.
-        /// </summary>
-        public IJsonWriterAsync CreatedAsyncWriter { get; private set; }
-
-        /// <summary>
-        /// The encoding used when creating the <see cref="IJsonWriter"/>.
-        /// </summary>
-        public Encoding Encoding { get; private set; }
-
-        /// <summary>
-        /// Number of times the <see cref="CreateJsonWriter(Stream, bool, Encoding)"/> method was called.
-        /// </summary>
-        public int NumCalls { get; private set; }
-    }
-}
-#endif
+﻿//---------------------------------------------------------------------
+// <copyright file="MockStreamBasedJsonWriterFactoryWrapper.cs" company="Microsoft">
+//      Copyright (C) Microsoft Corporation. All rights reserved. See License.txt in the project root for license information.
+// </copyright>
+//---------------------------------------------------------------------
+
+#if NETCOREAPP3_1_OR_GREATER
+using System;
+using System.IO;
+using System.Text;
+using Microsoft.OData.Json;
+
+namespace Microsoft.OData.Tests.Json
+{
+    /// <summary>
+    /// This wraps an <see cref="IStreamBasedJsonWriterFactory"/> to
+    /// intercept calls made to create a writer in order to allow
+    /// testing code paths around JSON writer construction.
+    /// </summary>
+    internal sealed class MockStreamBasedJsonWriterFactoryWrapper : IStreamBasedJsonWriterFactory
+    {
+        private readonly IStreamBasedJsonWriterFactory innerFactory;
+
+        public MockStreamBasedJsonWriterFactoryWrapper(IStreamBasedJsonWriterFactory wrappedFactory)
+        {
+            if (wrappedFactory == null)
+            {
+                throw new ArgumentNullException(nameof(wrappedFactory));
+            }
+
+            this.innerFactory = wrappedFactory;
+        }
+
+        public IJsonWriter CreateJsonWriter(Stream stream, bool isIeee754Compatible, Encoding encoding)
+        {
+            this.NumCalls++;
+            this.Encoding = encoding;
+            IJsonWriter writer = innerFactory.CreateJsonWriter(stream, isIeee754Compatible, encoding);
+            this.CreatedWriter = writer;
+
+            return writer;
+        }
+
+        public IJsonWriterAsync CreateAsynchronousJsonWriter(Stream stream, bool isIeee754Compatible, Encoding encoding)
+        {
+            this.NumCalls++;
+            this.Encoding = encoding;
+            IJsonWriterAsync writer = innerFactory.CreateAsynchronousJsonWriter(stream, isIeee754Compatible, encoding);
+            this.CreatedAsyncWriter = writer;
+
+            return writer;
+        }
+
+        /// <summary>
+        /// The <see cref="IJsonWriter"/> that was last created by the wrapped <see cref="IStreamBasedJsonWriterFactory"/>.
+        /// </summary>
+        public IJsonWriter CreatedWriter { get; private set; }
+
+        /// <summary>
+        /// The <see cref="IJsonWriterAsync" that was last created by the wrapped <see cref="IStreamBasedJsonWriterFactory"/>.
+        /// </summary>
+        public IJsonWriterAsync CreatedAsyncWriter { get; private set; }
+
+        /// <summary>
+        /// The encoding used when creating the <see cref="IJsonWriter"/>.
+        /// </summary>
+        public Encoding Encoding { get; private set; }
+
+        /// <summary>
+        /// Number of times the <see cref="CreateJsonWriter(Stream, bool, Encoding)"/> method was called.
+        /// </summary>
+        public int NumCalls { get; private set; }
+    }
+}
+#endif
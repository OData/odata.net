﻿//---------------------------------------------------------------------
// <copyright file="MockStreamBasedJsonWriterFactory.cs" company="Microsoft">
//      Copyright (C) Microsoft Corporation. All rights reserved. See License.txt in the project root for license information.
// </copyright>
//---------------------------------------------------------------------

# if NETCOREAPP3_1_OR_GREATER
using Microsoft.OData.Json;
using System.IO;
using System.Text;

namespace Microsoft.OData.Tests.Json
{
    internal sealed class MockStreamBasedJsonWriterFactory : IStreamBasedJsonWriterFactory
    {
        private readonly IJsonWriter jsonWriter;
        private readonly IJsonWriterAsync asyncJsonWriter;

        public MockStreamBasedJsonWriterFactory(IJsonWriter jsonWriter, IJsonWriterAsync asyncJsonWriter)
        {
            this.jsonWriter = jsonWriter;
            this.asyncJsonWriter = asyncJsonWriter;
        }

        public IJsonWriter CreateJsonWriter(Stream stream, bool isIeee754Compatible, Encoding encoding)
        {
            return this.jsonWriter;
        }

        public IJsonWriterAsync CreateAsynchronousJsonWriter(Stream stream, bool isIeee754Compatible, Encoding encoding)
        {
<<<<<<< HEAD
            throw new System.NotImplementedException();
=======
            return this.asyncJsonWriter;
>>>>>>> e91ba268
        }
    }
}
#endif
<|MERGE_RESOLUTION|>--- conflicted
+++ resolved
@@ -1,40 +1,36 @@
-﻿//---------------------------------------------------------------------
-// <copyright file="MockStreamBasedJsonWriterFactory.cs" company="Microsoft">
-//      Copyright (C) Microsoft Corporation. All rights reserved. See License.txt in the project root for license information.
-// </copyright>
-//---------------------------------------------------------------------
-
-# if NETCOREAPP3_1_OR_GREATER
-using Microsoft.OData.Json;
-using System.IO;
-using System.Text;
-
-namespace Microsoft.OData.Tests.Json
-{
-    internal sealed class MockStreamBasedJsonWriterFactory : IStreamBasedJsonWriterFactory
-    {
-        private readonly IJsonWriter jsonWriter;
-        private readonly IJsonWriterAsync asyncJsonWriter;
-
-        public MockStreamBasedJsonWriterFactory(IJsonWriter jsonWriter, IJsonWriterAsync asyncJsonWriter)
-        {
-            this.jsonWriter = jsonWriter;
-            this.asyncJsonWriter = asyncJsonWriter;
-        }
-
-        public IJsonWriter CreateJsonWriter(Stream stream, bool isIeee754Compatible, Encoding encoding)
-        {
-            return this.jsonWriter;
-        }
-
-        public IJsonWriterAsync CreateAsynchronousJsonWriter(Stream stream, bool isIeee754Compatible, Encoding encoding)
-        {
-<<<<<<< HEAD
-            throw new System.NotImplementedException();
-=======
-            return this.asyncJsonWriter;
->>>>>>> e91ba268
-        }
-    }
-}
-#endif
+﻿//---------------------------------------------------------------------
+// <copyright file="MockStreamBasedJsonWriterFactory.cs" company="Microsoft">
+//      Copyright (C) Microsoft Corporation. All rights reserved. See License.txt in the project root for license information.
+// </copyright>
+//---------------------------------------------------------------------
+
+# if NETCOREAPP3_1_OR_GREATER
+using Microsoft.OData.Json;
+using System.IO;
+using System.Text;
+
+namespace Microsoft.OData.Tests.Json
+{
+    internal sealed class MockStreamBasedJsonWriterFactory : IStreamBasedJsonWriterFactory
+    {
+        private readonly IJsonWriter jsonWriter;
+        private readonly IJsonWriterAsync asyncJsonWriter;
+
+        public MockStreamBasedJsonWriterFactory(IJsonWriter jsonWriter, IJsonWriterAsync asyncJsonWriter)
+        {
+            this.jsonWriter = jsonWriter;
+            this.asyncJsonWriter = asyncJsonWriter;
+        }
+
+        public IJsonWriter CreateJsonWriter(Stream stream, bool isIeee754Compatible, Encoding encoding)
+        {
+            return this.jsonWriter;
+        }
+
+        public IJsonWriterAsync CreateAsynchronousJsonWriter(Stream stream, bool isIeee754Compatible, Encoding encoding)
+        {
+            return this.asyncJsonWriter;
+        }
+    }
+}
+#endif
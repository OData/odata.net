--- conflicted
+++ resolved
@@ -1,524 +1,476 @@
-﻿//---------------------------------------------------------------------
-// <copyright file="ODataMessageWriterTests.cs" company="Microsoft">
-//      Copyright (C) Microsoft Corporation. All rights reserved. See License.txt in the project root for license information.
-// </copyright>
-//---------------------------------------------------------------------
-
-using System;
-using System.IO;
-using Microsoft.OData.JsonLight;
-using Microsoft.OData.Edm;
-using Microsoft.OData.Json;
-using Xunit;
-using System.Threading.Tasks;
-using Microsoft.OData.Tests.Json;
-using System.Text;
-
-namespace Microsoft.OData.Tests
-{
-    /// <summary>
-    /// Unit tests for ODataMessageWriter.
-    /// TODO: These unit tests do not provide complete coverage of ODataMessageWriter.
-    /// </summary>
-    public class ODataMessageWriterTests
-    {
-        [Fact]
-        public void ConstructorWithRequestMessageAndJsonPaddingSettingEnabledFails()
-        {
-            ODataMessageWriterSettings settings = new ODataMessageWriterSettings { JsonPCallback = "functionName" };
-            Action constructorCall = () => new ODataMessageWriter(new DummyRequestMessage(), settings);
-            constructorCall.Throws<ODataException>(Strings.WriterValidationUtils_MessageWriterSettingsJsonPaddingOnRequestMessage);
-        }
-
-        [Fact]
-        public void CreateCollectionWriterWithoutTypeShouldPassForJsonLight()
-        {
-            var settings = new ODataMessageWriterSettings();
-            settings.SetContentType(ODataFormat.Json);
-            var writer = new ODataMessageWriter(new DummyRequestMessage(), settings, new EdmModel());
-            Assert.IsType<ODataJsonLightCollectionWriter>(writer.CreateODataCollectionWriter(null));
-        }
-
-        [Fact]
-        public void CreateCollectionWriterWithEntityCollectionTypeShouldFail()
-        {
-            var writer = new ODataMessageWriter(new DummyRequestMessage());
-            var entityElementType = new EdmEntityTypeReference(new EdmEntityType("Fake", "Fake"), true);
-            Action createWriterWithEntityCollectionType = () => writer.CreateODataCollectionWriter(entityElementType);
-            createWriterWithEntityCollectionType.Throws<ODataException>(Strings.ODataMessageWriter_NonCollectionType("Fake.Fake"));
-        }
-
-        [Fact]
-        public void CreateCollectionWriterWithEnumAsItemType()
-        {
-            var writer = new ODataMessageWriter(new DummyRequestMessage());
-            var entityElementType = new EdmEnumTypeReference(new EdmEnumType("FakeNS", "FakeEnum"), true);
-            var collectionWriter = writer.CreateODataCollectionWriter(entityElementType);
-            Assert.True(collectionWriter != null, "CreateODataCollectionWriter with enum item type failed.");
-        }
-
-        [Fact]
-        public void CreateCollectionWriterWithTypeDefinitionAsItemType()
-        {
-            var writer = new ODataMessageWriter(new DummyRequestMessage());
-            var entityElementType = new EdmTypeDefinitionReference(new EdmTypeDefinition("NS", "Test", EdmPrimitiveTypeKind.Int32), false);
-            var collectionWriter = writer.CreateODataCollectionWriter(entityElementType);
-            Assert.True(collectionWriter != null, "CreateODataCollectionWriter with type definition item type failed.");
-        }
-
-        [Fact]
-        public void CreateMessageWriterShouldNotSetAnnotationFilterWhenODataAnnotationsIsNotSetOnPreferenceAppliedHeader()
-        {
-            ODataMessageWriter writer = new ODataMessageWriter((IODataResponseMessage)new InMemoryMessage(), new ODataMessageWriterSettings());
-            Assert.Null(writer.Settings.ShouldIncludeAnnotation);
-        }
-
-        [Fact]
-        public void CreateMessageWriterShouldSetAnnotationFilterWhenODataAnnotationIsSetOnPreferenceAppliedHeader()
-        {
-            IODataResponseMessage responseMessage = new InMemoryMessage();
-            responseMessage.PreferenceAppliedHeader().AnnotationFilter = "*";
-            ODataMessageWriter writer = new ODataMessageWriter(responseMessage, new ODataMessageWriterSettings());
-            Assert.NotNull(writer.Settings.ShouldIncludeAnnotation);
-        }
-
-        [Fact]
-        public void WriteTopLevelUIntPropertyShouldWork()
-        {
-            var settings = new ODataMessageWriterSettings();
-            settings.ODataUri.ServiceRoot = new Uri("http://host/service");
-            settings.SetContentType(ODataFormat.Json);
-            var model = new EdmModel();
-            model.GetUInt32("MyNS", false);
-            IODataRequestMessage request = new InMemoryMessage() { Stream = new MemoryStream() };
-            var writer = new ODataMessageWriter(request, settings, model);
-            Action write = () => writer.WriteProperty(new ODataProperty()
-            {
-                Name = "Id",
-                Value = (UInt32)123
-            });
-            write.DoesNotThrow();
-            request.GetStream().Position = 0;
-            var reader = new StreamReader(request.GetStream());
-            string output = reader.ReadToEnd();
-            Assert.Equal("{\"@odata.context\":\"http://host/service/$metadata#MyNS.UInt32\",\"value\":123}", output);
-        }
-
-        [Theory]
-        [InlineData(null)]
-        [InlineData(ODataStringEscapeOption.EscapeNonAscii)]
-        public void WriteTopLevelStringPropertyWithStringEscapeOptionShouldWork(ODataStringEscapeOption? stringEscapeOption)
-        {
-            ODataMessageWriterSettings settings = new ODataMessageWriterSettings();
-
-            var request = new InMemoryMessage() { Stream = new MemoryStream() };
-
-            if (stringEscapeOption != null)
-            {
-                var containerBuilder = new Test.OData.DependencyInjection.TestContainerBuilder();
-                containerBuilder.AddDefaultODataServices();
-                containerBuilder.AddService(ServiceLifetime.Singleton, sp => new DefaultJsonWriterFactory(stringEscapeOption.Value));
-                request.Container = containerBuilder.BuildContainer();
-            }
-
-            settings.ODataUri.ServiceRoot = new Uri("http://host/service");
-            settings.SetContentType(ODataFormat.Json);
-            var model = new EdmModel();
-            var writer = new ODataMessageWriter((IODataRequestMessage)request, settings, model);
-            Action write = () => writer.WriteProperty(new ODataProperty()
-            {
-                Name = "Name",
-                Value = "ия"
-            });
-            write.DoesNotThrow();
-            request.GetStream().Position = 0;
-            var reader = new StreamReader(request.GetStream());
-            string output = reader.ReadToEnd();
-            Assert.Equal("{\"@odata.context\":\"http://host/service/$metadata#Edm.String\",\"value\":\"\\u0438\\u044f\"}", output);
-        }
-
-        [Fact]
-        public void WriteTopLevelStringPropertyWithStringEscapeOnlyControlsOptionShouldWork()
-        {
-            var settings = new ODataMessageWriterSettings();
-            var containerBuilder = new Test.OData.DependencyInjection.TestContainerBuilder();
-            containerBuilder.AddDefaultODataServices();
-            containerBuilder.AddService<IJsonWriterFactory>(ServiceLifetime.Singleton, sp => new DefaultJsonWriterFactory(ODataStringEscapeOption.EscapeOnlyControls));
-
-            settings.ODataUri.ServiceRoot = new Uri("http://host/service");
-            settings.SetContentType(ODataFormat.Json);
-            var model = new EdmModel();
-            IODataRequestMessage request = new InMemoryMessage()
-            {
-                Stream = new MemoryStream(),
-                Container = containerBuilder.BuildContainer()
-            };
-            var writer = new ODataMessageWriter(request, settings, model);
-            Action write = () => writer.WriteProperty(new ODataProperty()
-            {
-                Name = "Name",
-                Value = "ия"
-            });
-            write.DoesNotThrow();
-            request.GetStream().Position = 0;
-            var reader = new StreamReader(request.GetStream());
-            string output = reader.ReadToEnd();
-            Assert.Equal("{\"@odata.context\":\"http://host/service/$metadata#Edm.String\",\"value\":\"ия\"}", output);
-        }
-
-        [Fact]
-        public void WriteDeclaredUIntValueShouldWork()
-        {
-            var settings = new ODataMessageWriterSettings();
-            var model = new EdmModel();
-            model.GetUInt32("MyNS", false);
-            var writer = new ODataMessageWriter(new DummyRequestMessage(), settings, model);
-            Action write = () => writer.WriteValue((UInt32)123);
-            write.DoesNotThrow();
-        }
-
-        [Fact]
-        public void WriteUndeclaredUIntValueShouldFail()
-        {
-            var settings = new ODataMessageWriterSettings();
-            var model = new EdmModel();
-            model.GetUInt32("MyNS", false);
-            var writer = new ODataMessageWriter(new DummyRequestMessage(), settings, model);
-            Action write = () => writer.WriteValue((UInt16)123);
-            write.Throws<ODataException>("The value of type 'System.UInt16' could not be converted to a raw string.");
-        }
-
-#if NETCOREAPP3_1_OR_GREATER
-        [Fact]
-        public void SupportsStreamBasedJsonWriter()
-        {
-            ODataMessageWriterSettings settings = new ODataMessageWriterSettings();
-
-            using MemoryStream stream = new MemoryStream();
-            InMemoryMessage request = new InMemoryMessage() { Stream = stream };
-
-            IContainerBuilder containerBuilder = new Test.OData.DependencyInjection.TestContainerBuilder();
-            containerBuilder.AddDefaultODataServices();
-            containerBuilder.AddService<IStreamBasedJsonWriterFactory>(
-                ServiceLifetime.Singleton, sp => DefaultStreamBasedJsonWriterFactory.Instance);
-            request.Container = containerBuilder.BuildContainer();
-
-            IStreamBasedJsonWriterFactory factory = request.Container.GetService<IStreamBasedJsonWriterFactory>();
-            Assert.IsType<DefaultStreamBasedJsonWriterFactory>(factory);
-
-            settings.ODataUri.ServiceRoot = new Uri("http://host/service");
-            settings.SetContentType(ODataFormat.Json);
-            EdmModel model = new EdmModel();
-            using ODataMessageWriter writer = new ODataMessageWriter((IODataRequestMessage)request, settings, model);
-            Action writePropertyAction = () => writer.WriteProperty(new ODataProperty()
-            {
-                Name = "Name",
-                Value = "This is a test ия"
-            });
-
-            writePropertyAction.DoesNotThrow();
-            request.GetStream().Position = 0;
-            using StreamReader reader = new StreamReader(request.GetStream());
-            string output = reader.ReadToEnd();
-            Assert.Equal("{\"@odata.context\":\"http://host/service/$metadata#Edm.String\",\"value\":\"This is a test \\u0438\\u044F\"}", output);
-        }
-
-<<<<<<< HEAD
-=======
-        [Fact]
-        public void WhenInjectingStreamBasedJsonWriterFactory_UseStreamBasedJsonWriter_IfEncodingIsSupported()
-        {
-            // Arrange
-            ODataMessageWriterSettings settings = new ODataMessageWriterSettings();
-            MockStreamBasedJsonWriterFactoryWrapper writerFactory =
-                new MockStreamBasedJsonWriterFactoryWrapper(DefaultStreamBasedJsonWriterFactory.Instance);
-
-            using MemoryStream stream = new MemoryStream();
-            InMemoryMessage request = new InMemoryMessage() { Stream = stream };
-
-            IContainerBuilder containerBuilder = new Test.OData.DependencyInjection.TestContainerBuilder();
-            containerBuilder.AddDefaultODataServices();
-
-            containerBuilder.AddService<IStreamBasedJsonWriterFactory>(
-                ServiceLifetime.Singleton, sp => writerFactory);
-            request.Container = containerBuilder.BuildContainer();
-
-            IStreamBasedJsonWriterFactory factory = request.Container.GetService<IStreamBasedJsonWriterFactory>();
-            Assert.IsType<MockStreamBasedJsonWriterFactoryWrapper>(factory);
-
-            settings.ODataUri.ServiceRoot = new Uri("http://host/service");
-            settings.SetContentType("application/json", "utf-8");
-            EdmModel model = new EdmModel();
-            using ODataMessageWriter writer = new ODataMessageWriter((IODataRequestMessage)request, settings, model);
-
-            // Act
-            Action writePropertyAction = () => writer.WriteProperty(new ODataProperty()
-            {
-                Name = "Name",
-                Value = "This is a test ия"
-            });
-
-            writePropertyAction.DoesNotThrow();
-            request.GetStream().Position = 0;
-            using StreamReader reader = new StreamReader(request.GetStream());
-            string output = reader.ReadToEnd();
-
-            // Assert
-            Assert.IsType<ODataUtf8JsonWriter>(writerFactory.CreatedWriter);
-            Assert.Equal(Encoding.UTF8.WebName, writerFactory.Encoding.WebName);
-            Assert.Equal(1, writerFactory.NumCalls);
-            Assert.Equal("{\"@odata.context\":\"http://host/service/$metadata#Edm.String\",\"value\":\"This is a test \\u0438\\u044F\"}", output);
-        }
-
->>>>>>> 87d3e244
-        [Theory]
-        [InlineData("utf-8")]
-        [InlineData("utf-16")]
-        [InlineData("utf-16BE")]
-        [InlineData("utf-32")]
-        public void WhenInjectingStreamBasedJsonWriterFactory_CreatesWriterUsingConfiguredEncoding(string encodingCharset)
-        {
-            // Arrange
-            ODataMessageWriterSettings settings = new ODataMessageWriterSettings();
-            MockStreamBasedJsonWriterFactoryWrapper writerFactory =
-                new MockStreamBasedJsonWriterFactoryWrapper(DefaultStreamBasedJsonWriterFactory.Instance);
-
-            using MemoryStream stream = new MemoryStream();
-            InMemoryMessage request = new InMemoryMessage() { Stream = stream };
-
-            IContainerBuilder containerBuilder = new Test.OData.DependencyInjection.TestContainerBuilder();
-            containerBuilder.AddDefaultODataServices();
-
-            containerBuilder.AddService<IStreamBasedJsonWriterFactory>(
-                ServiceLifetime.Singleton, sp => writerFactory);
-            request.Container = containerBuilder.BuildContainer();
-
-            IStreamBasedJsonWriterFactory factory = request.Container.GetService<IStreamBasedJsonWriterFactory>();
-            Assert.IsType<MockStreamBasedJsonWriterFactoryWrapper>(factory);
-
-            settings.ODataUri.ServiceRoot = new Uri("http://host/service");
-            settings.SetContentType("application/json", encodingCharset);
-            EdmModel model = new EdmModel();
-            using ODataMessageWriter writer = new ODataMessageWriter((IODataRequestMessage)request, settings, model);
-
-            // Act
-            Action writePropertyAction = () => writer.WriteProperty(new ODataProperty()
-            {
-                Name = "Name",
-                Value = "This is a test ия"
-            });
-
-            writePropertyAction.DoesNotThrow();
-            request.GetStream().Position = 0;
-            using StreamReader reader = new StreamReader(request.GetStream(), Encoding.GetEncoding(encodingCharset));
-            string output = reader.ReadToEnd();
-
-            // Assert
-            Assert.IsType<ODataUtf8JsonWriter>(writerFactory.CreatedWriter);
-            Assert.Equal(encodingCharset, writerFactory.Encoding.WebName);
-            Assert.Equal(1, writerFactory.NumCalls);
-            Assert.Equal("{\"@odata.context\":\"http://host/service/$metadata#Edm.String\",\"value\":\"This is a test \\u0438\\u044F\"}", output);
-        }
-#endif
-
-        [Fact]
-        public void WriteMetadataDocument_WorksForJsonCsdl()
-        {
-            // Arrange
-            IEdmModel edmModel = GetEdmModel();
-
-            string contentType = "application/json";
-
-#if NETCOREAPP3_1 || NETCOREAPP2_1
-            // Act
-            string payload = this.WriteAndGetPayload(edmModel, contentType, omWriter =>
-            {
-                omWriter.WriteMetadataDocument();
-            });
-
-            // Assert
-            Assert.Equal(@"{
-  ""$Version"": ""4.0"",
-  ""$EntityContainer"": ""NS.Container"",
-  ""NS"": {
-    ""Customer"": {
-      ""$Kind"": ""EntityType"",
-      ""$Key"": [
-        ""Id""
-      ],
-      ""Id"": {
-        ""$Type"": ""Edm.Int32""
-      },
-      ""Name"": {}
-    },
-    ""Container"": {
-      ""$Kind"": ""EntityContainer"",
-      ""Customers"": {
-        ""$Collection"": true,
-        ""$Type"": ""NS.Customer""
-      }
-    }
-  }
-}", payload);
-#else
-            Action test = () => this.WriteAndGetPayload(edmModel, contentType, omWriter =>
-            {
-                omWriter.WriteMetadataDocument();
-            });
-
-            ODataException exception = Assert.Throws<ODataException>(test);
-            Assert.Equal("The JSON metadata is not supported at this platform. It's only supported at platform implementing .NETStardard 2.0.", exception.Message);
-#endif
-        }
-
-#if NETCOREAPP3_1 || NETCOREAPP2_1
-        [Fact]
-        public async Task WriteMetadataDocumentAsync_WorksForJsonCsdl()
-        {
-            // Arrange
-            IEdmModel edmModel = GetEdmModel();
-
-
-            // Act - JSON
-            string payload = await this.WriteAndGetPayloadAsync(edmModel, "application/json", async omWriter =>
-            {
-                await omWriter.WriteMetadataDocumentAsync();
-            });
-
-            // Assert
-            Assert.Equal(@"{
-  ""$Version"": ""4.0"",
-  ""$EntityContainer"": ""NS.Container"",
-  ""NS"": {
-    ""Customer"": {
-      ""$Kind"": ""EntityType"",
-      ""$Key"": [
-        ""Id""
-      ],
-      ""Id"": {
-        ""$Type"": ""Edm.Int32""
-      },
-      ""Name"": {}
-    },
-    ""Container"": {
-      ""$Kind"": ""EntityContainer"",
-      ""Customers"": {
-        ""$Collection"": true,
-        ""$Type"": ""NS.Customer""
-      }
-    }
-  }
-}", payload);
-    }
-#endif
-
-        [Fact]
-        public async Task WriteMetadataDocumentAsync_WorksForXmlCsdl()
-        {
-            // Arrange
-            IEdmModel edmModel = GetEdmModel();
-
-            // Act - XML
-            string payload = await this.WriteAndGetPayloadAsync(edmModel, "application/xml", async omWriter =>
-            {
-                await omWriter.WriteMetadataDocumentAsync();
-            });
-
-            // Assert - XML
-            Assert.Equal("<?xml version=\"1.0\" encoding=\"utf-8\"?>" +
-                "<edmx:Edmx Version=\"4.0\" xmlns:edmx=\"http://docs.oasis-open.org/odata/ns/edmx\">" +
-                  "<edmx:DataServices>" +
-                    "<Schema Namespace=\"NS\" xmlns=\"http://docs.oasis-open.org/odata/ns/edm\">" +
-                      "<EntityType Name=\"Customer\">" +
-                        "<Key>" +
-                          "<PropertyRef Name=\"Id\" />" +
-                        "</Key>" +
-                        "<Property Name=\"Id\" Type=\"Edm.Int32\" Nullable=\"false\" />" +
-                        "<Property Name=\"Name\" Type=\"Edm.String\" Nullable=\"false\" />" +
-                      "</EntityType>" +
-                      "<EntityContainer Name=\"Container\">" +
-                        "<EntitySet Name=\"Customers\" EntityType=\"NS.Customer\" />" +
-                      "</EntityContainer>" +
-                    "</Schema>" +
-                  "</edmx:DataServices>" +
-                "</edmx:Edmx>", payload);
-        }
-
-        private static IEdmModel _edmModel;
-
-        private static IEdmModel GetEdmModel()
-        {
-            if (_edmModel != null)
-            {
-                return _edmModel;
-            }
-
-            EdmModel edmModel = new EdmModel();
-
-            EdmEntityContainer container = new EdmEntityContainer("NS", "Container");
-            edmModel.AddElement(container);
-
-            EdmEntityType customerType = new EdmEntityType("NS", "Customer");
-            var idProperty = new EdmStructuralProperty(customerType, "Id", EdmCoreModel.Instance.GetInt32(false));
-            customerType.AddProperty(idProperty);
-            customerType.AddKeys(new IEdmStructuralProperty[] { idProperty });
-            customerType.AddProperty(new EdmStructuralProperty(customerType, "Name", EdmCoreModel.Instance.GetString(false)));
-            edmModel.AddElement(customerType);
-            container.AddEntitySet("Customers", customerType);
-
-            _edmModel = edmModel;
-
-            return edmModel;
-        }
-
-        private string WriteAndGetPayload(IEdmModel edmModel, string contentType, Action<ODataMessageWriter> test)
-        {
-            var message = new InMemoryMessage() { Stream = new MemoryStream() };
-            if (contentType != null)
-            {
-                message.SetHeader("Content-Type", contentType);
-            }
-
-            ODataMessageWriterSettings writerSettings = new ODataMessageWriterSettings();
-            writerSettings.EnableMessageStreamDisposal = false;
-            writerSettings.BaseUri = new Uri("http://www.example.com/");
-            writerSettings.SetServiceDocumentUri(new Uri("http://www.example.com/"));
-
-            using (var msgWriter = new ODataMessageWriter((IODataResponseMessage)message, writerSettings, edmModel))
-            {
-                test(msgWriter);
-            }
-
-            message.Stream.Seek(0, SeekOrigin.Begin);
-            using (StreamReader reader = new StreamReader(message.Stream))
-            {
-                return reader.ReadToEnd();
-            }
-        }
-
-        private async Task<string> WriteAndGetPayloadAsync(IEdmModel edmModel, string contentType, Func<ODataMessageWriter, Task> test)
-        {
-            var message = new InMemoryMessage() { Stream = new MemoryStream() };
-            if (contentType != null)
-            {
-                message.SetHeader("Content-Type", contentType);
-            }
-
-            ODataMessageWriterSettings writerSettings = new ODataMessageWriterSettings();
-            writerSettings.EnableMessageStreamDisposal = false;
-            writerSettings.BaseUri = new Uri("http://www.example.com/");
-            writerSettings.SetServiceDocumentUri(new Uri("http://www.example.com/"));
-
-            using (var msgWriter = new ODataMessageWriter((IODataResponseMessageAsync)message, writerSettings, edmModel))
-            {
-                await test(msgWriter);
-            }
-
-            message.Stream.Seek(0, SeekOrigin.Begin);
-            using (StreamReader reader = new StreamReader(message.Stream))
-            {
-                return reader.ReadToEnd();
-            }
-        }
-    }
-}
+﻿//---------------------------------------------------------------------
+// <copyright file="ODataMessageWriterTests.cs" company="Microsoft">
+//      Copyright (C) Microsoft Corporation. All rights reserved. See License.txt in the project root for license information.
+// </copyright>
+//---------------------------------------------------------------------
+
+using System;
+using System.IO;
+using Microsoft.OData.JsonLight;
+using Microsoft.OData.Edm;
+using Microsoft.OData.Json;
+using Xunit;
+using System.Threading.Tasks;
+using Microsoft.OData.Tests.Json;
+using System.Text;
+
+namespace Microsoft.OData.Tests
+{
+    /// <summary>
+    /// Unit tests for ODataMessageWriter.
+    /// TODO: These unit tests do not provide complete coverage of ODataMessageWriter.
+    /// </summary>
+    public class ODataMessageWriterTests
+    {
+        [Fact]
+        public void ConstructorWithRequestMessageAndJsonPaddingSettingEnabledFails()
+        {
+            ODataMessageWriterSettings settings = new ODataMessageWriterSettings { JsonPCallback = "functionName" };
+            Action constructorCall = () => new ODataMessageWriter(new DummyRequestMessage(), settings);
+            constructorCall.Throws<ODataException>(Strings.WriterValidationUtils_MessageWriterSettingsJsonPaddingOnRequestMessage);
+        }
+
+        [Fact]
+        public void CreateCollectionWriterWithoutTypeShouldPassForJsonLight()
+        {
+            var settings = new ODataMessageWriterSettings();
+            settings.SetContentType(ODataFormat.Json);
+            var writer = new ODataMessageWriter(new DummyRequestMessage(), settings, new EdmModel());
+            Assert.IsType<ODataJsonLightCollectionWriter>(writer.CreateODataCollectionWriter(null));
+        }
+
+        [Fact]
+        public void CreateCollectionWriterWithEntityCollectionTypeShouldFail()
+        {
+            var writer = new ODataMessageWriter(new DummyRequestMessage());
+            var entityElementType = new EdmEntityTypeReference(new EdmEntityType("Fake", "Fake"), true);
+            Action createWriterWithEntityCollectionType = () => writer.CreateODataCollectionWriter(entityElementType);
+            createWriterWithEntityCollectionType.Throws<ODataException>(Strings.ODataMessageWriter_NonCollectionType("Fake.Fake"));
+        }
+
+        [Fact]
+        public void CreateCollectionWriterWithEnumAsItemType()
+        {
+            var writer = new ODataMessageWriter(new DummyRequestMessage());
+            var entityElementType = new EdmEnumTypeReference(new EdmEnumType("FakeNS", "FakeEnum"), true);
+            var collectionWriter = writer.CreateODataCollectionWriter(entityElementType);
+            Assert.True(collectionWriter != null, "CreateODataCollectionWriter with enum item type failed.");
+        }
+
+        [Fact]
+        public void CreateCollectionWriterWithTypeDefinitionAsItemType()
+        {
+            var writer = new ODataMessageWriter(new DummyRequestMessage());
+            var entityElementType = new EdmTypeDefinitionReference(new EdmTypeDefinition("NS", "Test", EdmPrimitiveTypeKind.Int32), false);
+            var collectionWriter = writer.CreateODataCollectionWriter(entityElementType);
+            Assert.True(collectionWriter != null, "CreateODataCollectionWriter with type definition item type failed.");
+        }
+
+        [Fact]
+        public void CreateMessageWriterShouldNotSetAnnotationFilterWhenODataAnnotationsIsNotSetOnPreferenceAppliedHeader()
+        {
+            ODataMessageWriter writer = new ODataMessageWriter((IODataResponseMessage)new InMemoryMessage(), new ODataMessageWriterSettings());
+            Assert.Null(writer.Settings.ShouldIncludeAnnotation);
+        }
+
+        [Fact]
+        public void CreateMessageWriterShouldSetAnnotationFilterWhenODataAnnotationIsSetOnPreferenceAppliedHeader()
+        {
+            IODataResponseMessage responseMessage = new InMemoryMessage();
+            responseMessage.PreferenceAppliedHeader().AnnotationFilter = "*";
+            ODataMessageWriter writer = new ODataMessageWriter(responseMessage, new ODataMessageWriterSettings());
+            Assert.NotNull(writer.Settings.ShouldIncludeAnnotation);
+        }
+
+        [Fact]
+        public void WriteTopLevelUIntPropertyShouldWork()
+        {
+            var settings = new ODataMessageWriterSettings();
+            settings.ODataUri.ServiceRoot = new Uri("http://host/service");
+            settings.SetContentType(ODataFormat.Json);
+            var model = new EdmModel();
+            model.GetUInt32("MyNS", false);
+            IODataRequestMessage request = new InMemoryMessage() { Stream = new MemoryStream() };
+            var writer = new ODataMessageWriter(request, settings, model);
+            Action write = () => writer.WriteProperty(new ODataProperty()
+            {
+                Name = "Id",
+                Value = (UInt32)123
+            });
+            write.DoesNotThrow();
+            request.GetStream().Position = 0;
+            var reader = new StreamReader(request.GetStream());
+            string output = reader.ReadToEnd();
+            Assert.Equal("{\"@odata.context\":\"http://host/service/$metadata#MyNS.UInt32\",\"value\":123}", output);
+        }
+
+        [Theory]
+        [InlineData(null)]
+        [InlineData(ODataStringEscapeOption.EscapeNonAscii)]
+        public void WriteTopLevelStringPropertyWithStringEscapeOptionShouldWork(ODataStringEscapeOption? stringEscapeOption)
+        {
+            ODataMessageWriterSettings settings = new ODataMessageWriterSettings();
+
+            var request = new InMemoryMessage() { Stream = new MemoryStream() };
+
+            if (stringEscapeOption != null)
+            {
+                var containerBuilder = new Test.OData.DependencyInjection.TestContainerBuilder();
+                containerBuilder.AddDefaultODataServices();
+                containerBuilder.AddService(ServiceLifetime.Singleton, sp => new DefaultJsonWriterFactory(stringEscapeOption.Value));
+                request.Container = containerBuilder.BuildContainer();
+            }
+
+            settings.ODataUri.ServiceRoot = new Uri("http://host/service");
+            settings.SetContentType(ODataFormat.Json);
+            var model = new EdmModel();
+            var writer = new ODataMessageWriter((IODataRequestMessage)request, settings, model);
+            Action write = () => writer.WriteProperty(new ODataProperty()
+            {
+                Name = "Name",
+                Value = "ия"
+            });
+            write.DoesNotThrow();
+            request.GetStream().Position = 0;
+            var reader = new StreamReader(request.GetStream());
+            string output = reader.ReadToEnd();
+            Assert.Equal("{\"@odata.context\":\"http://host/service/$metadata#Edm.String\",\"value\":\"\\u0438\\u044f\"}", output);
+        }
+
+        [Fact]
+        public void WriteTopLevelStringPropertyWithStringEscapeOnlyControlsOptionShouldWork()
+        {
+            var settings = new ODataMessageWriterSettings();
+            var containerBuilder = new Test.OData.DependencyInjection.TestContainerBuilder();
+            containerBuilder.AddDefaultODataServices();
+            containerBuilder.AddService<IJsonWriterFactory>(ServiceLifetime.Singleton, sp => new DefaultJsonWriterFactory(ODataStringEscapeOption.EscapeOnlyControls));
+
+            settings.ODataUri.ServiceRoot = new Uri("http://host/service");
+            settings.SetContentType(ODataFormat.Json);
+            var model = new EdmModel();
+            IODataRequestMessage request = new InMemoryMessage()
+            {
+                Stream = new MemoryStream(),
+                Container = containerBuilder.BuildContainer()
+            };
+            var writer = new ODataMessageWriter(request, settings, model);
+            Action write = () => writer.WriteProperty(new ODataProperty()
+            {
+                Name = "Name",
+                Value = "ия"
+            });
+            write.DoesNotThrow();
+            request.GetStream().Position = 0;
+            var reader = new StreamReader(request.GetStream());
+            string output = reader.ReadToEnd();
+            Assert.Equal("{\"@odata.context\":\"http://host/service/$metadata#Edm.String\",\"value\":\"ия\"}", output);
+        }
+
+        [Fact]
+        public void WriteDeclaredUIntValueShouldWork()
+        {
+            var settings = new ODataMessageWriterSettings();
+            var model = new EdmModel();
+            model.GetUInt32("MyNS", false);
+            var writer = new ODataMessageWriter(new DummyRequestMessage(), settings, model);
+            Action write = () => writer.WriteValue((UInt32)123);
+            write.DoesNotThrow();
+        }
+
+        [Fact]
+        public void WriteUndeclaredUIntValueShouldFail()
+        {
+            var settings = new ODataMessageWriterSettings();
+            var model = new EdmModel();
+            model.GetUInt32("MyNS", false);
+            var writer = new ODataMessageWriter(new DummyRequestMessage(), settings, model);
+            Action write = () => writer.WriteValue((UInt16)123);
+            write.Throws<ODataException>("The value of type 'System.UInt16' could not be converted to a raw string.");
+        }
+
+#if NETCOREAPP3_1_OR_GREATER
+        [Fact]
+        public void SupportsStreamBasedJsonWriter()
+        {
+            ODataMessageWriterSettings settings = new ODataMessageWriterSettings();
+
+            using MemoryStream stream = new MemoryStream();
+            InMemoryMessage request = new InMemoryMessage() { Stream = stream };
+
+            IContainerBuilder containerBuilder = new Test.OData.DependencyInjection.TestContainerBuilder();
+            containerBuilder.AddDefaultODataServices();
+            containerBuilder.AddService<IStreamBasedJsonWriterFactory>(
+                ServiceLifetime.Singleton, sp => DefaultStreamBasedJsonWriterFactory.Instance);
+            request.Container = containerBuilder.BuildContainer();
+
+            IStreamBasedJsonWriterFactory factory = request.Container.GetService<IStreamBasedJsonWriterFactory>();
+            Assert.IsType<DefaultStreamBasedJsonWriterFactory>(factory);
+
+            settings.ODataUri.ServiceRoot = new Uri("http://host/service");
+            settings.SetContentType(ODataFormat.Json);
+            EdmModel model = new EdmModel();
+            using ODataMessageWriter writer = new ODataMessageWriter((IODataRequestMessage)request, settings, model);
+            Action writePropertyAction = () => writer.WriteProperty(new ODataProperty()
+            {
+                Name = "Name",
+                Value = "This is a test ия"
+            });
+
+            writePropertyAction.DoesNotThrow();
+            request.GetStream().Position = 0;
+            using StreamReader reader = new StreamReader(request.GetStream());
+            string output = reader.ReadToEnd();
+            Assert.Equal("{\"@odata.context\":\"http://host/service/$metadata#Edm.String\",\"value\":\"This is a test \\u0438\\u044F\"}", output);
+        }
+
+        [Theory]
+        [InlineData("utf-8")]
+        [InlineData("utf-16")]
+        [InlineData("utf-16BE")]
+        [InlineData("utf-32")]
+        public void WhenInjectingStreamBasedJsonWriterFactory_CreatesWriterUsingConfiguredEncoding(string encodingCharset)
+        {
+            // Arrange
+            ODataMessageWriterSettings settings = new ODataMessageWriterSettings();
+            MockStreamBasedJsonWriterFactoryWrapper writerFactory =
+                new MockStreamBasedJsonWriterFactoryWrapper(DefaultStreamBasedJsonWriterFactory.Instance);
+
+            using MemoryStream stream = new MemoryStream();
+            InMemoryMessage request = new InMemoryMessage() { Stream = stream };
+
+            IContainerBuilder containerBuilder = new Test.OData.DependencyInjection.TestContainerBuilder();
+            containerBuilder.AddDefaultODataServices();
+
+            containerBuilder.AddService<IStreamBasedJsonWriterFactory>(
+                ServiceLifetime.Singleton, sp => writerFactory);
+            request.Container = containerBuilder.BuildContainer();
+
+            IStreamBasedJsonWriterFactory factory = request.Container.GetService<IStreamBasedJsonWriterFactory>();
+            Assert.IsType<MockStreamBasedJsonWriterFactoryWrapper>(factory);
+
+            settings.ODataUri.ServiceRoot = new Uri("http://host/service");
+            settings.SetContentType("application/json", encodingCharset);
+            EdmModel model = new EdmModel();
+            using ODataMessageWriter writer = new ODataMessageWriter((IODataRequestMessage)request, settings, model);
+
+            // Act
+            Action writePropertyAction = () => writer.WriteProperty(new ODataProperty()
+            {
+                Name = "Name",
+                Value = "This is a test ия"
+            });
+
+            writePropertyAction.DoesNotThrow();
+            request.GetStream().Position = 0;
+            using StreamReader reader = new StreamReader(request.GetStream(), Encoding.GetEncoding(encodingCharset));
+            string output = reader.ReadToEnd();
+
+            // Assert
+            Assert.IsType<ODataUtf8JsonWriter>(writerFactory.CreatedWriter);
+            Assert.Equal(encodingCharset, writerFactory.Encoding.WebName);
+            Assert.Equal(1, writerFactory.NumCalls);
+            Assert.Equal("{\"@odata.context\":\"http://host/service/$metadata#Edm.String\",\"value\":\"This is a test \\u0438\\u044F\"}", output);
+        }
+#endif
+
+        [Fact]
+        public void WriteMetadataDocument_WorksForJsonCsdl()
+        {
+            // Arrange
+            IEdmModel edmModel = GetEdmModel();
+
+            string contentType = "application/json";
+
+#if NETCOREAPP3_1 || NETCOREAPP2_1
+            // Act
+            string payload = this.WriteAndGetPayload(edmModel, contentType, omWriter =>
+            {
+                omWriter.WriteMetadataDocument();
+            });
+
+            // Assert
+            Assert.Equal(@"{
+  ""$Version"": ""4.0"",
+  ""$EntityContainer"": ""NS.Container"",
+  ""NS"": {
+    ""Customer"": {
+      ""$Kind"": ""EntityType"",
+      ""$Key"": [
+        ""Id""
+      ],
+      ""Id"": {
+        ""$Type"": ""Edm.Int32""
+      },
+      ""Name"": {}
+    },
+    ""Container"": {
+      ""$Kind"": ""EntityContainer"",
+      ""Customers"": {
+        ""$Collection"": true,
+        ""$Type"": ""NS.Customer""
+      }
+    }
+  }
+}", payload);
+#else
+            Action test = () => this.WriteAndGetPayload(edmModel, contentType, omWriter =>
+            {
+                omWriter.WriteMetadataDocument();
+            });
+
+            ODataException exception = Assert.Throws<ODataException>(test);
+            Assert.Equal("The JSON metadata is not supported at this platform. It's only supported at platform implementing .NETStardard 2.0.", exception.Message);
+#endif
+        }
+
+#if NETCOREAPP3_1 || NETCOREAPP2_1
+        [Fact]
+        public async Task WriteMetadataDocumentAsync_WorksForJsonCsdl()
+        {
+            // Arrange
+            IEdmModel edmModel = GetEdmModel();
+
+
+            // Act - JSON
+            string payload = await this.WriteAndGetPayloadAsync(edmModel, "application/json", async omWriter =>
+            {
+                await omWriter.WriteMetadataDocumentAsync();
+            });
+
+            // Assert
+            Assert.Equal(@"{
+  ""$Version"": ""4.0"",
+  ""$EntityContainer"": ""NS.Container"",
+  ""NS"": {
+    ""Customer"": {
+      ""$Kind"": ""EntityType"",
+      ""$Key"": [
+        ""Id""
+      ],
+      ""Id"": {
+        ""$Type"": ""Edm.Int32""
+      },
+      ""Name"": {}
+    },
+    ""Container"": {
+      ""$Kind"": ""EntityContainer"",
+      ""Customers"": {
+        ""$Collection"": true,
+        ""$Type"": ""NS.Customer""
+      }
+    }
+  }
+}", payload);
+    }
+#endif
+
+        [Fact]
+        public async Task WriteMetadataDocumentAsync_WorksForXmlCsdl()
+        {
+            // Arrange
+            IEdmModel edmModel = GetEdmModel();
+
+            // Act - XML
+            string payload = await this.WriteAndGetPayloadAsync(edmModel, "application/xml", async omWriter =>
+            {
+                await omWriter.WriteMetadataDocumentAsync();
+            });
+
+            // Assert - XML
+            Assert.Equal("<?xml version=\"1.0\" encoding=\"utf-8\"?>" +
+                "<edmx:Edmx Version=\"4.0\" xmlns:edmx=\"http://docs.oasis-open.org/odata/ns/edmx\">" +
+                  "<edmx:DataServices>" +
+                    "<Schema Namespace=\"NS\" xmlns=\"http://docs.oasis-open.org/odata/ns/edm\">" +
+                      "<EntityType Name=\"Customer\">" +
+                        "<Key>" +
+                          "<PropertyRef Name=\"Id\" />" +
+                        "</Key>" +
+                        "<Property Name=\"Id\" Type=\"Edm.Int32\" Nullable=\"false\" />" +
+                        "<Property Name=\"Name\" Type=\"Edm.String\" Nullable=\"false\" />" +
+                      "</EntityType>" +
+                      "<EntityContainer Name=\"Container\">" +
+                        "<EntitySet Name=\"Customers\" EntityType=\"NS.Customer\" />" +
+                      "</EntityContainer>" +
+                    "</Schema>" +
+                  "</edmx:DataServices>" +
+                "</edmx:Edmx>", payload);
+        }
+
+        private static IEdmModel _edmModel;
+
+        private static IEdmModel GetEdmModel()
+        {
+            if (_edmModel != null)
+            {
+                return _edmModel;
+            }
+
+            EdmModel edmModel = new EdmModel();
+
+            EdmEntityContainer container = new EdmEntityContainer("NS", "Container");
+            edmModel.AddElement(container);
+
+            EdmEntityType customerType = new EdmEntityType("NS", "Customer");
+            var idProperty = new EdmStructuralProperty(customerType, "Id", EdmCoreModel.Instance.GetInt32(false));
+            customerType.AddProperty(idProperty);
+            customerType.AddKeys(new IEdmStructuralProperty[] { idProperty });
+            customerType.AddProperty(new EdmStructuralProperty(customerType, "Name", EdmCoreModel.Instance.GetString(false)));
+            edmModel.AddElement(customerType);
+            container.AddEntitySet("Customers", customerType);
+
+            _edmModel = edmModel;
+
+            return edmModel;
+        }
+
+        private string WriteAndGetPayload(IEdmModel edmModel, string contentType, Action<ODataMessageWriter> test)
+        {
+            var message = new InMemoryMessage() { Stream = new MemoryStream() };
+            if (contentType != null)
+            {
+                message.SetHeader("Content-Type", contentType);
+            }
+
+            ODataMessageWriterSettings writerSettings = new ODataMessageWriterSettings();
+            writerSettings.EnableMessageStreamDisposal = false;
+            writerSettings.BaseUri = new Uri("http://www.example.com/");
+            writerSettings.SetServiceDocumentUri(new Uri("http://www.example.com/"));
+
+            using (var msgWriter = new ODataMessageWriter((IODataResponseMessage)message, writerSettings, edmModel))
+            {
+                test(msgWriter);
+            }
+
+            message.Stream.Seek(0, SeekOrigin.Begin);
+            using (StreamReader reader = new StreamReader(message.Stream))
+            {
+                return reader.ReadToEnd();
+            }
+        }
+
+        private async Task<string> WriteAndGetPayloadAsync(IEdmModel edmModel, string contentType, Func<ODataMessageWriter, Task> test)
+        {
+            var message = new InMemoryMessage() { Stream = new MemoryStream() };
+            if (contentType != null)
+            {
+                message.SetHeader("Content-Type", contentType);
+            }
+
+            ODataMessageWriterSettings writerSettings = new ODataMessageWriterSettings();
+            writerSettings.EnableMessageStreamDisposal = false;
+            writerSettings.BaseUri = new Uri("http://www.example.com/");
+            writerSettings.SetServiceDocumentUri(new Uri("http://www.example.com/"));
+
+            using (var msgWriter = new ODataMessageWriter((IODataResponseMessageAsync)message, writerSettings, edmModel))
+            {
+                await test(msgWriter);
+            }
+
+            message.Stream.Seek(0, SeekOrigin.Begin);
+            using (StreamReader reader = new StreamReader(message.Stream))
+            {
+                return reader.ReadToEnd();
+            }
+        }
+    }
+}
﻿//---------------------------------------------------------------------
// <copyright file="ODataUriParserTests.cs" company="Microsoft">
//      Copyright (C) Microsoft Corporation. All rights reserved. See License.txt in the project root for license information.
// </copyright>
//---------------------------------------------------------------------

using System;
using System.Collections.Generic;
using System.Globalization;
using System.Linq;
using Microsoft.OData.Edm;
using Microsoft.OData.Edm.Csdl;
using Microsoft.OData.Edm.Vocabularies;
using Microsoft.OData.Edm.Vocabularies.Community.V1;
using Microsoft.OData.UriParser;
using Xunit;
using ODataErrorStrings = Microsoft.OData.Strings;

namespace Microsoft.OData.Tests.UriParser
{
    /// <summary>
    /// Unit tests for ODataUriParser.
    /// </summary>
    public class ODataUriParserTests
    {
        private readonly Uri ServiceRoot = new Uri("http://host");
        private readonly Uri FullUri = new Uri("http://host/People");

        [Theory]
        [InlineData(true)]
        [InlineData(false)]
        public void NonQueryOptionShouldWork(bool enableNoDollarQueryOptions)
        {
            var uriParser = new ODataUriParser(HardCodedTestModel.TestModel, ServiceRoot, FullUri);
            uriParser.EnableNoDollarQueryOptions = enableNoDollarQueryOptions;
            var path = uriParser.ParsePath();
            Assert.Single(path);
            path.LastSegment.ShouldBeEntitySetSegment(HardCodedTestModel.GetPeopleSet());
            Assert.Null(uriParser.ParseFilter());
            Assert.Null(uriParser.ParseSelectAndExpand());
            Assert.Null(uriParser.ParseOrderBy());
            Assert.Null(uriParser.ParseTop());
            Assert.Null(uriParser.ParseSkip());
            Assert.Null(uriParser.ParseCount());
            Assert.Null(uriParser.ParseSearch());
            Assert.Null(uriParser.ParseSkipToken());
            Assert.Null(uriParser.ParseDeltaToken());
        }

        [Theory]
        [InlineData("?filter=&select=&expand=&orderby=&top=&skip=&index=&count=&search=&unknown=&$unknownvalue&skiptoken=&deltatoken=&$compute=", true)]
        [InlineData("?$filter=&$select=&$expand=&$orderby=&$top=&$skip=&$index=&$count=&$search=&$unknown=&$unknownvalue&$skiptoken=&$deltatoken=&$compute=", true)]
        [InlineData("?$filter=&$select=&$expand=&$orderby=&$top=&$skip=&$index=&$count=&$search=&$unknown=&$unknownvalue&$skiptoken=&$deltatoken=&$compute=", false)]
        public void EmptyValueQueryOptionShouldWork(string relativeUriString, bool enableNoDollarQueryOptions)
        {
            var uriParser = new ODataUriParser(HardCodedTestModel.TestModel, ServiceRoot, new Uri(FullUri, relativeUriString));
            uriParser.EnableNoDollarQueryOptions = enableNoDollarQueryOptions;
            var path = uriParser.ParsePath();
            Assert.Single(path);
            path.LastSegment.ShouldBeEntitySetSegment(HardCodedTestModel.GetPeopleSet());
            Assert.Null(uriParser.ParseFilter());
            var results = uriParser.ParseSelectAndExpand();
            Assert.True(results.AllSelected);
            Assert.Empty(results.SelectedItems);
            Assert.Null(uriParser.ParseOrderBy());
            Action action = () => uriParser.ParseTop();
            action.Throws<ODataException>(Strings.SyntacticTree_InvalidTopQueryOptionValue(""));
            action = () => uriParser.ParseSkip();
            action.Throws<ODataException>(Strings.SyntacticTree_InvalidSkipQueryOptionValue(""));
            action = () => uriParser.ParseIndex();
            action.Throws<ODataException>(Strings.SyntacticTree_InvalidIndexQueryOptionValue(""));
            action = () => uriParser.ParseCount();
            action.Throws<ODataException>(Strings.ODataUriParser_InvalidCount(""));
            action = () => uriParser.ParseSearch();
            action.Throws<ODataException>(Strings.UriQueryExpressionParser_ExpressionExpected(0, ""));
            Assert.Empty(uriParser.ParseSkipToken());
            Assert.Empty(uriParser.ParseDeltaToken());
        }

        [Fact]
        public void ParseAnnotationInFilterForOpenTypeShouldWork()
        {
            Uri entitySetUri = new Uri("http://host/Paintings");
            var filterClauseString = "?filter=@my.annotation eq 5";

            var uriParser = new ODataUriParser(HardCodedTestModel.TestModel, ServiceRoot, new Uri(entitySetUri, filterClauseString));
            uriParser.EnableNoDollarQueryOptions = true;
            var path = uriParser.ParsePath();
            Assert.Single(path);
            path.LastSegment.ShouldBeEntitySetSegment(HardCodedTestModel.GetPaintingsSet());
            var filterResult = uriParser.ParseFilter();
            Assert.NotNull(filterResult);
            Assert.Equal(QueryNodeKind.BinaryOperator, filterResult.Expression.Kind);
            var bon = Assert.IsType<BinaryOperatorNode>(filterResult.Expression);
            Assert.NotNull(bon.Left);
            Assert.NotNull(bon.Right);

            var selectExpandResult = uriParser.ParseSelectAndExpand();
            Assert.Null(selectExpandResult);
        }

        [Fact]
        public void ParseAnnotationInFilterForEntityTypeShouldThrow()
        {
            var filterClauseString = "?filter=@my.annotation eq 5";

            var uriParser = new ODataUriParser(HardCodedTestModel.TestModel, ServiceRoot, new Uri(FullUri, filterClauseString));
            uriParser.EnableNoDollarQueryOptions = true;
            var path = uriParser.ParsePath();
            Assert.Single(path);
            path.LastSegment.ShouldBeEntitySetSegment(HardCodedTestModel.GetPeopleSet());
            Action action  = () => uriParser.ParseFilter();
            action.Throws<ODataException>(
                ODataErrorStrings.MetadataBinder_PropertyNotDeclared("Fully.Qualified.Namespace.Person", "@my.annotation"));
        }

        [Fact]
        public void DupilicateNonODataQueryOptionShouldWork()
        {
            ODataUriParser uriParserProcessingDupODataSystemQuery = new ODataUriParser(HardCodedTestModel.TestModel, ServiceRoot,
                new Uri(FullUri, "?$filter=UserName eq 'foo'&$filter=UserName eq 'bar'"));

            bool originalValue = uriParserProcessingDupODataSystemQuery.EnableNoDollarQueryOptions;
            try
            {
                // Set the parser option in the static singleton to be $-sign required.
                uriParserProcessingDupODataSystemQuery.EnableNoDollarQueryOptions = false;

                Action action = () => uriParserProcessingDupODataSystemQuery.ParsePath();

                var uriParserProcessingDupCustomQuery =
                    new ODataUriParser(HardCodedTestModel.TestModel, ServiceRoot,
                        new Uri(FullUri, "?$filter=UserName eq 'Tom'&nonODataQuery=foo&$select=Emails&nonODataQuery=bar"));
                var nonODataqueryOptions = uriParserProcessingDupCustomQuery.CustomQueryOptions;

                action.Throws<ODataException>(Strings.QueryOptionUtils_QueryParameterMustBeSpecifiedOnce("$filter"));
                Assert.Equal(nonODataqueryOptions.Count, 2);
                Assert.True(nonODataqueryOptions[0].Key.Equals("nonODataQuery") &&
                            nonODataqueryOptions[1].Key.Equals("nonODataQuery"));
            }
            finally
            {
                // Restore original value
                uriParserProcessingDupODataSystemQuery.EnableNoDollarQueryOptions = originalValue;
            }
        }

        #region Setter/getter and validation tests
        [Fact]
        public void ModelCannotBeNull()
        {
            Action createWithNullModel = () => new ODataUriParser(null, ServiceRoot, FullUri);
            Assert.Throws<ArgumentNullException>("model", createWithNullModel);
        }

        [Fact]
        public void ModelIsSetCorrectly()
        {
            ODataUriParser parser = new ODataUriParser(HardCodedTestModel.TestModel, ServiceRoot, FullUri);
            Assert.Same(HardCodedTestModel.TestModel, parser.Model);
        }

        [Fact]
        public void ServiceRootUriIsSet()
        {
            var serviceRoot = new Uri("http://example.com/Foo/");
            ODataUriParser parser = new ODataUriParser(HardCodedTestModel.TestModel, serviceRoot, FullUri);
            Assert.Equal(serviceRoot, parser.ServiceRoot);
        }

        [Fact]
        public void ServiceRootMustBeAbsoluteUri()
        {
            var serviceRoot = new Uri("one/two/three", UriKind.Relative);
            Action create = () => new ODataUriParser(HardCodedTestModel.TestModel, serviceRoot, new Uri("test", UriKind.Relative));
            Assert.Throws<ODataException>(create);

            serviceRoot = new Uri("one/two/three", UriKind.RelativeOrAbsolute);
            create = () => new ODataUriParser(HardCodedTestModel.TestModel, serviceRoot, new Uri("test", UriKind.Relative));
            Assert.Throws<ODataException>(create);
        }

        [Fact]
        public void MaxExpandDepthCannotBeNegative()
        {
            Action setNegative = () => new ODataUriParser(HardCodedTestModel.TestModel, ServiceRoot, FullUri).Settings.MaximumExpansionDepth = -1;
            setNegative.Throws<ODataException>(ODataErrorStrings.UriParser_NegativeLimit);
        }

        [Fact]
        public void MaxExpandCountCannotBeNegative()
        {
            Action setNegative = () => new ODataUriParser(HardCodedTestModel.TestModel, ServiceRoot, FullUri).Settings.MaximumExpansionCount = -1;
            setNegative.Throws<ODataException>(ODataErrorStrings.UriParser_NegativeLimit);
        }
        #endregion

        #region Parser limit config tests
        [Fact]
        public void FilterLimitIsSettable()
        {
            ODataUriParser parser = new ODataUriParser(HardCodedTestModel.TestModel, ServiceRoot, FullUri) { Settings = { FilterLimit = 3 } };
            Assert.Equal(3, parser.Settings.FilterLimit);
        }

        [Theory]
        [InlineData("http://host/People?filter=1 eq 1", true)]
        [InlineData("http://host/People?$filter=1 eq 1", true)]
        [InlineData("http://host/People?$filter=1 eq 1", false)]
        public void FilterLimitIsRespectedForFilter(string fullUriString, bool enableNoDollarQueryOptions)
        {
            ODataUriParser parser = new ODataUriParser(HardCodedTestModel.TestModel, ServiceRoot, new Uri(fullUriString)) { Settings = { FilterLimit = 0 } };
            parser.EnableNoDollarQueryOptions = enableNoDollarQueryOptions;
            Action parseWithLimit = () => parser.ParseFilter();
            parseWithLimit.Throws<ODataException>(ODataErrorStrings.UriQueryExpressionParser_TooDeep);
        }

        [Theory]
        [InlineData("http://host/People?filter=MyDog/Color eq 'Brown' or MyDog/Color eq 'White'", true)]
        [InlineData("http://host/People?$filter=MyDog/Color eq 'Brown' or MyDog/Color eq 'White'", true)]
        [InlineData("http://host/People?$filter=MyDog/Color eq 'Brown' or MyDog/Color eq 'White'", false)]
        public void FilterLimitWithInterestingTreeStructures(string fullUriString, bool enableNoDollarQueryOptions)
        {
            ODataUriParser parser = new ODataUriParser(HardCodedTestModel.TestModel, ServiceRoot, new Uri(fullUriString)) { Settings = { FilterLimit = 5 } };
            parser.EnableNoDollarQueryOptions = enableNoDollarQueryOptions;
            Action parseWithLimit = () => parser.ParseFilter();
            parseWithLimit.Throws<ODataException>(ODataErrorStrings.UriQueryExpressionParser_TooDeep);
        }

        [Fact]
        public void NegativeFilterLimitThrows()
        {
            Action negativeLimit = () => new ODataUriParser(HardCodedTestModel.TestModel, ServiceRoot, FullUri) { Settings = { FilterLimit = -98798 } };
            negativeLimit.Throws<ODataException>(ODataErrorStrings.UriParser_NegativeLimit);
        }

        [Fact]
        public void OrderbyLimitIsSettable()
        {
            ODataUriParser parser = new ODataUriParser(HardCodedTestModel.TestModel, ServiceRoot, FullUri) { Settings = { OrderByLimit = 3 } };
            Assert.Equal(3, parser.Settings.OrderByLimit);
        }

        [Theory]
        [InlineData("http://host/People?orderby= 1 eq 1", true)]
        [InlineData("http://host/People?$orderby= 1 eq 1", true)]
        [InlineData("http://host/People?$orderby= 1 eq 1", false)]
        public void OrderByLimitIsRespectedForOrderby(string fullUriString, bool enableNoDollarQueryOptions)
        {
            ODataUriParser parser = new ODataUriParser(HardCodedTestModel.TestModel, ServiceRoot, new Uri(fullUriString)) { Settings = { OrderByLimit = 0 } };
            parser.EnableNoDollarQueryOptions = enableNoDollarQueryOptions;
            Action parseWithLimit = () => parser.ParseOrderBy();
            parseWithLimit.Throws<ODataException>(ODataErrorStrings.UriQueryExpressionParser_TooDeep);
        }

        [Theory]
        [InlineData("http://host/People?orderby=MyDog/MyPeople/MyDog/MyPeople/MyPaintings asc", true)]
        [InlineData("http://host/People?$orderby=MyDog/MyPeople/MyDog/MyPeople/MyPaintings asc", true)]
        [InlineData("http://host/People?$orderby=MyDog/MyPeople/MyDog/MyPeople/MyPaintings asc", false)]
        public void OrderByLimitWithInterestingTreeStructures(string fullUriString, bool enableNoDollarQueryOptions)
        {
            ODataUriParser parser = new ODataUriParser(HardCodedTestModel.TestModel, ServiceRoot, new Uri(fullUriString)) { Settings = { OrderByLimit = 5 } };
            parser.EnableNoDollarQueryOptions = enableNoDollarQueryOptions;
            Action parseWithLimit = () => parser.ParseOrderBy();
            parseWithLimit.Throws<ODataException>(ODataErrorStrings.UriQueryExpressionParser_TooDeep);
        }

        [Fact]
        public void OrderByLimitCannotBeNegative()
        {
            Action parseWithNegativeLimit = () => new ODataUriParser(HardCodedTestModel.TestModel, ServiceRoot, FullUri) { Settings = { OrderByLimit = -9879 } };
            parseWithNegativeLimit.Throws<ODataException>(ODataErrorStrings.UriParser_NegativeLimit);
        }

        [Fact]
        public void PathLimitIsSettable()
        {
            ODataUriParser parser = new ODataUriParser(HardCodedTestModel.TestModel, ServiceRoot, FullUri) { Settings = { PathLimit = 3 } };
            Assert.Equal(3, parser.Settings.PathLimit);
        }

        [Fact]
        public void PathLimitIsRespectedForPath()
        {
            ODataUriParser parser = new ODataUriParser(HardCodedTestModel.TestModel, new Uri("http://gobbldygook/", UriKind.Absolute), new Uri("http://gobbldygook/path/to/something", UriKind.Absolute)) { Settings = { PathLimit = 0 } };
            Action parseWithLimit = () => parser.ParsePath();
            parseWithLimit.Throws<ODataException>(ODataErrorStrings.UriQueryPathParser_TooManySegments);
        }

        [Fact]
        public void PathLimitCannotBeNegative()
        {
            Action parseWithNegativeLimit = () => new ODataUriParser(HardCodedTestModel.TestModel, ServiceRoot, FullUri) { Settings = { PathLimit = -8768 } };
            parseWithNegativeLimit.Throws<ODataException>(ODataErrorStrings.UriParser_NegativeLimit);
        }

        [Fact]
        public void SelectExpandLimitIsSettable()
        {
            ODataUriParser parser = new ODataUriParser(HardCodedTestModel.TestModel, ServiceRoot, FullUri) { Settings = { SelectExpandLimit = 3 } };
            Assert.Equal(3, parser.Settings.SelectExpandLimit);
        }

        [Theory]
        [InlineData("http://host/People?select=MyDog&expand=MyDog(select=color)", true)]
        [InlineData("http://host/People?$select=MyDog&$expand=MyDog($select=color)", true)]
        [InlineData("http://host/People?$select=MyDog&$expand=MyDog($select=color)", false)]
        public void SelectExpandLimitIsRespectedForSelectExpand(string fullUriString, bool enableNoDollarQueryOptions)
        {
            ODataUriParser parser = new ODataUriParser(HardCodedTestModel.TestModel, ServiceRoot, new Uri(fullUriString)) { Settings = { SelectExpandLimit = 0 } };
            parser.EnableNoDollarQueryOptions = enableNoDollarQueryOptions;
            Action parseWithLimit = () => parser.ParseSelectAndExpand();
            parseWithLimit.Throws<ODataException>(ODataErrorStrings.UriQueryExpressionParser_TooDeep);
        }

        [Fact]
        public void NegativeSelectExpandLimitIsRespected()
        {
            Action parseWithNegativeLimit = () => new ODataUriParser(HardCodedTestModel.TestModel, ServiceRoot, FullUri) { Settings = { SelectExpandLimit = -87657 } };
            parseWithNegativeLimit.Throws<ODataException>(ODataErrorStrings.UriParser_NegativeLimit);
        }
        #endregion

        #region Default value tests
        [Fact]
        public void DefaultKeyDelimiterShouldBeSlash()
        {
            Assert.Same(ODataUrlKeyDelimiter.Slash, new ODataUriParser(HardCodedTestModel.TestModel, ServiceRoot, FullUri).UrlKeyDelimiter);
        }

        [Fact]
        public void ODataUrlKeyDelimiterCannotBeSetToNull()
        {
            Action setToNull = () => new ODataUriParser(HardCodedTestModel.TestModel, ServiceRoot, FullUri).UrlKeyDelimiter = null;
            Assert.Throws<ArgumentNullException>("UrlKeyDelimiter", setToNull);
        }

        [Fact]
        public void DefaultEnableTemplateParsingShouldBeFalse()
        {
            Assert.False(new ODataUriParser(HardCodedTestModel.TestModel, ServiceRoot, FullUri).EnableUriTemplateParsing);
        }

        [Fact]
        public void DefaultEnableCaseInsensitiveBuiltinIdentifierShouldBeFalse()
        {
            Assert.False(new ODataUriResolver().EnableCaseInsensitive);
        }

        [Fact]
        public void DefaultParameterAliasNodesShouldBeEmtpy()
        {
            var uriParser = new ODataUriParser(HardCodedTestModel.TestModel, new Uri("http://host"), new Uri("http://host/People"));
            Assert.Empty(uriParser.ParameterAliasNodes);
        }
        #endregion

        [Theory]
        [InlineData("http://host/People?select=MyContainedDog&expand=MyContainedDog", true)]
        [InlineData("http://host/People?$select=MyContainedDog&$expand=MyContainedDog", true)]
        [InlineData("http://host/People?$select=MyContainedDog&$expand=MyContainedDog", false)]
        public void ParseSelectExpandForContainment(string fullUriString, bool enableNoDollarQueryOptions)
        {
            ODataUriParser parser = new ODataUriParser(HardCodedTestModel.TestModel, ServiceRoot, new Uri(fullUriString)) { Settings = { SelectExpandLimit = 5 } };
            parser.EnableNoDollarQueryOptions = enableNoDollarQueryOptions;
            SelectExpandClause containedSelectExpandClause = parser.ParseSelectAndExpand();
            IEnumerator<SelectItem> enumerator = containedSelectExpandClause.SelectedItems.GetEnumerator();
            enumerator.MoveNext();
            ExpandedNavigationSelectItem expandedNavigationSelectItem = enumerator.Current as ExpandedNavigationSelectItem;
            Assert.NotNull(expandedNavigationSelectItem);
            Assert.True((expandedNavigationSelectItem.NavigationSource is IEdmContainedEntitySet));
        }

        #region Relative full path smoke test
        [Fact]
        public void AbsoluteUriInConstructorShouldThrow()
        {
            Action action = () => new ODataUriParser(HardCodedTestModel.TestModel, new Uri("http://host/People(1)"));
            action.Throws<ODataException>(Strings.UriParser_RelativeUriMustBeRelative);
        }

        [Fact]
        public void AlternateKeyShouldWork()
        {
            ODataPath pathSegment = new ODataUriParser(HardCodedTestModel.TestModel, new Uri("http://host"), new Uri("http://host/People(SocialSN = \'1\')"))
            {
                Resolver = new AlternateKeysODataUriResolver(HardCodedTestModel.TestModel)
            }.ParsePath();

            Assert.Equal(2, pathSegment.Count);
            pathSegment.FirstSegment.ShouldBeEntitySetSegment(HardCodedTestModel.TestModel.FindDeclaredEntitySet("People"));
            pathSegment.LastSegment.ShouldBeKeySegment(new KeyValuePair<string, object>("SocialSN", "1"));
        }

        [Fact]
        public void CompositeAlternateKeyShouldWork()
        {
            Uri fullUri = new Uri("http://host/People(NameAlias=\'anyName\',FirstNameAlias=\'anyFirst\')");
            ODataPath pathSegment = new ODataUriParser(HardCodedTestModel.TestModel, new Uri("http://host"), fullUri)
            {
                Resolver = new AlternateKeysODataUriResolver(HardCodedTestModel.TestModel)
            }.ParsePath();

            Assert.Equal(2, pathSegment.Count);
            pathSegment.FirstSegment.ShouldBeEntitySetSegment(HardCodedTestModel.TestModel.FindDeclaredEntitySet("People"));
            pathSegment.LastSegment.ShouldBeKeySegment(new KeyValuePair<string, object>("NameAlias", "anyName"), new KeyValuePair<string, object>("FirstNameAlias", "anyFirst"));
        }

        [Fact]
        public void CompositeAlternateKeyShouldFailOnlyWithPartialAlternateKey()
        {
            Uri fullUri = new Uri("http://host/People(NameAlias=\'anyName\')");
            Action action = () => new ODataUriParser(HardCodedTestModel.TestModel, new Uri("http://host"), fullUri)
            {
                Resolver = new AlternateKeysODataUriResolver(HardCodedTestModel.TestModel)
            }.ParsePath();

            action.Throws<ODataException>("Bad Request - Error in query syntax.");
        }

        [Fact]
        public void CompositeAlternateKeyShouldFailOnlyWithInvalidAlternateKey()
        {
            Uri fullUri = new Uri("http://host/People(NameAlias='anyName', FirstNameAlias='anyFirst', extraAltKey='any')");
            Action action = () => new ODataUriParser(HardCodedTestModel.TestModel, new Uri("http://host"), fullUri)
            {
                Resolver = new AlternateKeysODataUriResolver(HardCodedTestModel.TestModel)
            }.ParsePath();

            action.Throws<ODataException>(ODataErrorStrings.BadRequest_KeyCountMismatch(HardCodedTestModel.GetPersonType().FullTypeName()));
        }

        [Fact]
        public void AlternateKeyShouldFailWithDefaultUriResolver()
        {
            Uri fullUri = new Uri("http://host/People(SocialSN = \'1\')");
            Action action = () => new ODataUriParser(HardCodedTestModel.TestModel, new Uri("http://host"), fullUri)
            {
                Resolver = new ODataUriResolver()
            }.ParsePath();

            action.Throws<ODataException>("Bad Request - Error in query syntax.");
        }

        [Fact]
        public void ParsePathShouldWork()
        {
            var path = new ODataUriParser(HardCodedTestModel.TestModel, new Uri("People", UriKind.Relative)).ParsePath();
            Assert.Single(path);
            path.LastSegment.ShouldBeEntitySetSegment(HardCodedTestModel.GetPeopleSet());
        }

        [Theory]
        [InlineData("People?filter=MyDog/Color eq 'Brown'&select=ID&expand=MyDog&orderby=ID&top=1&skip=2&count=true&search=FA&$unknown=&$unknownvalue&skiptoken=abc&deltatoken=def", true)]
        [InlineData("People?$filter=MyDog/Color eq 'Brown'&$select=ID&$expand=MyDog&$orderby=ID&$top=1&$skip=2&$count=true&$search=FA&$unknown=&$unknownvalue&$skiptoken=abc&$deltatoken=def", true)]
        [InlineData("People?$filter=MyDog/Color eq 'Brown'&$select=ID&$expand=MyDog&$orderby=ID&$top=1&$skip=2&$count=true&$search=FA&$unknown=&$unknownvalue&$skiptoken=abc&$deltatoken=def", false)]
        public void ParseQueryOptionsShouldWork(string relativeUriString, bool enableNoDollarQueryOptions)
        {
            var parser = new ODataUriParser(HardCodedTestModel.TestModel, new Uri(relativeUriString, UriKind.Relative));
            parser.EnableNoDollarQueryOptions = enableNoDollarQueryOptions;
            Assert.NotNull(parser.ParseSelectAndExpand());
            Assert.NotNull(parser.ParseFilter());
            Assert.NotNull(parser.ParseOrderBy());
            Assert.Equal(1, parser.ParseTop());
            Assert.Equal(2, parser.ParseSkip());
            Assert.True(parser.ParseCount());
            Assert.NotNull(parser.ParseSearch());
            Assert.Equal("abc", parser.ParseSkipToken());
            Assert.Equal("def", parser.ParseDeltaToken());
        }

        [Theory]
        [InlineData("People(1)/RelatedIDs?index=42", true)]
        [InlineData("People(1)/RelatedIDs?$index=42", true)]
        [InlineData("People(1)/RelatedIDs?$index=42", false)]
        public void ParseIndexQueryOptionShouldWork(string relativeUriString, bool enableNoDollarQueryOptions)
        {
            var parser = new ODataUriParser(HardCodedTestModel.TestModel, new Uri(relativeUriString, UriKind.Relative));
            parser.EnableNoDollarQueryOptions = enableNoDollarQueryOptions;
            Assert.Equal(42, parser.ParseIndex());
        }

        [Theory]
        [InlineData("People?$select=@Fully.Qualified.Namespace.PrimitiveTerm", "Fully.Qualified.Namespace.PrimitiveTerm", "Edm.String", false)]
        [InlineData("People?$select=@FuLly.quAlIfIeD.naMesPaCE.PRImiTIveTErm", "Fully.Qualified.Namespace.PrimitiveTerm", "Edm.String", true)]
        [InlineData("People?$select=@Fully.Qualified.Namespace.ComplexTerm", "Fully.Qualified.Namespace.ComplexTerm", "Fully.Qualified.Namespace.Address", false)]
        [InlineData("People?$select=@fUllY.QUalIFieD.NAMespaCe.compLExTerm", "Fully.Qualified.Namespace.ComplexTerm", "Fully.Qualified.Namespace.Address", true)]
        [InlineData("People?$select=@Org.OData.Core.V1.Description", "Org.OData.Core.V1.Description", "Edm.String", false)]
        [InlineData("People?$select=@ORg.oDAta.cOrE.V1.dEscrIPtioN", "Org.OData.Core.V1.Description", "Edm.String", true)]
        [InlineData("People?$select=@Fully.Qualified.Namespace.UnknownTerm", "Fully.Qualified.Namespace.UnknownTerm", "Edm.Untyped", false)]
        [InlineData("People?$select=@fuLLy.quaLIfied.NAMespACe.uNKNownTerm", "fuLLy.quaLIfied.NAMespACe.uNKNownTerm", "Edm.Untyped", true)]
        public void ParseSelectAnnotationShouldWork(string relativeUriString, string termName, string typeName, bool caseInsensitive)
        {
            var parser = new ODataUriParser(HardCodedTestModel.TestModel, new Uri(relativeUriString, UriKind.Relative));
            parser.Resolver.EnableCaseInsensitive = caseInsensitive;
            var selectExpand = parser.ParseSelectAndExpand();
            Assert.NotNull(selectExpand);
            PathSelectItem selectItem = selectExpand.SelectedItems.First() as PathSelectItem;
            Assert.NotNull(selectItem);
            AnnotationSegment annotationSegment = selectItem.SelectedPath.FirstSegment as AnnotationSegment;
            Assert.NotNull(annotationSegment);
            Assert.Equal(termName, annotationSegment.Term.FullName());
            Assert.Equal(typeName, annotationSegment.Term.Type.FullName());
        }

        [Theory]
        [InlineData("People?$select=@odata.type", "@odata.type")]
        [InlineData("People?$select=@odata.unknown", "@odata.unknown")]
        public void ParseSelectODataControlInformationShouldFail(string relativeUriString, string term)
        {
            var parser = new ODataUriParser(HardCodedTestModel.TestModel, new Uri(relativeUriString, UriKind.Relative));
            Action action = () => parser.ParseSelectAndExpand();
            action.Throws<ODataException>(ODataErrorStrings.UriSelectParser_TermIsNotValid(term));
        }

        [Fact]
        public void ParseSelectPropertyAnnotationShouldWork()
        {
            string relativeUriString = "People?$select=Name/@Fully.Qualified.Namespace.PrimitiveTerm";
            var parser = new ODataUriParser(HardCodedTestModel.TestModel, new Uri(relativeUriString, UriKind.Relative));
            var selectExpand = parser.ParseSelectAndExpand();
            Assert.NotNull(selectExpand);
            PathSelectItem selectItem = selectExpand.SelectedItems.First() as PathSelectItem;
            Assert.NotNull(selectItem);
            List<ODataPathSegment> segments = selectItem.SelectedPath.ToList();
            Assert.Equal(2, segments.Count);
            PropertySegment propertySegment = segments[0] as PropertySegment;
            Assert.Equal("Name", propertySegment.Property.Name);
            AnnotationSegment annotationSegment = segments[1] as AnnotationSegment;
            Assert.Equal("Fully.Qualified.Namespace.PrimitiveTerm", annotationSegment.Term.FullName());
            Assert.Equal(EdmTypeKind.Primitive, annotationSegment.Term.Type.TypeKind());
        }

        [Fact]
        public void ParseSelectComplexAnnotationWithPathShouldWork()
        {
            string relativeUriString = "People?$select=@Fully.Qualified.Namespace.ComplexTerm/Street";
            var parser = new ODataUriParser(HardCodedTestModel.TestModel, new Uri(relativeUriString, UriKind.Relative));
            var selectExpand = parser.ParseSelectAndExpand();
            Assert.NotNull(selectExpand);
            PathSelectItem selectItem = selectExpand.SelectedItems.First() as PathSelectItem;
            List<ODataPathSegment> segments = selectItem.SelectedPath.ToList();
            Assert.Equal(2, segments.Count);
            AnnotationSegment annotationSegment = segments[0] as AnnotationSegment;
            Assert.Equal("Fully.Qualified.Namespace.ComplexTerm", annotationSegment.Term.FullName());
            Assert.Equal("Fully.Qualified.Namespace.Address", annotationSegment.Term.Type.FullName());
            PropertySegment propertySegment = segments[1] as PropertySegment;
            Assert.Equal("Street", propertySegment.Property.Name);
        }

        [Fact]
        public void ParseNoDollarQueryOptionsShouldReturnNullIfNoDollarQueryOptionsIsNotEnabled()
        {
            var parser = new ODataUriParser(HardCodedTestModel.TestModel, new Uri("People?filter=MyDog/Color eq 'Brown'&select=ID&expand=MyDog&orderby=ID&top=1&skip=2&count=true&search=FA&$unknown=&$unknownvalue&skiptoken=abc&deltatoken=def", UriKind.Relative));

            bool originalValue = parser.EnableNoDollarQueryOptions;
            try
            {
                // Ensure $-sign is required.
                parser.EnableNoDollarQueryOptions = false;

                Assert.Null(parser.ParseFilter());
                Assert.Null(parser.ParseSelectAndExpand());
                Assert.Null(parser.ParseOrderBy());
                Assert.Null(parser.ParseTop());
                Assert.Null(parser.ParseSkip());
                Assert.Null(parser.ParseCount());
                Assert.Null(parser.ParseSearch());
                Assert.Null(parser.ParseSkipToken());
                Assert.Null(parser.ParseDeltaToken());
            }
            finally
            {
                // Restore original value
                parser.EnableNoDollarQueryOptions = originalValue;
            }
        }

        [Theory]
        // Should not throw duplicate query options exception.
        // 1. Case sensitive, No dollar enabled.
        [InlineData("People?select=ID&$SELECT=Name", false, true, "select", false)]
        [InlineData("People?SELECT=ID&$select=Name", false, true, "select", false)]
        [InlineData("People?SELECT=ID&$SELECT=Name", false, true, "select", false)]
        // 2. Case insensitive, No dollar not enabled.
        [InlineData("People?$select=ID&select=Name", true, false, "$select", false)]
        [InlineData("People?$select=ID&SELECT=Name", true, false, "$select", false)]
        // 3. Case sensitive, No dollar not enabled, be treated as custom query options.
        // Duplication is allowed.
        [InlineData("People?select=ID&select=Name", false, false, "select", false)]
        // 4. Should throw duplicate query options exception.
        [InlineData("People?$select=ID&$select=Name", false, false, "$select", true)]
        [InlineData("People?select=ID&$select=Name", false, true, "select", true)]
        [InlineData("People?$select=ID&$SELECT=Name", true, false, "$select", true)]
        [InlineData("People?$select=ID&$SELECT=Name", true, true, "select", true)]
        [InlineData("People?select=ID&$SELECT=Name", true, true, "select", true)]
        public void ParseShouldFailWithDuplicateQueryOptions(string relativeUriString, bool enableCaseInsensitive, bool enableNoDollarQueryOptions, string queryOptionName, bool shouldThrow)
        {
            Uri relativeUri = new Uri(relativeUriString, UriKind.Relative);
            Action action = () => new ODataUriParser(HardCodedTestModel.TestModel, relativeUri)
            {
                Resolver = new ODataUriResolver()
                {
                    EnableCaseInsensitive = enableCaseInsensitive
                },

                EnableNoDollarQueryOptions = enableNoDollarQueryOptions

            }.ParseSelectAndExpand();

            if (shouldThrow)
            {
                action.Throws<ODataException>(Strings.QueryOptionUtils_QueryParameterMustBeSpecifiedOnce(
                    enableNoDollarQueryOptions ? string.Format(CultureInfo.InvariantCulture, "${0}/{0}", queryOptionName) : queryOptionName));
            }
            else
            {
                action.DoesNotThrow();
            }
        }

        [Theory]
        [InlineData("People?expand=MyDog(select=ID,Color)")]
        [InlineData("People?$expand=MyDog(select=ID,Color)")]
        [InlineData("People?expand=MyDog(expand=MyPeople(select=Name))")]
        [InlineData("People?expand=MyDog($expand=MyPeople($select=Name))")]
        [InlineData("People?expand=MyDog(select=Color;expand=MyPeople(select=Name;count=true))")]
        [InlineData("People?$expand=MyDog($select=Color;expand=MyPeople(select=Name;$count=true))")]
        public void ParseNestedNoDollarQueryOptionsShouldWorkWhenNoDollarQueryOptionsIsEnabled(string relativeUriString)
        {
            var parser = new ODataUriParser(HardCodedTestModel.TestModel, new Uri(relativeUriString, UriKind.Relative));
            parser.EnableNoDollarQueryOptions = true;
            Assert.NotNull(parser.ParseSelectAndExpand());
        }

        [Theory]
        [InlineData("People?deltatoken=Start@Next_Chunk:From%26$To=Here!?()*+%2B,1-._~;", true)]
        [InlineData("People?$deltatoken=Start@Next_Chunk:From%26$To=Here!?()*+%2B,1-._~;", true)]
        [InlineData("People?$deltatoken=Start@Next_Chunk:From%26$To=Here!?()*+%2B,1-._~;", false)]
        public void ParseDeltaTokenWithKindsofCharactorsShouldWork(string relativeUriString, bool enableNoDollarQueryOptions)
        {
            var parser = new ODataUriParser(HardCodedTestModel.TestModel, new Uri(relativeUriString, UriKind.Relative));
            parser.EnableNoDollarQueryOptions = enableNoDollarQueryOptions;
            Assert.Equal("Start@Next_Chunk:From&$To=Here!?()* +,1-._~;", parser.ParseDeltaToken());
        }

        #endregion

        #region ODataUnrecognizedPathException tests
        [Fact]
        public void ParsePathExceptionDataTestWithInvalidEntitySet()
        {
            Action action = () => new ODataUriParser(HardCodedTestModel.TestModel, new Uri("People1(1)/MyDog/Color", UriKind.Relative)).ParsePath();
            ODataUnrecognizedPathException ex = Assert.Throws<ODataUnrecognizedPathException>(action);
            Assert.Empty(ex.ParsedSegments);
            Assert.Equal("People1(1)", ex.CurrentSegment);
            Assert.Equal(2, ex.UnparsedSegments.Count());
        }

        [Fact]
        public void ParsePathExceptionDataTestWithInvalidContainedNavigationProperty()
        {
            Action action = () => new ODataUriParser(HardCodedTestModel.TestModel, new Uri("People(1)/MyDog1/Color", UriKind.Relative)).ParsePath();
            ODataUnrecognizedPathException ex = Assert.Throws<ODataUnrecognizedPathException>(action);
            Assert.Equal(2, ex.ParsedSegments.Count());
            Assert.Equal("MyDog1", ex.CurrentSegment);
            Assert.Single(ex.UnparsedSegments);
        }

        [Fact]
        public void ParsePathExceptionDataTestInvalidNavigationProperty()
        {
            var parser = new ODataUriParser(HardCodedTestModel.TestModel, new Uri("People(1)/MyDog/Color1", UriKind.Relative));
            Action action = () => parser.ParsePath();
            ODataUnrecognizedPathException ex = Assert.Throws<ODataUnrecognizedPathException>(action);
            Assert.Equal(3, ex.ParsedSegments.Count());
            Assert.Equal("Color1", ex.CurrentSegment);
            Assert.Empty(ex.UnparsedSegments);
            Assert.Empty(parser.ParameterAliasNodes);
        }

        [Fact]
        public void ParsePathExceptionDataTestWithAlias()
        {
            var parser = new ODataUriParser(HardCodedTestModel.TestModel, new Uri("GetCoolestPersonWithStyle(styleID=@p1)/UndeclaredProperty?@p1=32", UriKind.Relative));
            Action action = () => parser.ParsePath();
            ODataUnrecognizedPathException ex = Assert.Throws<ODataUnrecognizedPathException>(action);
            Assert.Single(ex.ParsedSegments);
            Assert.Equal("UndeclaredProperty", ex.CurrentSegment);
            Assert.Empty(ex.UnparsedSegments);

            var aliasNode = parser.ParameterAliasNodes;
            Assert.Single(aliasNode);
            aliasNode["@p1"].ShouldBeConstantQueryNode(32);
        }
        #endregion

        #region Composite key parse test

        public enum TestODataUrlKeyDelimiter
        {
            Parentheses,
            Slash,
        }

        [Theory]
        [InlineData(TestODataUrlKeyDelimiter.Parentheses, "http://host/customers('customerId')/orders(customerId='customerId',orderId='orderId')/Test.DetailedOrder/details(customerId='customerId',orderId='orderId',id=1)")]
        [InlineData(TestODataUrlKeyDelimiter.Parentheses, "http://host/customers('customerId')/orders('orderId')/Test.DetailedOrder/details(1)")]
        [InlineData(TestODataUrlKeyDelimiter.Slash, "http://host/customers/customerId/orders/orderId/Test.DetailedOrder/details/1")]
        [InlineData(TestODataUrlKeyDelimiter.Parentheses, "http://host/customers('customerId')/orders(customerId='customerId',orderId='orderId')")]
        [InlineData(TestODataUrlKeyDelimiter.Parentheses, "http://host/customers('customerId')/orders('orderId')")]
        [InlineData(TestODataUrlKeyDelimiter.Slash, "http://host/customers('customerId')/orders('orderId')")]
        [InlineData(TestODataUrlKeyDelimiter.Slash, "http://host/customers/customerId/orders/orderId")]
        public void ParseCompositeKeyReference(TestODataUrlKeyDelimiter testODataUrlKeyDelimiter, string fullUrl)
        {
            var model = new EdmModel();

            var customer = new EdmEntityType("Test", "Customer", null, false, true);
            var customerId = customer.AddStructuralProperty("id", EdmPrimitiveTypeKind.String, false);
            customer.AddKeys(customerId);
            model.AddElement(customer);

            var order = new EdmEntityType("Test", "Order", null, false, true);
            var orderCustomerId = order.AddStructuralProperty("customerId", EdmPrimitiveTypeKind.String, true);
            var orderOrderId = order.AddStructuralProperty("orderId", EdmPrimitiveTypeKind.String, true);
            order.AddKeys(orderCustomerId, orderOrderId);
            model.AddElement(order);

            var customerOrders = customer.AddUnidirectionalNavigation(new EdmNavigationPropertyInfo
            {
                ContainsTarget = true,
                Name = "orders",
                Target = order,
                TargetMultiplicity = EdmMultiplicity.Many,
                DependentProperties = new[] { customerId },
                PrincipalProperties = new[] { orderCustomerId }
            });

            var detail = new EdmEntityType("Test", "Detail");
            var detailCustomerId = detail.AddStructuralProperty("customerId", EdmPrimitiveTypeKind.String);
            var detailOrderId = detail.AddStructuralProperty("orderId", EdmPrimitiveTypeKind.String);
            detail.AddKeys(detailCustomerId, detailOrderId,
                detail.AddStructuralProperty("id", EdmPrimitiveTypeKind.Int32, false));
            model.AddElement(detail);

            var detailedOrder = new EdmEntityType("Test", "DetailedOrder", order);
            var detailedOrderDetails = detailedOrder.AddUnidirectionalNavigation(
                new EdmNavigationPropertyInfo
                {
                    ContainsTarget = true,
                    Target = detail,
                    TargetMultiplicity = EdmMultiplicity.Many,
                    Name = "details",
                    DependentProperties = new[] { orderOrderId, orderCustomerId },
                    PrincipalProperties = new[] { detailOrderId, detailCustomerId }
                });
            model.AddElement(detailedOrder);

            var container = new EdmEntityContainer("Test", "Container");
            var customers = container.AddEntitySet("customers", customer);
            model.AddElement(container);

            var parser = new ODataUriParser(model, new Uri("http://host"), new Uri(fullUrl));
            switch (testODataUrlKeyDelimiter)
            {
                case TestODataUrlKeyDelimiter.Parentheses:
                    parser.UrlKeyDelimiter = ODataUrlKeyDelimiter.Parentheses;
                    break;
                case TestODataUrlKeyDelimiter.Slash:
                    parser.UrlKeyDelimiter = ODataUrlKeyDelimiter.Slash;
                    break;
                default:
                    Assert.True(false, "Unreachable code path");
                    break;
            }

            var path = parser.ParsePath().ToList();
            path[0].ShouldBeEntitySetSegment(customers);
            path[1].ShouldBeKeySegment(new KeyValuePair<string, object>("id", "customerId"));
            path[2].ShouldBeNavigationPropertySegment(customerOrders);
            path[3].ShouldBeKeySegment(new KeyValuePair<string, object>("customerId", "customerId"),
                new KeyValuePair<string, object>("orderId", "orderId"));
            if (path.Count > 4)
            {
                // For tests with a type cast and a second-level navigation property.
                path[4].ShouldBeTypeSegment(detailedOrder);
                path[5].ShouldBeNavigationPropertySegment(detailedOrderDetails);
                path[6].ShouldBeKeySegment(new KeyValuePair<string, object>("customerId", "customerId"),
                new KeyValuePair<string, object>("orderId", "orderId"),
                new KeyValuePair<string, object>("id", 1));
            }
        }
        #endregion

        #region Null EntitySetPath

        [Fact]
        public void ParsePathFunctionWithNullEntitySetPath()
        {
            var model = new EdmModel();

            var customer = new EdmEntityType("Test", "Customer", null, false, false);
            var customerId = customer.AddStructuralProperty("id", EdmPrimitiveTypeKind.String, false);
            customer.AddKeys(customerId);
            model.AddElement(customer);

            var detail = new EdmEntityType("Test", "Detail", null, false, true);
            detail.AddStructuralProperty("address", EdmPrimitiveTypeKind.String, true);
            model.AddElement(detail);

            var customerDetail = customer.AddUnidirectionalNavigation(
                new EdmNavigationPropertyInfo()
                {
                    Name = "detail",
                    Target = detail,
                    TargetMultiplicity = EdmMultiplicity.One,
                    ContainsTarget = true
                });

            // The test is to make sure the ODataUriParser works even though
            // the entitySetPathExpression is null.
            var getCurrentCustomer = new EdmFunction(
                "Test",
                "getCurrentCustomer",
                new EdmEntityTypeReference(customer, false),
                isBound: false,
                entitySetPathExpression: null,
                isComposable: true);
            model.AddElement(getCurrentCustomer);

            var container = new EdmEntityContainer("Test", "Container");
            var getCurrentCustomerImport = container.AddFunctionImport(getCurrentCustomer);
            model.AddElement(container);

            var parser = new ODataUriParser(model, new Uri("http://host"), new Uri("http://host/getCurrentCustomer()/detail"));
            var path = parser.ParsePath();
            var pathSegmentList = path.ToList();
            Assert.Equal(2, pathSegmentList.Count);
            pathSegmentList[0].ShouldBeOperationImportSegment(getCurrentCustomerImport);
            pathSegmentList[1].ShouldBeNavigationPropertySegment(customerDetail);
        }
        #endregion

        [Theory]
        [InlineData("NS.GetMinSalary(minSalary=1,maxSalary=2)", 2)]
        [InlineData("NS.GetMinSalary(minSalary=1)", 1)]
        [InlineData("NS.GetMinSalary()", 0)]
        public void ParsePathBoundFunctionWithOptionalParametersWorks(string functionPath, int expectedParameterCount)
        {
            // Arrange
            var model = new EdmModel();

            var customer = new EdmEntityType("NS", "Customer", null, false, false);
            var customerId = customer.AddStructuralProperty("id", EdmPrimitiveTypeKind.String, false);
            customer.AddKeys(customerId);
            model.AddElement(customer);

            var function = new EdmFunction("NS", "GetMinSalary", EdmCoreModel.Instance.GetString(isNullable: true), true /*isBound*/, null /*entitySetPath*/, false /*iscomposable*/);
            IEdmTypeReference int32Type = EdmCoreModel.Instance.GetInt32(isNullable: true);
            function.AddParameter("p", new EdmEntityTypeReference(customer, isNullable: true));
            function.AddOptionalParameter("minSalary", int32Type);
            function.AddOptionalParameter("maxSalary", int32Type);
            model.AddElement(function);

            var container = new EdmEntityContainer("NS", "Container");
            var me = container.AddSingleton("me", customer);
            model.AddElement(container);

            // Act
            var parser = new ODataUriParser(model, new Uri("http://host"), new Uri("http://host/me/" + functionPath));
            var pathSegments = parser.ParsePath().ToList();

            // Assert
            Assert.Equal(2, pathSegments.Count);
            var operationSegment = Assert.IsType<OperationSegment>(pathSegments[1]);
            Assert.Equal("NS.GetMinSalary", operationSegment.Operations.First().FullName());
            Assert.Equal(expectedParameterCount, operationSegment.Parameters.Count());
        }

        [Theory]
        [InlineData("UnboundGetMinSalary(minSalary=1,maxSalary=2)", 2)]
        [InlineData("UnboundGetMinSalary(minSalary=1)", 1)]
        [InlineData("UnboundGetMinSalary()", 0)]
        public void ParsePathUnboundFunctionWithOptionalParametersWorks(string functionPath, int expectedParameterCount)
        {
            // Arrange
            var model = new EdmModel();

            var function = new EdmFunction("NS", "UnboundGetMinSalary", EdmCoreModel.Instance.GetString(isNullable: true), false /*isBound*/, null /*entitySetPath*/, false /*iscomposable*/);
            IEdmTypeReference int32Type = EdmCoreModel.Instance.GetInt32(isNullable: true);
            function.AddOptionalParameter("minSalary", int32Type);
            function.AddOptionalParameter("maxSalary", int32Type);
            model.AddElement(function);

            var container = new EdmEntityContainer("NS", "Container");
            var me = container.AddFunctionImport(function);
            model.AddElement(container);

            // Act
            var parser = new ODataUriParser(model, new Uri("http://host"), new Uri("http://host/" + functionPath));
            var pathSegments = parser.ParsePath().ToList();

            // Assert
            Assert.Single(pathSegments);
            var operationImportSegment = Assert.IsType<OperationImportSegment>(pathSegments[0]);
            Assert.Equal("UnboundGetMinSalary", operationImportSegment.OperationImports.First().Name);
            Assert.Equal(expectedParameterCount, operationImportSegment.Parameters.Count());
        }

        #region Parse Compute Tests

        [Fact]
        public void ParseBadComputeWithMissingAs()
        {
            Uri url = new Uri("http://host/Paintings?$compute=nonsense");
            ODataUriParser parser = new ODataUriParser(HardCodedTestModel.TestModel, ServiceRoot, url);
            Action action = () => parser.ParseCompute();
            action.Throws<ODataException>(ODataErrorStrings.UriQueryExpressionParser_AsExpected(8, "nonsense"));
        }

        [Fact]
        public void ParseBadComputeWithMissingAlias()
        {
            Uri url = new Uri("http://host/Paintings?$compute=nonsense as");
            ODataUriParser parser = new ODataUriParser(HardCodedTestModel.TestModel, ServiceRoot, url);
            Action action = () => parser.ParseCompute();
            action.Throws<ArgumentNullException>("Value cannot be null or empty.\r\nParameter name: alias");
        }

        [Fact]
        public void ParseComputeAsQueryOption()
        {
            // Create model
            EdmModel model = new EdmModel();
            EdmEntityType elementType = model.AddEntityType("DevHarness", "Entity");
            EdmTypeReference typeReference = new EdmStringTypeReference(EdmCoreModel.Instance.GetPrimitiveType(EdmPrimitiveTypeKind.String), false);
            elementType.AddProperty(new EdmStructuralProperty(elementType, "Prop1", typeReference));

            EdmEntityContainer container = model.AddEntityContainer("Default", "Container");
            container.AddEntitySet("Entities", elementType);

            // Define queries and new up parser.
            Uri root = new Uri("http://host");
            Uri url = new Uri("http://host/Entities?$compute=cast(Prop1, 'Edm.String') as Property1AsString, tolower(Prop1) as Property1Lower");
            ODataUriParser parser = new ODataUriParser(model, root, url);

            // parse and validate
            ComputeClause clause = parser.ParseCompute();
            List<ComputeExpression> items = clause.ComputedItems.ToList();
            Assert.Equal(2, items.Count());
            Assert.Equal("Property1AsString", items[0].Alias);
            items[0].Expression.ShouldBeSingleValueFunctionCallQueryNode();
            Assert.True(items[0].Expression.TypeReference.IsEquivalentTo(typeReference));
            Assert.Equal("Property1Lower", items[1].Alias);
            items[1].Expression.ShouldBeSingleValueFunctionCallQueryNode();
            Assert.Equal("Edm.String", items[1].Expression.TypeReference.FullName());
            Assert.True(items[1].Expression.TypeReference.IsNullable); // tolower is built in function that allows nulls.

            ComputeExpression copy = new ComputeExpression(items[0].Expression, items[0].Alias, null);
            Assert.NotNull(copy.Expression);
            Assert.Null(copy.TypeReference);
            ComputeClause varied = new ComputeClause(null);
        }

        [Fact]
        public void ParseComputeAsExpandQueryOption()
        {
            // Create model
            EdmModel model = new EdmModel();
            EdmEntityType elementType = model.AddEntityType("DevHarness", "Entity");
            EdmEntityType targetType = model.AddEntityType("DevHarness", "Navigation");
            EdmTypeReference typeReference = new EdmStringTypeReference(EdmCoreModel.Instance.GetPrimitiveType(EdmPrimitiveTypeKind.String), false);
            targetType.AddProperty(new EdmStructuralProperty(targetType, "Prop1", typeReference));
            EdmNavigationPropertyInfo propertyInfo = new EdmNavigationPropertyInfo();
            propertyInfo.Name = "Nav1";
            propertyInfo.Target = targetType;
            propertyInfo.TargetMultiplicity = EdmMultiplicity.One;
            EdmProperty navigation = EdmNavigationProperty.CreateNavigationProperty(elementType, propertyInfo);
            elementType.AddProperty(navigation);

            EdmEntityContainer container = model.AddEntityContainer("Default", "Container");
            container.AddEntitySet("Entities", elementType);

            // Define queries and new up parser.
            Uri root = new Uri("http://host");
            Uri url = new Uri("http://host/Entities?$expand=Nav1($compute=cast(Prop1, 'Edm.String') as NavProperty1AsString)");
            ODataUriParser parser = new ODataUriParser(model, root, url);

            // parse and validate
            SelectExpandClause clause = parser.ParseSelectAndExpand();
            List<SelectItem> items = clause.SelectedItems.ToList();
            Assert.Single(items);
            ExpandedNavigationSelectItem expanded = items[0] as ExpandedNavigationSelectItem;
            List<ComputeExpression> computes = expanded.ComputeOption.ComputedItems.ToList();
            Assert.Single(computes);
            Assert.Equal("NavProperty1AsString", computes[0].Alias);
            computes[0].Expression.ShouldBeSingleValueFunctionCallQueryNode();
            Assert.True(computes[0].Expression.TypeReference.IsEquivalentTo(typeReference));
        }

        [Fact]
        public void ParseComputeAsLevel2ExpandQueryOption()
        {
            // Create model
            EdmModel model = new EdmModel();
            EdmEntityType elementType = model.AddEntityType("DevHarness", "Entity");
            EdmEntityType targetType = model.AddEntityType("DevHarness", "Navigation");
            EdmEntityType subTargetType = model.AddEntityType("DevHarness", "SubNavigation");

            EdmTypeReference typeReference = new EdmStringTypeReference(EdmCoreModel.Instance.GetPrimitiveType(EdmPrimitiveTypeKind.String), false);
            elementType.AddProperty(new EdmStructuralProperty(elementType, "Prop1", typeReference));
            targetType.AddProperty(new EdmStructuralProperty(targetType, "Prop1", typeReference));
            subTargetType.AddProperty(new EdmStructuralProperty(subTargetType, "Prop1", typeReference));

            EdmNavigationPropertyInfo propertyInfo = new EdmNavigationPropertyInfo();
            propertyInfo.Name = "Nav1";
            propertyInfo.Target = targetType;
            propertyInfo.TargetMultiplicity = EdmMultiplicity.One;
            EdmProperty navigation = EdmNavigationProperty.CreateNavigationProperty(elementType, propertyInfo);
            elementType.AddProperty(navigation);

            EdmNavigationPropertyInfo subPropertyInfo = new EdmNavigationPropertyInfo();
            subPropertyInfo.Name = "SubNav1";
            subPropertyInfo.Target = subTargetType;
            subPropertyInfo.TargetMultiplicity = EdmMultiplicity.One;
            EdmProperty subnavigation = EdmNavigationProperty.CreateNavigationProperty(targetType, subPropertyInfo);
            targetType.AddProperty(subnavigation);

            EdmEntityContainer container = model.AddEntityContainer("Default", "Container");
            container.AddEntitySet("Entities", elementType);

            // Define queries and new up parser.
            string address = "http://host/Entities?$compute=cast(Prop1, 'Edm.String') as Property1AsString, tolower(Prop1) as Property1Lower&" +
                                                  "$expand=Nav1($compute=cast(Prop1, 'Edm.String') as NavProperty1AsString;" +
                                                               "$expand=SubNav1($compute=cast(Prop1, 'Edm.String') as SubNavProperty1AsString))";
            Uri root = new Uri("http://host");
            Uri url = new Uri(address);
            ODataUriParser parser = new ODataUriParser(model, root, url);

            // parse
            ComputeClause computeClause = parser.ParseCompute();
            SelectExpandClause selectClause = parser.ParseSelectAndExpand();

            // validate top compute
            List<ComputeExpression> items = computeClause.ComputedItems.ToList();
            Assert.Equal(2, items.Count());
            Assert.Equal("Property1AsString", items[0].Alias);
            items[0].Expression.ShouldBeSingleValueFunctionCallQueryNode();
            Assert.True(items[0].Expression.TypeReference.IsEquivalentTo(typeReference));
            Assert.Equal("Property1Lower", items[1].Alias);
            items[1].Expression.ShouldBeSingleValueFunctionCallQueryNode();
            Assert.Equal("Edm.String", items[1].Expression.TypeReference.FullName());
            Assert.True(items[1].Expression.TypeReference.IsNullable); // tolower is built in function that allows nulls.

            // validate level 1 expand compute
            List<SelectItem> selectItems = selectClause.SelectedItems.ToList();
            Assert.Single(selectItems);
            ExpandedNavigationSelectItem expanded = selectItems[0] as ExpandedNavigationSelectItem;
            var compute = Assert.Single(expanded.ComputeOption.ComputedItems);
            Assert.Equal("NavProperty1AsString", compute.Alias);
            compute.Expression.ShouldBeSingleValueFunctionCallQueryNode();
            Assert.True(compute.Expression.TypeReference.IsEquivalentTo(typeReference));

            // validate level 2 expand compute
            var subSelectItem = Assert.Single(expanded.SelectAndExpand.SelectedItems);
            ExpandedNavigationSelectItem subExpanded = Assert.IsType<ExpandedNavigationSelectItem>(subSelectItem);
            var subCompute = Assert.Single(subExpanded.ComputeOption.ComputedItems);
            Assert.Equal("SubNavProperty1AsString", subCompute.Alias);
            subCompute.Expression.ShouldBeSingleValueFunctionCallQueryNode();
            Assert.True(subCompute.Expression.TypeReference.IsEquivalentTo(typeReference));
        }
        #endregion

        private sealed class RefModelUriResolver : ODataUriResolver
        {
            public override IEdmNavigationSource ResolveNavigationSource(IEdmModel model, string identifier)
            {
                return model.ReferencedModels.Single(m => m.EntityContainer != null).FindDeclaredEntitySet(identifier);
            }
            public override IEdmSchemaType ResolveType(IEdmModel model, string typeName)
            {
                return model.ReferencedModels.Single(m => m.EntityContainer != null).FindType(typeName);
            }
        }

        [Fact]
        public void ParseFullyQualifiedEnumWithResolver()
        {
            var rootModel = new EdmModel();
            rootModel.AddReferencedModel(HardCodedTestModel.TestModel);

            string fullUriString = "http://host/Pet2Set?$filter=PetColorPattern eq Fully.Qualified.Namespace.ColorPattern'Red'";
            ODataUriParser parser = new ODataUriParser(rootModel, ServiceRoot, new Uri(fullUriString));
            parser.Resolver = new RefModelUriResolver();
            var uri = parser.ParseUri();

            Uri resultUri = uri.BuildUri(ODataUrlKeyDelimiter.Parentheses);
            Assert.Equal(fullUriString, Uri.UnescapeDataString(resultUri.OriginalString));
        }

        #region Escape Function Parse
        [Theory]
        [InlineData("/root:/", "/root/NS.NormalFunction(path='')")]
        [InlineData("/root:/abc", "/root/NS.NormalFunction(path='abc')")]
        [InlineData("/root:/photos:February", "/root/NS.NormalFunction(path='photos:February')")]
        [InlineData("/root:/photos/2018/February", "/root/NS.NormalFunction(path='photos%2f2018%2fFebruary')")]
        [InlineData("/root:/photos/2018////February", "/root/NS.NormalFunction(path='photos%2f2018%2f%2f%2f%2fFebruary')")]
        [InlineData("/root:/photos%2F2018%2F/:February", "/root/NS.NormalFunction(path='photos%2F2018%2f%2f:February')")]
        public void ParseNonComposableEscapeFunctionUrlReturnsTheSameODataPath(string escapePathString, string normalPathString)
        {
            // Arrange
            IEdmModel model = GetEdmModelWithEscapeFunction(escape: true);

            // Act
            string fullUriString = ServiceRoot + normalPathString;
            ODataUriParser parser = new ODataUriParser(model, ServiceRoot, new Uri(fullUriString));
            var functionPath = parser.ParsePath();

            fullUriString = ServiceRoot + escapePathString;
            parser = new ODataUriParser(model, ServiceRoot, new Uri(fullUriString));
            var escapePath = parser.ParsePath();

            // Assert
            Assert.True(functionPath.Equals(escapePath));

            Assert.Equal(2, escapePath.Count());
            OperationSegment segment = Assert.IsType<OperationSegment>(escapePath.Last());
            Assert.Equal("NS.NormalFunction", segment.Operations.First().FullName());
        }

        [Theory]
        [InlineData("/root:/:", "/root/NS.ComposableFunction(arg='')")]
        [InlineData("/root:/abc:", "/root/NS.ComposableFunction(arg='abc')")]
        [InlineData("/root:/photos:February:", "/root/NS.ComposableFunction(arg='photos:February')")]
        [InlineData("/root:/photos/2018/February:", "/root/NS.ComposableFunction(arg='photos%2f2018%2fFebruary')")]
        [InlineData("/root:/photos/2018//////February:", "/root/NS.ComposableFunction(arg='photos%2f2018%2f%2f%2f%2f%2f%2fFebruary')")]
        [InlineData("/root:/photos%2F2018%2F/:February:", "/root/NS.ComposableFunction(arg='photos%2F2018%2F%2f:February')")]
        public void ParseComposableEscapeFunctionUrlReturnsTheSameODataPath(string escapePathString, string normalPathString)
        {
            // Arrange
            IEdmModel model = GetEdmModelWithEscapeFunction(escape: true);

            // Act
            string fullUriString = ServiceRoot + normalPathString;
            ODataUriParser parser = new ODataUriParser(model, ServiceRoot, new Uri(fullUriString));
            var functionPath = parser.ParsePath();

            fullUriString = ServiceRoot + escapePathString;
            parser = new ODataUriParser(model, ServiceRoot, new Uri(fullUriString));
            var escapePath = parser.ParsePath();

            // Assert
            Assert.True(functionPath.Equals(escapePath));

            Assert.Equal(2, escapePath.Count());
            OperationSegment segment = Assert.IsType<OperationSegment>(escapePath.Last());
            Assert.Equal("NS.ComposableFunction", segment.Operations.First().FullName());
        }

        [Fact]
        public void ParseComposableEscapeFunctionUrlAndPropertyReturnsTheSameODataPath()
        {
            // Arrange
            IEdmModel model = GetEdmModelWithEscapeFunction(escape: true);

            // Act
            string fullUriString = ServiceRoot + "/root/NS.ComposableFunction(arg='photos%2F2018%2F%2f:February')/Name";
            ODataUriParser parser = new ODataUriParser(model, ServiceRoot, new Uri(fullUriString));
            var functionPath = parser.ParsePath();

            fullUriString = ServiceRoot + "/root:/photos%2F2018%2F/:February:/Name";
            parser = new ODataUriParser(model, ServiceRoot, new Uri(fullUriString));
            var escapePath = parser.ParsePath();

            // Assert
            Assert.True(functionPath.Equals(escapePath));

            Assert.Equal(3, escapePath.Count());
            OperationSegment segment = escapePath.First(c => c is OperationSegment) as OperationSegment;
            Assert.Equal("NS.ComposableFunction", segment.Operations.First().FullName());

            PropertySegment proSegment = Assert.IsType<PropertySegment>(escapePath.Last());
            Assert.Equal("Name", proSegment.Property.Name);
        }

<<<<<<< HEAD
=======
        //[Fact]
        //public void ParseEscapeFunctionUrlThrowsWithoutEscapeFunction()
        //{
        //    // Arrange
        //    IEdmModel model = GetEdmModelWithEscapeFunction(escape: false);

        //    // Act
        //    var fullUriString = ServiceRoot + "/root:/photos/2018/February";
        //    var parser = new ODataUriParser(model, ServiceRoot, new Uri(fullUriString));
        //    Action test = () => parser.ParsePath();

        //    // Assert
        //    var odataException = Assert.Throws<ODataException>(test);
        //    Assert.Equal(ODataErrorStrings.RequestUriProcessor_NoBoundEscapeFunctionSupported("NS.OneDrive"), odataException.Message);
        //}

>>>>>>> 41adfc78
        [Fact]
        public void ParseEscapeFunctionUrlThrowsInvalidEscapeFunction()
        {
            // Arrange
            IEdmModel model = GetEdmModelWithEscapeFunction(escape: true, multipleParameter: true);

            // Act
            var fullUriString = ServiceRoot + "/root:/photos/2018/February";
            var parser = new ODataUriParser(model, ServiceRoot, new Uri(fullUriString));
            Action test = () => parser.ParsePath();

            // Assert
            var odataException = Assert.Throws<ODataException>(test);
            Assert.Equal(ODataErrorStrings.RequestUriProcessor_EscapeFunctionMustHaveOneStringParameter("NS.NormalFunction"), odataException.Message);
        }

        internal static IEdmModel GetEdmModelWithEscapeFunction(bool escape, bool multipleParameter = false)
        {
            EdmModel model = new EdmModel();
            EdmEntityType entityType = new EdmEntityType("NS", "OneDrive");
            entityType.AddKeys(entityType.AddStructuralProperty("Id", EdmCoreModel.Instance.GetInt32(false)));
            entityType.AddStructuralProperty("Name", EdmCoreModel.Instance.GetString(false));

            var entityTypeRef = new EdmEntityTypeReference(entityType, true);
            EdmFunction nonComFunction = new EdmFunction("NS", "NormalFunction", EdmCoreModel.Instance.GetInt32(true), true, null, false);
            nonComFunction.AddParameter("entity", entityTypeRef);
            nonComFunction.AddParameter("path", EdmCoreModel.Instance.GetString(true));

            if (multipleParameter)
            {
                nonComFunction.AddParameter("path2", EdmCoreModel.Instance.GetString(true));
            }

            model.AddElement(entityType);
            model.AddElement(nonComFunction);

            EdmFunction compFunction = new EdmFunction("NS", "ComposableFunction", entityTypeRef, true, null, true);
            compFunction.AddParameter("entity", entityTypeRef);
            compFunction.AddParameter("arg", EdmCoreModel.Instance.GetString(true));
            model.AddElement(compFunction);

            EdmEntityContainer container = new EdmEntityContainer("Default", "Container");
            container.AddSingleton("root", entityType);
            model.AddElement(container);

            if (escape)
            {
                IEdmBooleanConstantExpression booleanConstant = new EdmBooleanConstant(true);
                IEdmTerm term = CommunityVocabularyModel.UrlEscapeFunctionTerm;
                foreach (var function in new[] { nonComFunction, compFunction })
                {
                    EdmVocabularyAnnotation annotation = new EdmVocabularyAnnotation(function, term, booleanConstant);
                    annotation.SetSerializationLocation(model, EdmVocabularyAnnotationSerializationLocation.Inline);
                    model.SetVocabularyAnnotation(annotation);
                }
            }

            return model;
        }

        [Theory]
        [InlineData("/Customers(2):/abc:xyz", "NS.FindOrder")]
        [InlineData("/Customers(2):/abc:xyz:", "NS.FindOrderComposable")]
        public void ParseEscapeFunctionUrlWithAndWithoutColonDelimiterReturnsODataPath(string escapePathString, string function)
        {
            // Arrange
            IEdmModel model = GetCustomerOrderEdmModelWithEscapeFunction();

            // Act
            string fullUriString = ServiceRoot + escapePathString;
            ODataUriParser parser = new ODataUriParser(model, ServiceRoot, new Uri(fullUriString));
            var escapePath = parser.ParsePath();

            // Assert
            Assert.Equal(3, escapePath.Count());
            OperationSegment segment = escapePath.Last() as OperationSegment;
            Assert.Equal(function, segment.Operations.First().FullName());

            Assert.Equal(1, segment.Parameters.Count());
            var parameter = segment.Parameters.First();
            Assert.Equal("orderName", parameter.Name);
            Assert.Equal("abc:xyz", ((ConstantNode)parameter.Value).Value);
        }

        [Fact]
        public void ParseEscapeFunctionUrlWithPropertyAndEscapeFunctionReturnsCorrectODataPath()
        {
            // Arrange
            IEdmModel model = GetCustomerOrderEdmModelWithEscapeFunction();

            // Act
            string fullUriString = ServiceRoot + "/Customers(2)/MyOrders:/xyz/abc:";
            ODataUriParser parser = new ODataUriParser(model, ServiceRoot, new Uri(fullUriString));
            var escapePath = parser.ParsePath();

            // Assert
            Assert.Equal(4, escapePath.Count());
            OperationSegment segment = Assert.IsType<OperationSegment>(escapePath.Last());
            Assert.Equal("NS.FindAllOrders", segment.Operations.First().FullName());

            Assert.Equal(1, segment.Parameters.Count());
            var parameter = segment.Parameters.First();
            Assert.Equal("name", parameter.Name);
            Assert.Equal("xyz/abc", ((ConstantNode)parameter.Value).Value);
        }

        //[Fact]
        //public void ParseEscapeFunctionUrlWithoutEndingDelimiterThrowsWithoutNonComposableFunction()
        //{
        //    // Arrange
        //    IEdmModel model = GetCustomerOrderEdmModelWithEscapeFunction();

        //    // Act
        //    string fullUriString = ServiceRoot + "/Customers(2)/MyOrders:/xyz/abc";
        //    ODataUriParser parser = new ODataUriParser(model, ServiceRoot, new Uri(fullUriString));
        //    Action test = () => parser.ParsePath();

        //    // Assert
        //    var odataException = Assert.Throws<ODataException>(test);
        //    Assert.Equal(ODataErrorStrings.RequestUriProcessor_NoBoundEscapeFunctionSupported("Collection(NS.Order)"), odataException.Message);
        //}

        [Theory]
        [InlineData("Customers(2):/abc:/:/xyz")]
        [InlineData("Customers(2):/abc::/xyz")]
        public void ParseEscapeFunctionUrlWithAnotherEscapeFunctionReturnsCorrectODataPath(string escapePathString)
        {
            // Arrange
            IEdmModel model = GetCustomerOrderEdmModelWithEscapeFunction();

            // Act
            string fullUriString = ServiceRoot + "/" + escapePathString;
            ODataUriParser parser = new ODataUriParser(model, ServiceRoot, new Uri(fullUriString));
            var escapePath = parser.ParsePath();

            // Assert
            Assert.Equal(4, escapePath.Count());
            OperationSegment segment = escapePath.First(p => p is OperationSegment) as OperationSegment;
            Assert.Equal("NS.FindOrderComposable", segment.Operations.First().FullName());

            segment = escapePath.Last(p => p is OperationSegment) as OperationSegment;
            Assert.Equal("NS.CalcCustomers", segment.Operations.First().FullName());
        }

        //[Theory]
        //[InlineData("Orders(':abc:')")]
        //[InlineData("Orders/:abc:")]
        //public void ParseEscapeFunctionUrlWithAnotherEscapeFunctionReturnsCorrectODataPath2(string escapePathString)
        //{
        //    // Arrange
        //    IEdmModel model = GetCustomerOrderEdmModelWithEscapeFunction();

        //    // Act
        //    string fullUriString = ServiceRoot + "/" + escapePathString;
        //    ODataUriParser parser = new ODataUriParser(model, ServiceRoot, new Uri(fullUriString));
        //    var escapePath = parser.ParsePath();

        //    // Assert
        //    Assert.Equal(4, escapePath.Count());
        //    OperationSegment segment = escapePath.First(p => p is OperationSegment) as OperationSegment;
        //    Assert.Equal("NS.FindOrderComposable", segment.Operations.First().FullName());

        //    segment = escapePath.Last(p => p is OperationSegment) as OperationSegment;
        //    Assert.Equal("NS.CalcCustomers", segment.Operations.First().FullName());
        //}

        internal static IEdmModel GetCustomerOrderEdmModelWithEscapeFunction()
        {
            EdmModel model = new EdmModel();

            EdmEntityType orderType = new EdmEntityType("NS", "Order");
            orderType.AddKeys(orderType.AddStructuralProperty("Id", EdmPrimitiveTypeKind.String));
            orderType.AddStructuralProperty("Name", EdmPrimitiveTypeKind.String);
            model.AddElement(orderType);

            EdmEntityType customerType = new EdmEntityType("NS", "Customer");
            customerType.AddKeys(customerType.AddStructuralProperty("Id", EdmCoreModel.Instance.GetInt32(false)));
            model.AddElement(customerType);

            EdmNavigationProperty navOrder = customerType.AddUnidirectionalNavigation(new EdmNavigationPropertyInfo
            {
                Target = orderType,
                Name = "MyOrder",
                TargetMultiplicity = EdmMultiplicity.One
            });

            EdmNavigationProperty navOrders = customerType.AddUnidirectionalNavigation(new EdmNavigationPropertyInfo
            {
                Target = orderType,
                Name = "MyOrders",
                TargetMultiplicity = EdmMultiplicity.Many
            });

            EdmNavigationProperty navCustomer = orderType.AddUnidirectionalNavigation(new EdmNavigationPropertyInfo
            {
                Target = customerType,
                Name = "MyCustomer",
                TargetMultiplicity = EdmMultiplicity.One
            });

            EdmEntityTypeReference orderTypeRef = new EdmEntityTypeReference(orderType, false);
            EdmEntityTypeReference customerTypeRef = new EdmEntityTypeReference(customerType, false);

            EdmFunction orderFunction = new EdmFunction("NS", "CalcCustomers", customerTypeRef, true, null, false);
            orderFunction.AddParameter("bindingParameter", orderTypeRef);
            orderFunction.AddParameter("path", EdmCoreModel.Instance.GetString(true));
            model.AddElement(orderFunction);

            EdmFunction singleNonComposableFunction = new EdmFunction("NS", "FindOrder", orderTypeRef, true, null, false);
            singleNonComposableFunction.AddParameter("bindingParameter", customerTypeRef);
            singleNonComposableFunction.AddParameter("orderName", EdmCoreModel.Instance.GetString(true));
            model.AddElement(singleNonComposableFunction);

            EdmFunction singleComposableFunction = new EdmFunction("NS", "FindOrderComposable", orderTypeRef, true, null, true);
            singleComposableFunction.AddParameter("bindingParameter", customerTypeRef);
            singleComposableFunction.AddParameter("orderName", EdmCoreModel.Instance.GetString(true));
            model.AddElement(singleComposableFunction);

            var multipleFunction = new EdmFunction("NS", "FindAllOrders", new EdmCollectionTypeReference(new EdmCollectionType(orderTypeRef)), true, null, true);
            multipleFunction.AddParameter("bindingParameter", new EdmCollectionTypeReference(new EdmCollectionType(orderTypeRef)));
            multipleFunction.AddParameter("name", EdmCoreModel.Instance.GetString(true));
            model.AddElement(multipleFunction);

            EdmEntityContainer container = new EdmEntityContainer("Default", "Container");
            EdmEntitySet customers = container.AddEntitySet("Customers", customerType);
            EdmEntitySet orders = container.AddEntitySet("Orders", orderType);
            customers.AddNavigationTarget(navOrder, orders);
            customers.AddNavigationTarget(navOrders, orders);
            model.AddElement(container);

            IEdmBooleanConstantExpression booleanConstant = new EdmBooleanConstant(true);
            IEdmTerm term = CommunityVocabularyModel.UrlEscapeFunctionTerm;
            foreach(var function in new[] { orderFunction, singleNonComposableFunction, singleComposableFunction, multipleFunction })
            {
                EdmVocabularyAnnotation annotation = new EdmVocabularyAnnotation(function, term, booleanConstant);
                annotation.SetSerializationLocation(model, EdmVocabularyAnnotationSerializationLocation.Inline);
                model.SetVocabularyAnnotation(annotation);
            }

            return model;
        }
        #endregion
    }
}<|MERGE_RESOLUTION|>--- conflicted
+++ resolved
@@ -1,1448 +1,1407 @@
-﻿//---------------------------------------------------------------------
-// <copyright file="ODataUriParserTests.cs" company="Microsoft">
-//      Copyright (C) Microsoft Corporation. All rights reserved. See License.txt in the project root for license information.
-// </copyright>
-//---------------------------------------------------------------------
-
-using System;
-using System.Collections.Generic;
-using System.Globalization;
-using System.Linq;
-using Microsoft.OData.Edm;
-using Microsoft.OData.Edm.Csdl;
-using Microsoft.OData.Edm.Vocabularies;
-using Microsoft.OData.Edm.Vocabularies.Community.V1;
-using Microsoft.OData.UriParser;
-using Xunit;
-using ODataErrorStrings = Microsoft.OData.Strings;
-
-namespace Microsoft.OData.Tests.UriParser
-{
-    /// <summary>
-    /// Unit tests for ODataUriParser.
-    /// </summary>
-    public class ODataUriParserTests
-    {
-        private readonly Uri ServiceRoot = new Uri("http://host");
-        private readonly Uri FullUri = new Uri("http://host/People");
-
-        [Theory]
-        [InlineData(true)]
-        [InlineData(false)]
-        public void NonQueryOptionShouldWork(bool enableNoDollarQueryOptions)
-        {
-            var uriParser = new ODataUriParser(HardCodedTestModel.TestModel, ServiceRoot, FullUri);
-            uriParser.EnableNoDollarQueryOptions = enableNoDollarQueryOptions;
-            var path = uriParser.ParsePath();
-            Assert.Single(path);
-            path.LastSegment.ShouldBeEntitySetSegment(HardCodedTestModel.GetPeopleSet());
-            Assert.Null(uriParser.ParseFilter());
-            Assert.Null(uriParser.ParseSelectAndExpand());
-            Assert.Null(uriParser.ParseOrderBy());
-            Assert.Null(uriParser.ParseTop());
-            Assert.Null(uriParser.ParseSkip());
-            Assert.Null(uriParser.ParseCount());
-            Assert.Null(uriParser.ParseSearch());
-            Assert.Null(uriParser.ParseSkipToken());
-            Assert.Null(uriParser.ParseDeltaToken());
-        }
-
-        [Theory]
-        [InlineData("?filter=&select=&expand=&orderby=&top=&skip=&index=&count=&search=&unknown=&$unknownvalue&skiptoken=&deltatoken=&$compute=", true)]
-        [InlineData("?$filter=&$select=&$expand=&$orderby=&$top=&$skip=&$index=&$count=&$search=&$unknown=&$unknownvalue&$skiptoken=&$deltatoken=&$compute=", true)]
-        [InlineData("?$filter=&$select=&$expand=&$orderby=&$top=&$skip=&$index=&$count=&$search=&$unknown=&$unknownvalue&$skiptoken=&$deltatoken=&$compute=", false)]
-        public void EmptyValueQueryOptionShouldWork(string relativeUriString, bool enableNoDollarQueryOptions)
-        {
-            var uriParser = new ODataUriParser(HardCodedTestModel.TestModel, ServiceRoot, new Uri(FullUri, relativeUriString));
-            uriParser.EnableNoDollarQueryOptions = enableNoDollarQueryOptions;
-            var path = uriParser.ParsePath();
-            Assert.Single(path);
-            path.LastSegment.ShouldBeEntitySetSegment(HardCodedTestModel.GetPeopleSet());
-            Assert.Null(uriParser.ParseFilter());
-            var results = uriParser.ParseSelectAndExpand();
-            Assert.True(results.AllSelected);
-            Assert.Empty(results.SelectedItems);
-            Assert.Null(uriParser.ParseOrderBy());
-            Action action = () => uriParser.ParseTop();
-            action.Throws<ODataException>(Strings.SyntacticTree_InvalidTopQueryOptionValue(""));
-            action = () => uriParser.ParseSkip();
-            action.Throws<ODataException>(Strings.SyntacticTree_InvalidSkipQueryOptionValue(""));
-            action = () => uriParser.ParseIndex();
-            action.Throws<ODataException>(Strings.SyntacticTree_InvalidIndexQueryOptionValue(""));
-            action = () => uriParser.ParseCount();
-            action.Throws<ODataException>(Strings.ODataUriParser_InvalidCount(""));
-            action = () => uriParser.ParseSearch();
-            action.Throws<ODataException>(Strings.UriQueryExpressionParser_ExpressionExpected(0, ""));
-            Assert.Empty(uriParser.ParseSkipToken());
-            Assert.Empty(uriParser.ParseDeltaToken());
-        }
-
-        [Fact]
-        public void ParseAnnotationInFilterForOpenTypeShouldWork()
-        {
-            Uri entitySetUri = new Uri("http://host/Paintings");
-            var filterClauseString = "?filter=@my.annotation eq 5";
-
-            var uriParser = new ODataUriParser(HardCodedTestModel.TestModel, ServiceRoot, new Uri(entitySetUri, filterClauseString));
-            uriParser.EnableNoDollarQueryOptions = true;
-            var path = uriParser.ParsePath();
-            Assert.Single(path);
-            path.LastSegment.ShouldBeEntitySetSegment(HardCodedTestModel.GetPaintingsSet());
-            var filterResult = uriParser.ParseFilter();
-            Assert.NotNull(filterResult);
-            Assert.Equal(QueryNodeKind.BinaryOperator, filterResult.Expression.Kind);
-            var bon = Assert.IsType<BinaryOperatorNode>(filterResult.Expression);
-            Assert.NotNull(bon.Left);
-            Assert.NotNull(bon.Right);
-
-            var selectExpandResult = uriParser.ParseSelectAndExpand();
-            Assert.Null(selectExpandResult);
-        }
-
-        [Fact]
-        public void ParseAnnotationInFilterForEntityTypeShouldThrow()
-        {
-            var filterClauseString = "?filter=@my.annotation eq 5";
-
-            var uriParser = new ODataUriParser(HardCodedTestModel.TestModel, ServiceRoot, new Uri(FullUri, filterClauseString));
-            uriParser.EnableNoDollarQueryOptions = true;
-            var path = uriParser.ParsePath();
-            Assert.Single(path);
-            path.LastSegment.ShouldBeEntitySetSegment(HardCodedTestModel.GetPeopleSet());
-            Action action  = () => uriParser.ParseFilter();
-            action.Throws<ODataException>(
-                ODataErrorStrings.MetadataBinder_PropertyNotDeclared("Fully.Qualified.Namespace.Person", "@my.annotation"));
-        }
-
-        [Fact]
-        public void DupilicateNonODataQueryOptionShouldWork()
-        {
-            ODataUriParser uriParserProcessingDupODataSystemQuery = new ODataUriParser(HardCodedTestModel.TestModel, ServiceRoot,
-                new Uri(FullUri, "?$filter=UserName eq 'foo'&$filter=UserName eq 'bar'"));
-
-            bool originalValue = uriParserProcessingDupODataSystemQuery.EnableNoDollarQueryOptions;
-            try
-            {
-                // Set the parser option in the static singleton to be $-sign required.
-                uriParserProcessingDupODataSystemQuery.EnableNoDollarQueryOptions = false;
-
-                Action action = () => uriParserProcessingDupODataSystemQuery.ParsePath();
-
-                var uriParserProcessingDupCustomQuery =
-                    new ODataUriParser(HardCodedTestModel.TestModel, ServiceRoot,
-                        new Uri(FullUri, "?$filter=UserName eq 'Tom'&nonODataQuery=foo&$select=Emails&nonODataQuery=bar"));
-                var nonODataqueryOptions = uriParserProcessingDupCustomQuery.CustomQueryOptions;
-
-                action.Throws<ODataException>(Strings.QueryOptionUtils_QueryParameterMustBeSpecifiedOnce("$filter"));
-                Assert.Equal(nonODataqueryOptions.Count, 2);
-                Assert.True(nonODataqueryOptions[0].Key.Equals("nonODataQuery") &&
-                            nonODataqueryOptions[1].Key.Equals("nonODataQuery"));
-            }
-            finally
-            {
-                // Restore original value
-                uriParserProcessingDupODataSystemQuery.EnableNoDollarQueryOptions = originalValue;
-            }
-        }
-
-        #region Setter/getter and validation tests
-        [Fact]
-        public void ModelCannotBeNull()
-        {
-            Action createWithNullModel = () => new ODataUriParser(null, ServiceRoot, FullUri);
-            Assert.Throws<ArgumentNullException>("model", createWithNullModel);
-        }
-
-        [Fact]
-        public void ModelIsSetCorrectly()
-        {
-            ODataUriParser parser = new ODataUriParser(HardCodedTestModel.TestModel, ServiceRoot, FullUri);
-            Assert.Same(HardCodedTestModel.TestModel, parser.Model);
-        }
-
-        [Fact]
-        public void ServiceRootUriIsSet()
-        {
-            var serviceRoot = new Uri("http://example.com/Foo/");
-            ODataUriParser parser = new ODataUriParser(HardCodedTestModel.TestModel, serviceRoot, FullUri);
-            Assert.Equal(serviceRoot, parser.ServiceRoot);
-        }
-
-        [Fact]
-        public void ServiceRootMustBeAbsoluteUri()
-        {
-            var serviceRoot = new Uri("one/two/three", UriKind.Relative);
-            Action create = () => new ODataUriParser(HardCodedTestModel.TestModel, serviceRoot, new Uri("test", UriKind.Relative));
-            Assert.Throws<ODataException>(create);
-
-            serviceRoot = new Uri("one/two/three", UriKind.RelativeOrAbsolute);
-            create = () => new ODataUriParser(HardCodedTestModel.TestModel, serviceRoot, new Uri("test", UriKind.Relative));
-            Assert.Throws<ODataException>(create);
-        }
-
-        [Fact]
-        public void MaxExpandDepthCannotBeNegative()
-        {
-            Action setNegative = () => new ODataUriParser(HardCodedTestModel.TestModel, ServiceRoot, FullUri).Settings.MaximumExpansionDepth = -1;
-            setNegative.Throws<ODataException>(ODataErrorStrings.UriParser_NegativeLimit);
-        }
-
-        [Fact]
-        public void MaxExpandCountCannotBeNegative()
-        {
-            Action setNegative = () => new ODataUriParser(HardCodedTestModel.TestModel, ServiceRoot, FullUri).Settings.MaximumExpansionCount = -1;
-            setNegative.Throws<ODataException>(ODataErrorStrings.UriParser_NegativeLimit);
-        }
-        #endregion
-
-        #region Parser limit config tests
-        [Fact]
-        public void FilterLimitIsSettable()
-        {
-            ODataUriParser parser = new ODataUriParser(HardCodedTestModel.TestModel, ServiceRoot, FullUri) { Settings = { FilterLimit = 3 } };
-            Assert.Equal(3, parser.Settings.FilterLimit);
-        }
-
-        [Theory]
-        [InlineData("http://host/People?filter=1 eq 1", true)]
-        [InlineData("http://host/People?$filter=1 eq 1", true)]
-        [InlineData("http://host/People?$filter=1 eq 1", false)]
-        public void FilterLimitIsRespectedForFilter(string fullUriString, bool enableNoDollarQueryOptions)
-        {
-            ODataUriParser parser = new ODataUriParser(HardCodedTestModel.TestModel, ServiceRoot, new Uri(fullUriString)) { Settings = { FilterLimit = 0 } };
-            parser.EnableNoDollarQueryOptions = enableNoDollarQueryOptions;
-            Action parseWithLimit = () => parser.ParseFilter();
-            parseWithLimit.Throws<ODataException>(ODataErrorStrings.UriQueryExpressionParser_TooDeep);
-        }
-
-        [Theory]
-        [InlineData("http://host/People?filter=MyDog/Color eq 'Brown' or MyDog/Color eq 'White'", true)]
-        [InlineData("http://host/People?$filter=MyDog/Color eq 'Brown' or MyDog/Color eq 'White'", true)]
-        [InlineData("http://host/People?$filter=MyDog/Color eq 'Brown' or MyDog/Color eq 'White'", false)]
-        public void FilterLimitWithInterestingTreeStructures(string fullUriString, bool enableNoDollarQueryOptions)
-        {
-            ODataUriParser parser = new ODataUriParser(HardCodedTestModel.TestModel, ServiceRoot, new Uri(fullUriString)) { Settings = { FilterLimit = 5 } };
-            parser.EnableNoDollarQueryOptions = enableNoDollarQueryOptions;
-            Action parseWithLimit = () => parser.ParseFilter();
-            parseWithLimit.Throws<ODataException>(ODataErrorStrings.UriQueryExpressionParser_TooDeep);
-        }
-
-        [Fact]
-        public void NegativeFilterLimitThrows()
-        {
-            Action negativeLimit = () => new ODataUriParser(HardCodedTestModel.TestModel, ServiceRoot, FullUri) { Settings = { FilterLimit = -98798 } };
-            negativeLimit.Throws<ODataException>(ODataErrorStrings.UriParser_NegativeLimit);
-        }
-
-        [Fact]
-        public void OrderbyLimitIsSettable()
-        {
-            ODataUriParser parser = new ODataUriParser(HardCodedTestModel.TestModel, ServiceRoot, FullUri) { Settings = { OrderByLimit = 3 } };
-            Assert.Equal(3, parser.Settings.OrderByLimit);
-        }
-
-        [Theory]
-        [InlineData("http://host/People?orderby= 1 eq 1", true)]
-        [InlineData("http://host/People?$orderby= 1 eq 1", true)]
-        [InlineData("http://host/People?$orderby= 1 eq 1", false)]
-        public void OrderByLimitIsRespectedForOrderby(string fullUriString, bool enableNoDollarQueryOptions)
-        {
-            ODataUriParser parser = new ODataUriParser(HardCodedTestModel.TestModel, ServiceRoot, new Uri(fullUriString)) { Settings = { OrderByLimit = 0 } };
-            parser.EnableNoDollarQueryOptions = enableNoDollarQueryOptions;
-            Action parseWithLimit = () => parser.ParseOrderBy();
-            parseWithLimit.Throws<ODataException>(ODataErrorStrings.UriQueryExpressionParser_TooDeep);
-        }
-
-        [Theory]
-        [InlineData("http://host/People?orderby=MyDog/MyPeople/MyDog/MyPeople/MyPaintings asc", true)]
-        [InlineData("http://host/People?$orderby=MyDog/MyPeople/MyDog/MyPeople/MyPaintings asc", true)]
-        [InlineData("http://host/People?$orderby=MyDog/MyPeople/MyDog/MyPeople/MyPaintings asc", false)]
-        public void OrderByLimitWithInterestingTreeStructures(string fullUriString, bool enableNoDollarQueryOptions)
-        {
-            ODataUriParser parser = new ODataUriParser(HardCodedTestModel.TestModel, ServiceRoot, new Uri(fullUriString)) { Settings = { OrderByLimit = 5 } };
-            parser.EnableNoDollarQueryOptions = enableNoDollarQueryOptions;
-            Action parseWithLimit = () => parser.ParseOrderBy();
-            parseWithLimit.Throws<ODataException>(ODataErrorStrings.UriQueryExpressionParser_TooDeep);
-        }
-
-        [Fact]
-        public void OrderByLimitCannotBeNegative()
-        {
-            Action parseWithNegativeLimit = () => new ODataUriParser(HardCodedTestModel.TestModel, ServiceRoot, FullUri) { Settings = { OrderByLimit = -9879 } };
-            parseWithNegativeLimit.Throws<ODataException>(ODataErrorStrings.UriParser_NegativeLimit);
-        }
-
-        [Fact]
-        public void PathLimitIsSettable()
-        {
-            ODataUriParser parser = new ODataUriParser(HardCodedTestModel.TestModel, ServiceRoot, FullUri) { Settings = { PathLimit = 3 } };
-            Assert.Equal(3, parser.Settings.PathLimit);
-        }
-
-        [Fact]
-        public void PathLimitIsRespectedForPath()
-        {
-            ODataUriParser parser = new ODataUriParser(HardCodedTestModel.TestModel, new Uri("http://gobbldygook/", UriKind.Absolute), new Uri("http://gobbldygook/path/to/something", UriKind.Absolute)) { Settings = { PathLimit = 0 } };
-            Action parseWithLimit = () => parser.ParsePath();
-            parseWithLimit.Throws<ODataException>(ODataErrorStrings.UriQueryPathParser_TooManySegments);
-        }
-
-        [Fact]
-        public void PathLimitCannotBeNegative()
-        {
-            Action parseWithNegativeLimit = () => new ODataUriParser(HardCodedTestModel.TestModel, ServiceRoot, FullUri) { Settings = { PathLimit = -8768 } };
-            parseWithNegativeLimit.Throws<ODataException>(ODataErrorStrings.UriParser_NegativeLimit);
-        }
-
-        [Fact]
-        public void SelectExpandLimitIsSettable()
-        {
-            ODataUriParser parser = new ODataUriParser(HardCodedTestModel.TestModel, ServiceRoot, FullUri) { Settings = { SelectExpandLimit = 3 } };
-            Assert.Equal(3, parser.Settings.SelectExpandLimit);
-        }
-
-        [Theory]
-        [InlineData("http://host/People?select=MyDog&expand=MyDog(select=color)", true)]
-        [InlineData("http://host/People?$select=MyDog&$expand=MyDog($select=color)", true)]
-        [InlineData("http://host/People?$select=MyDog&$expand=MyDog($select=color)", false)]
-        public void SelectExpandLimitIsRespectedForSelectExpand(string fullUriString, bool enableNoDollarQueryOptions)
-        {
-            ODataUriParser parser = new ODataUriParser(HardCodedTestModel.TestModel, ServiceRoot, new Uri(fullUriString)) { Settings = { SelectExpandLimit = 0 } };
-            parser.EnableNoDollarQueryOptions = enableNoDollarQueryOptions;
-            Action parseWithLimit = () => parser.ParseSelectAndExpand();
-            parseWithLimit.Throws<ODataException>(ODataErrorStrings.UriQueryExpressionParser_TooDeep);
-        }
-
-        [Fact]
-        public void NegativeSelectExpandLimitIsRespected()
-        {
-            Action parseWithNegativeLimit = () => new ODataUriParser(HardCodedTestModel.TestModel, ServiceRoot, FullUri) { Settings = { SelectExpandLimit = -87657 } };
-            parseWithNegativeLimit.Throws<ODataException>(ODataErrorStrings.UriParser_NegativeLimit);
-        }
-        #endregion
-
-        #region Default value tests
-        [Fact]
-        public void DefaultKeyDelimiterShouldBeSlash()
-        {
-            Assert.Same(ODataUrlKeyDelimiter.Slash, new ODataUriParser(HardCodedTestModel.TestModel, ServiceRoot, FullUri).UrlKeyDelimiter);
-        }
-
-        [Fact]
-        public void ODataUrlKeyDelimiterCannotBeSetToNull()
-        {
-            Action setToNull = () => new ODataUriParser(HardCodedTestModel.TestModel, ServiceRoot, FullUri).UrlKeyDelimiter = null;
-            Assert.Throws<ArgumentNullException>("UrlKeyDelimiter", setToNull);
-        }
-
-        [Fact]
-        public void DefaultEnableTemplateParsingShouldBeFalse()
-        {
-            Assert.False(new ODataUriParser(HardCodedTestModel.TestModel, ServiceRoot, FullUri).EnableUriTemplateParsing);
-        }
-
-        [Fact]
-        public void DefaultEnableCaseInsensitiveBuiltinIdentifierShouldBeFalse()
-        {
-            Assert.False(new ODataUriResolver().EnableCaseInsensitive);
-        }
-
-        [Fact]
-        public void DefaultParameterAliasNodesShouldBeEmtpy()
-        {
-            var uriParser = new ODataUriParser(HardCodedTestModel.TestModel, new Uri("http://host"), new Uri("http://host/People"));
-            Assert.Empty(uriParser.ParameterAliasNodes);
-        }
-        #endregion
-
-        [Theory]
-        [InlineData("http://host/People?select=MyContainedDog&expand=MyContainedDog", true)]
-        [InlineData("http://host/People?$select=MyContainedDog&$expand=MyContainedDog", true)]
-        [InlineData("http://host/People?$select=MyContainedDog&$expand=MyContainedDog", false)]
-        public void ParseSelectExpandForContainment(string fullUriString, bool enableNoDollarQueryOptions)
-        {
-            ODataUriParser parser = new ODataUriParser(HardCodedTestModel.TestModel, ServiceRoot, new Uri(fullUriString)) { Settings = { SelectExpandLimit = 5 } };
-            parser.EnableNoDollarQueryOptions = enableNoDollarQueryOptions;
-            SelectExpandClause containedSelectExpandClause = parser.ParseSelectAndExpand();
-            IEnumerator<SelectItem> enumerator = containedSelectExpandClause.SelectedItems.GetEnumerator();
-            enumerator.MoveNext();
-            ExpandedNavigationSelectItem expandedNavigationSelectItem = enumerator.Current as ExpandedNavigationSelectItem;
-            Assert.NotNull(expandedNavigationSelectItem);
-            Assert.True((expandedNavigationSelectItem.NavigationSource is IEdmContainedEntitySet));
-        }
-
-        #region Relative full path smoke test
-        [Fact]
-        public void AbsoluteUriInConstructorShouldThrow()
-        {
-            Action action = () => new ODataUriParser(HardCodedTestModel.TestModel, new Uri("http://host/People(1)"));
-            action.Throws<ODataException>(Strings.UriParser_RelativeUriMustBeRelative);
-        }
-
-        [Fact]
-        public void AlternateKeyShouldWork()
-        {
-            ODataPath pathSegment = new ODataUriParser(HardCodedTestModel.TestModel, new Uri("http://host"), new Uri("http://host/People(SocialSN = \'1\')"))
-            {
-                Resolver = new AlternateKeysODataUriResolver(HardCodedTestModel.TestModel)
-            }.ParsePath();
-
-            Assert.Equal(2, pathSegment.Count);
-            pathSegment.FirstSegment.ShouldBeEntitySetSegment(HardCodedTestModel.TestModel.FindDeclaredEntitySet("People"));
-            pathSegment.LastSegment.ShouldBeKeySegment(new KeyValuePair<string, object>("SocialSN", "1"));
-        }
-
-        [Fact]
-        public void CompositeAlternateKeyShouldWork()
-        {
-            Uri fullUri = new Uri("http://host/People(NameAlias=\'anyName\',FirstNameAlias=\'anyFirst\')");
-            ODataPath pathSegment = new ODataUriParser(HardCodedTestModel.TestModel, new Uri("http://host"), fullUri)
-            {
-                Resolver = new AlternateKeysODataUriResolver(HardCodedTestModel.TestModel)
-            }.ParsePath();
-
-            Assert.Equal(2, pathSegment.Count);
-            pathSegment.FirstSegment.ShouldBeEntitySetSegment(HardCodedTestModel.TestModel.FindDeclaredEntitySet("People"));
-            pathSegment.LastSegment.ShouldBeKeySegment(new KeyValuePair<string, object>("NameAlias", "anyName"), new KeyValuePair<string, object>("FirstNameAlias", "anyFirst"));
-        }
-
-        [Fact]
-        public void CompositeAlternateKeyShouldFailOnlyWithPartialAlternateKey()
-        {
-            Uri fullUri = new Uri("http://host/People(NameAlias=\'anyName\')");
-            Action action = () => new ODataUriParser(HardCodedTestModel.TestModel, new Uri("http://host"), fullUri)
-            {
-                Resolver = new AlternateKeysODataUriResolver(HardCodedTestModel.TestModel)
-            }.ParsePath();
-
-            action.Throws<ODataException>("Bad Request - Error in query syntax.");
-        }
-
-        [Fact]
-        public void CompositeAlternateKeyShouldFailOnlyWithInvalidAlternateKey()
-        {
-            Uri fullUri = new Uri("http://host/People(NameAlias='anyName', FirstNameAlias='anyFirst', extraAltKey='any')");
-            Action action = () => new ODataUriParser(HardCodedTestModel.TestModel, new Uri("http://host"), fullUri)
-            {
-                Resolver = new AlternateKeysODataUriResolver(HardCodedTestModel.TestModel)
-            }.ParsePath();
-
-            action.Throws<ODataException>(ODataErrorStrings.BadRequest_KeyCountMismatch(HardCodedTestModel.GetPersonType().FullTypeName()));
-        }
-
-        [Fact]
-        public void AlternateKeyShouldFailWithDefaultUriResolver()
-        {
-            Uri fullUri = new Uri("http://host/People(SocialSN = \'1\')");
-            Action action = () => new ODataUriParser(HardCodedTestModel.TestModel, new Uri("http://host"), fullUri)
-            {
-                Resolver = new ODataUriResolver()
-            }.ParsePath();
-
-            action.Throws<ODataException>("Bad Request - Error in query syntax.");
-        }
-
-        [Fact]
-        public void ParsePathShouldWork()
-        {
-            var path = new ODataUriParser(HardCodedTestModel.TestModel, new Uri("People", UriKind.Relative)).ParsePath();
-            Assert.Single(path);
-            path.LastSegment.ShouldBeEntitySetSegment(HardCodedTestModel.GetPeopleSet());
-        }
-
-        [Theory]
-        [InlineData("People?filter=MyDog/Color eq 'Brown'&select=ID&expand=MyDog&orderby=ID&top=1&skip=2&count=true&search=FA&$unknown=&$unknownvalue&skiptoken=abc&deltatoken=def", true)]
-        [InlineData("People?$filter=MyDog/Color eq 'Brown'&$select=ID&$expand=MyDog&$orderby=ID&$top=1&$skip=2&$count=true&$search=FA&$unknown=&$unknownvalue&$skiptoken=abc&$deltatoken=def", true)]
-        [InlineData("People?$filter=MyDog/Color eq 'Brown'&$select=ID&$expand=MyDog&$orderby=ID&$top=1&$skip=2&$count=true&$search=FA&$unknown=&$unknownvalue&$skiptoken=abc&$deltatoken=def", false)]
-        public void ParseQueryOptionsShouldWork(string relativeUriString, bool enableNoDollarQueryOptions)
-        {
-            var parser = new ODataUriParser(HardCodedTestModel.TestModel, new Uri(relativeUriString, UriKind.Relative));
-            parser.EnableNoDollarQueryOptions = enableNoDollarQueryOptions;
-            Assert.NotNull(parser.ParseSelectAndExpand());
-            Assert.NotNull(parser.ParseFilter());
-            Assert.NotNull(parser.ParseOrderBy());
-            Assert.Equal(1, parser.ParseTop());
-            Assert.Equal(2, parser.ParseSkip());
-            Assert.True(parser.ParseCount());
-            Assert.NotNull(parser.ParseSearch());
-            Assert.Equal("abc", parser.ParseSkipToken());
-            Assert.Equal("def", parser.ParseDeltaToken());
-        }
-
-        [Theory]
-        [InlineData("People(1)/RelatedIDs?index=42", true)]
-        [InlineData("People(1)/RelatedIDs?$index=42", true)]
-        [InlineData("People(1)/RelatedIDs?$index=42", false)]
-        public void ParseIndexQueryOptionShouldWork(string relativeUriString, bool enableNoDollarQueryOptions)
-        {
-            var parser = new ODataUriParser(HardCodedTestModel.TestModel, new Uri(relativeUriString, UriKind.Relative));
-            parser.EnableNoDollarQueryOptions = enableNoDollarQueryOptions;
-            Assert.Equal(42, parser.ParseIndex());
-        }
-
-        [Theory]
-        [InlineData("People?$select=@Fully.Qualified.Namespace.PrimitiveTerm", "Fully.Qualified.Namespace.PrimitiveTerm", "Edm.String", false)]
-        [InlineData("People?$select=@FuLly.quAlIfIeD.naMesPaCE.PRImiTIveTErm", "Fully.Qualified.Namespace.PrimitiveTerm", "Edm.String", true)]
-        [InlineData("People?$select=@Fully.Qualified.Namespace.ComplexTerm", "Fully.Qualified.Namespace.ComplexTerm", "Fully.Qualified.Namespace.Address", false)]
-        [InlineData("People?$select=@fUllY.QUalIFieD.NAMespaCe.compLExTerm", "Fully.Qualified.Namespace.ComplexTerm", "Fully.Qualified.Namespace.Address", true)]
-        [InlineData("People?$select=@Org.OData.Core.V1.Description", "Org.OData.Core.V1.Description", "Edm.String", false)]
-        [InlineData("People?$select=@ORg.oDAta.cOrE.V1.dEscrIPtioN", "Org.OData.Core.V1.Description", "Edm.String", true)]
-        [InlineData("People?$select=@Fully.Qualified.Namespace.UnknownTerm", "Fully.Qualified.Namespace.UnknownTerm", "Edm.Untyped", false)]
-        [InlineData("People?$select=@fuLLy.quaLIfied.NAMespACe.uNKNownTerm", "fuLLy.quaLIfied.NAMespACe.uNKNownTerm", "Edm.Untyped", true)]
-        public void ParseSelectAnnotationShouldWork(string relativeUriString, string termName, string typeName, bool caseInsensitive)
-        {
-            var parser = new ODataUriParser(HardCodedTestModel.TestModel, new Uri(relativeUriString, UriKind.Relative));
-            parser.Resolver.EnableCaseInsensitive = caseInsensitive;
-            var selectExpand = parser.ParseSelectAndExpand();
-            Assert.NotNull(selectExpand);
-            PathSelectItem selectItem = selectExpand.SelectedItems.First() as PathSelectItem;
-            Assert.NotNull(selectItem);
-            AnnotationSegment annotationSegment = selectItem.SelectedPath.FirstSegment as AnnotationSegment;
-            Assert.NotNull(annotationSegment);
-            Assert.Equal(termName, annotationSegment.Term.FullName());
-            Assert.Equal(typeName, annotationSegment.Term.Type.FullName());
-        }
-
-        [Theory]
-        [InlineData("People?$select=@odata.type", "@odata.type")]
-        [InlineData("People?$select=@odata.unknown", "@odata.unknown")]
-        public void ParseSelectODataControlInformationShouldFail(string relativeUriString, string term)
-        {
-            var parser = new ODataUriParser(HardCodedTestModel.TestModel, new Uri(relativeUriString, UriKind.Relative));
-            Action action = () => parser.ParseSelectAndExpand();
-            action.Throws<ODataException>(ODataErrorStrings.UriSelectParser_TermIsNotValid(term));
-        }
-
-        [Fact]
-        public void ParseSelectPropertyAnnotationShouldWork()
-        {
-            string relativeUriString = "People?$select=Name/@Fully.Qualified.Namespace.PrimitiveTerm";
-            var parser = new ODataUriParser(HardCodedTestModel.TestModel, new Uri(relativeUriString, UriKind.Relative));
-            var selectExpand = parser.ParseSelectAndExpand();
-            Assert.NotNull(selectExpand);
-            PathSelectItem selectItem = selectExpand.SelectedItems.First() as PathSelectItem;
-            Assert.NotNull(selectItem);
-            List<ODataPathSegment> segments = selectItem.SelectedPath.ToList();
-            Assert.Equal(2, segments.Count);
-            PropertySegment propertySegment = segments[0] as PropertySegment;
-            Assert.Equal("Name", propertySegment.Property.Name);
-            AnnotationSegment annotationSegment = segments[1] as AnnotationSegment;
-            Assert.Equal("Fully.Qualified.Namespace.PrimitiveTerm", annotationSegment.Term.FullName());
-            Assert.Equal(EdmTypeKind.Primitive, annotationSegment.Term.Type.TypeKind());
-        }
-
-        [Fact]
-        public void ParseSelectComplexAnnotationWithPathShouldWork()
-        {
-            string relativeUriString = "People?$select=@Fully.Qualified.Namespace.ComplexTerm/Street";
-            var parser = new ODataUriParser(HardCodedTestModel.TestModel, new Uri(relativeUriString, UriKind.Relative));
-            var selectExpand = parser.ParseSelectAndExpand();
-            Assert.NotNull(selectExpand);
-            PathSelectItem selectItem = selectExpand.SelectedItems.First() as PathSelectItem;
-            List<ODataPathSegment> segments = selectItem.SelectedPath.ToList();
-            Assert.Equal(2, segments.Count);
-            AnnotationSegment annotationSegment = segments[0] as AnnotationSegment;
-            Assert.Equal("Fully.Qualified.Namespace.ComplexTerm", annotationSegment.Term.FullName());
-            Assert.Equal("Fully.Qualified.Namespace.Address", annotationSegment.Term.Type.FullName());
-            PropertySegment propertySegment = segments[1] as PropertySegment;
-            Assert.Equal("Street", propertySegment.Property.Name);
-        }
-
-        [Fact]
-        public void ParseNoDollarQueryOptionsShouldReturnNullIfNoDollarQueryOptionsIsNotEnabled()
-        {
-            var parser = new ODataUriParser(HardCodedTestModel.TestModel, new Uri("People?filter=MyDog/Color eq 'Brown'&select=ID&expand=MyDog&orderby=ID&top=1&skip=2&count=true&search=FA&$unknown=&$unknownvalue&skiptoken=abc&deltatoken=def", UriKind.Relative));
-
-            bool originalValue = parser.EnableNoDollarQueryOptions;
-            try
-            {
-                // Ensure $-sign is required.
-                parser.EnableNoDollarQueryOptions = false;
-
-                Assert.Null(parser.ParseFilter());
-                Assert.Null(parser.ParseSelectAndExpand());
-                Assert.Null(parser.ParseOrderBy());
-                Assert.Null(parser.ParseTop());
-                Assert.Null(parser.ParseSkip());
-                Assert.Null(parser.ParseCount());
-                Assert.Null(parser.ParseSearch());
-                Assert.Null(parser.ParseSkipToken());
-                Assert.Null(parser.ParseDeltaToken());
-            }
-            finally
-            {
-                // Restore original value
-                parser.EnableNoDollarQueryOptions = originalValue;
-            }
-        }
-
-        [Theory]
-        // Should not throw duplicate query options exception.
-        // 1. Case sensitive, No dollar enabled.
-        [InlineData("People?select=ID&$SELECT=Name", false, true, "select", false)]
-        [InlineData("People?SELECT=ID&$select=Name", false, true, "select", false)]
-        [InlineData("People?SELECT=ID&$SELECT=Name", false, true, "select", false)]
-        // 2. Case insensitive, No dollar not enabled.
-        [InlineData("People?$select=ID&select=Name", true, false, "$select", false)]
-        [InlineData("People?$select=ID&SELECT=Name", true, false, "$select", false)]
-        // 3. Case sensitive, No dollar not enabled, be treated as custom query options.
-        // Duplication is allowed.
-        [InlineData("People?select=ID&select=Name", false, false, "select", false)]
-        // 4. Should throw duplicate query options exception.
-        [InlineData("People?$select=ID&$select=Name", false, false, "$select", true)]
-        [InlineData("People?select=ID&$select=Name", false, true, "select", true)]
-        [InlineData("People?$select=ID&$SELECT=Name", true, false, "$select", true)]
-        [InlineData("People?$select=ID&$SELECT=Name", true, true, "select", true)]
-        [InlineData("People?select=ID&$SELECT=Name", true, true, "select", true)]
-        public void ParseShouldFailWithDuplicateQueryOptions(string relativeUriString, bool enableCaseInsensitive, bool enableNoDollarQueryOptions, string queryOptionName, bool shouldThrow)
-        {
-            Uri relativeUri = new Uri(relativeUriString, UriKind.Relative);
-            Action action = () => new ODataUriParser(HardCodedTestModel.TestModel, relativeUri)
-            {
-                Resolver = new ODataUriResolver()
-                {
-                    EnableCaseInsensitive = enableCaseInsensitive
-                },
-
-                EnableNoDollarQueryOptions = enableNoDollarQueryOptions
-
-            }.ParseSelectAndExpand();
-
-            if (shouldThrow)
-            {
-                action.Throws<ODataException>(Strings.QueryOptionUtils_QueryParameterMustBeSpecifiedOnce(
-                    enableNoDollarQueryOptions ? string.Format(CultureInfo.InvariantCulture, "${0}/{0}", queryOptionName) : queryOptionName));
-            }
-            else
-            {
-                action.DoesNotThrow();
-            }
-        }
-
-        [Theory]
-        [InlineData("People?expand=MyDog(select=ID,Color)")]
-        [InlineData("People?$expand=MyDog(select=ID,Color)")]
-        [InlineData("People?expand=MyDog(expand=MyPeople(select=Name))")]
-        [InlineData("People?expand=MyDog($expand=MyPeople($select=Name))")]
-        [InlineData("People?expand=MyDog(select=Color;expand=MyPeople(select=Name;count=true))")]
-        [InlineData("People?$expand=MyDog($select=Color;expand=MyPeople(select=Name;$count=true))")]
-        public void ParseNestedNoDollarQueryOptionsShouldWorkWhenNoDollarQueryOptionsIsEnabled(string relativeUriString)
-        {
-            var parser = new ODataUriParser(HardCodedTestModel.TestModel, new Uri(relativeUriString, UriKind.Relative));
-            parser.EnableNoDollarQueryOptions = true;
-            Assert.NotNull(parser.ParseSelectAndExpand());
-        }
-
-        [Theory]
-        [InlineData("People?deltatoken=Start@Next_Chunk:From%26$To=Here!?()*+%2B,1-._~;", true)]
-        [InlineData("People?$deltatoken=Start@Next_Chunk:From%26$To=Here!?()*+%2B,1-._~;", true)]
-        [InlineData("People?$deltatoken=Start@Next_Chunk:From%26$To=Here!?()*+%2B,1-._~;", false)]
-        public void ParseDeltaTokenWithKindsofCharactorsShouldWork(string relativeUriString, bool enableNoDollarQueryOptions)
-        {
-            var parser = new ODataUriParser(HardCodedTestModel.TestModel, new Uri(relativeUriString, UriKind.Relative));
-            parser.EnableNoDollarQueryOptions = enableNoDollarQueryOptions;
-            Assert.Equal("Start@Next_Chunk:From&$To=Here!?()* +,1-._~;", parser.ParseDeltaToken());
-        }
-
-        #endregion
-
-        #region ODataUnrecognizedPathException tests
-        [Fact]
-        public void ParsePathExceptionDataTestWithInvalidEntitySet()
-        {
-            Action action = () => new ODataUriParser(HardCodedTestModel.TestModel, new Uri("People1(1)/MyDog/Color", UriKind.Relative)).ParsePath();
-            ODataUnrecognizedPathException ex = Assert.Throws<ODataUnrecognizedPathException>(action);
-            Assert.Empty(ex.ParsedSegments);
-            Assert.Equal("People1(1)", ex.CurrentSegment);
-            Assert.Equal(2, ex.UnparsedSegments.Count());
-        }
-
-        [Fact]
-        public void ParsePathExceptionDataTestWithInvalidContainedNavigationProperty()
-        {
-            Action action = () => new ODataUriParser(HardCodedTestModel.TestModel, new Uri("People(1)/MyDog1/Color", UriKind.Relative)).ParsePath();
-            ODataUnrecognizedPathException ex = Assert.Throws<ODataUnrecognizedPathException>(action);
-            Assert.Equal(2, ex.ParsedSegments.Count());
-            Assert.Equal("MyDog1", ex.CurrentSegment);
-            Assert.Single(ex.UnparsedSegments);
-        }
-
-        [Fact]
-        public void ParsePathExceptionDataTestInvalidNavigationProperty()
-        {
-            var parser = new ODataUriParser(HardCodedTestModel.TestModel, new Uri("People(1)/MyDog/Color1", UriKind.Relative));
-            Action action = () => parser.ParsePath();
-            ODataUnrecognizedPathException ex = Assert.Throws<ODataUnrecognizedPathException>(action);
-            Assert.Equal(3, ex.ParsedSegments.Count());
-            Assert.Equal("Color1", ex.CurrentSegment);
-            Assert.Empty(ex.UnparsedSegments);
-            Assert.Empty(parser.ParameterAliasNodes);
-        }
-
-        [Fact]
-        public void ParsePathExceptionDataTestWithAlias()
-        {
-            var parser = new ODataUriParser(HardCodedTestModel.TestModel, new Uri("GetCoolestPersonWithStyle(styleID=@p1)/UndeclaredProperty?@p1=32", UriKind.Relative));
-            Action action = () => parser.ParsePath();
-            ODataUnrecognizedPathException ex = Assert.Throws<ODataUnrecognizedPathException>(action);
-            Assert.Single(ex.ParsedSegments);
-            Assert.Equal("UndeclaredProperty", ex.CurrentSegment);
-            Assert.Empty(ex.UnparsedSegments);
-
-            var aliasNode = parser.ParameterAliasNodes;
-            Assert.Single(aliasNode);
-            aliasNode["@p1"].ShouldBeConstantQueryNode(32);
-        }
-        #endregion
-
-        #region Composite key parse test
-
-        public enum TestODataUrlKeyDelimiter
-        {
-            Parentheses,
-            Slash,
-        }
-
-        [Theory]
-        [InlineData(TestODataUrlKeyDelimiter.Parentheses, "http://host/customers('customerId')/orders(customerId='customerId',orderId='orderId')/Test.DetailedOrder/details(customerId='customerId',orderId='orderId',id=1)")]
-        [InlineData(TestODataUrlKeyDelimiter.Parentheses, "http://host/customers('customerId')/orders('orderId')/Test.DetailedOrder/details(1)")]
-        [InlineData(TestODataUrlKeyDelimiter.Slash, "http://host/customers/customerId/orders/orderId/Test.DetailedOrder/details/1")]
-        [InlineData(TestODataUrlKeyDelimiter.Parentheses, "http://host/customers('customerId')/orders(customerId='customerId',orderId='orderId')")]
-        [InlineData(TestODataUrlKeyDelimiter.Parentheses, "http://host/customers('customerId')/orders('orderId')")]
-        [InlineData(TestODataUrlKeyDelimiter.Slash, "http://host/customers('customerId')/orders('orderId')")]
-        [InlineData(TestODataUrlKeyDelimiter.Slash, "http://host/customers/customerId/orders/orderId")]
-        public void ParseCompositeKeyReference(TestODataUrlKeyDelimiter testODataUrlKeyDelimiter, string fullUrl)
-        {
-            var model = new EdmModel();
-
-            var customer = new EdmEntityType("Test", "Customer", null, false, true);
-            var customerId = customer.AddStructuralProperty("id", EdmPrimitiveTypeKind.String, false);
-            customer.AddKeys(customerId);
-            model.AddElement(customer);
-
-            var order = new EdmEntityType("Test", "Order", null, false, true);
-            var orderCustomerId = order.AddStructuralProperty("customerId", EdmPrimitiveTypeKind.String, true);
-            var orderOrderId = order.AddStructuralProperty("orderId", EdmPrimitiveTypeKind.String, true);
-            order.AddKeys(orderCustomerId, orderOrderId);
-            model.AddElement(order);
-
-            var customerOrders = customer.AddUnidirectionalNavigation(new EdmNavigationPropertyInfo
-            {
-                ContainsTarget = true,
-                Name = "orders",
-                Target = order,
-                TargetMultiplicity = EdmMultiplicity.Many,
-                DependentProperties = new[] { customerId },
-                PrincipalProperties = new[] { orderCustomerId }
-            });
-
-            var detail = new EdmEntityType("Test", "Detail");
-            var detailCustomerId = detail.AddStructuralProperty("customerId", EdmPrimitiveTypeKind.String);
-            var detailOrderId = detail.AddStructuralProperty("orderId", EdmPrimitiveTypeKind.String);
-            detail.AddKeys(detailCustomerId, detailOrderId,
-                detail.AddStructuralProperty("id", EdmPrimitiveTypeKind.Int32, false));
-            model.AddElement(detail);
-
-            var detailedOrder = new EdmEntityType("Test", "DetailedOrder", order);
-            var detailedOrderDetails = detailedOrder.AddUnidirectionalNavigation(
-                new EdmNavigationPropertyInfo
-                {
-                    ContainsTarget = true,
-                    Target = detail,
-                    TargetMultiplicity = EdmMultiplicity.Many,
-                    Name = "details",
-                    DependentProperties = new[] { orderOrderId, orderCustomerId },
-                    PrincipalProperties = new[] { detailOrderId, detailCustomerId }
-                });
-            model.AddElement(detailedOrder);
-
-            var container = new EdmEntityContainer("Test", "Container");
-            var customers = container.AddEntitySet("customers", customer);
-            model.AddElement(container);
-
-            var parser = new ODataUriParser(model, new Uri("http://host"), new Uri(fullUrl));
-            switch (testODataUrlKeyDelimiter)
-            {
-                case TestODataUrlKeyDelimiter.Parentheses:
-                    parser.UrlKeyDelimiter = ODataUrlKeyDelimiter.Parentheses;
-                    break;
-                case TestODataUrlKeyDelimiter.Slash:
-                    parser.UrlKeyDelimiter = ODataUrlKeyDelimiter.Slash;
-                    break;
-                default:
-                    Assert.True(false, "Unreachable code path");
-                    break;
-            }
-
-            var path = parser.ParsePath().ToList();
-            path[0].ShouldBeEntitySetSegment(customers);
-            path[1].ShouldBeKeySegment(new KeyValuePair<string, object>("id", "customerId"));
-            path[2].ShouldBeNavigationPropertySegment(customerOrders);
-            path[3].ShouldBeKeySegment(new KeyValuePair<string, object>("customerId", "customerId"),
-                new KeyValuePair<string, object>("orderId", "orderId"));
-            if (path.Count > 4)
-            {
-                // For tests with a type cast and a second-level navigation property.
-                path[4].ShouldBeTypeSegment(detailedOrder);
-                path[5].ShouldBeNavigationPropertySegment(detailedOrderDetails);
-                path[6].ShouldBeKeySegment(new KeyValuePair<string, object>("customerId", "customerId"),
-                new KeyValuePair<string, object>("orderId", "orderId"),
-                new KeyValuePair<string, object>("id", 1));
-            }
-        }
-        #endregion
-
-        #region Null EntitySetPath
-
-        [Fact]
-        public void ParsePathFunctionWithNullEntitySetPath()
-        {
-            var model = new EdmModel();
-
-            var customer = new EdmEntityType("Test", "Customer", null, false, false);
-            var customerId = customer.AddStructuralProperty("id", EdmPrimitiveTypeKind.String, false);
-            customer.AddKeys(customerId);
-            model.AddElement(customer);
-
-            var detail = new EdmEntityType("Test", "Detail", null, false, true);
-            detail.AddStructuralProperty("address", EdmPrimitiveTypeKind.String, true);
-            model.AddElement(detail);
-
-            var customerDetail = customer.AddUnidirectionalNavigation(
-                new EdmNavigationPropertyInfo()
-                {
-                    Name = "detail",
-                    Target = detail,
-                    TargetMultiplicity = EdmMultiplicity.One,
-                    ContainsTarget = true
-                });
-
-            // The test is to make sure the ODataUriParser works even though
-            // the entitySetPathExpression is null.
-            var getCurrentCustomer = new EdmFunction(
-                "Test",
-                "getCurrentCustomer",
-                new EdmEntityTypeReference(customer, false),
-                isBound: false,
-                entitySetPathExpression: null,
-                isComposable: true);
-            model.AddElement(getCurrentCustomer);
-
-            var container = new EdmEntityContainer("Test", "Container");
-            var getCurrentCustomerImport = container.AddFunctionImport(getCurrentCustomer);
-            model.AddElement(container);
-
-            var parser = new ODataUriParser(model, new Uri("http://host"), new Uri("http://host/getCurrentCustomer()/detail"));
-            var path = parser.ParsePath();
-            var pathSegmentList = path.ToList();
-            Assert.Equal(2, pathSegmentList.Count);
-            pathSegmentList[0].ShouldBeOperationImportSegment(getCurrentCustomerImport);
-            pathSegmentList[1].ShouldBeNavigationPropertySegment(customerDetail);
-        }
-        #endregion
-
-        [Theory]
-        [InlineData("NS.GetMinSalary(minSalary=1,maxSalary=2)", 2)]
-        [InlineData("NS.GetMinSalary(minSalary=1)", 1)]
-        [InlineData("NS.GetMinSalary()", 0)]
-        public void ParsePathBoundFunctionWithOptionalParametersWorks(string functionPath, int expectedParameterCount)
-        {
-            // Arrange
-            var model = new EdmModel();
-
-            var customer = new EdmEntityType("NS", "Customer", null, false, false);
-            var customerId = customer.AddStructuralProperty("id", EdmPrimitiveTypeKind.String, false);
-            customer.AddKeys(customerId);
-            model.AddElement(customer);
-
-            var function = new EdmFunction("NS", "GetMinSalary", EdmCoreModel.Instance.GetString(isNullable: true), true /*isBound*/, null /*entitySetPath*/, false /*iscomposable*/);
-            IEdmTypeReference int32Type = EdmCoreModel.Instance.GetInt32(isNullable: true);
-            function.AddParameter("p", new EdmEntityTypeReference(customer, isNullable: true));
-            function.AddOptionalParameter("minSalary", int32Type);
-            function.AddOptionalParameter("maxSalary", int32Type);
-            model.AddElement(function);
-
-            var container = new EdmEntityContainer("NS", "Container");
-            var me = container.AddSingleton("me", customer);
-            model.AddElement(container);
-
-            // Act
-            var parser = new ODataUriParser(model, new Uri("http://host"), new Uri("http://host/me/" + functionPath));
-            var pathSegments = parser.ParsePath().ToList();
-
-            // Assert
-            Assert.Equal(2, pathSegments.Count);
-            var operationSegment = Assert.IsType<OperationSegment>(pathSegments[1]);
-            Assert.Equal("NS.GetMinSalary", operationSegment.Operations.First().FullName());
-            Assert.Equal(expectedParameterCount, operationSegment.Parameters.Count());
-        }
-
-        [Theory]
-        [InlineData("UnboundGetMinSalary(minSalary=1,maxSalary=2)", 2)]
-        [InlineData("UnboundGetMinSalary(minSalary=1)", 1)]
-        [InlineData("UnboundGetMinSalary()", 0)]
-        public void ParsePathUnboundFunctionWithOptionalParametersWorks(string functionPath, int expectedParameterCount)
-        {
-            // Arrange
-            var model = new EdmModel();
-
-            var function = new EdmFunction("NS", "UnboundGetMinSalary", EdmCoreModel.Instance.GetString(isNullable: true), false /*isBound*/, null /*entitySetPath*/, false /*iscomposable*/);
-            IEdmTypeReference int32Type = EdmCoreModel.Instance.GetInt32(isNullable: true);
-            function.AddOptionalParameter("minSalary", int32Type);
-            function.AddOptionalParameter("maxSalary", int32Type);
-            model.AddElement(function);
-
-            var container = new EdmEntityContainer("NS", "Container");
-            var me = container.AddFunctionImport(function);
-            model.AddElement(container);
-
-            // Act
-            var parser = new ODataUriParser(model, new Uri("http://host"), new Uri("http://host/" + functionPath));
-            var pathSegments = parser.ParsePath().ToList();
-
-            // Assert
-            Assert.Single(pathSegments);
-            var operationImportSegment = Assert.IsType<OperationImportSegment>(pathSegments[0]);
-            Assert.Equal("UnboundGetMinSalary", operationImportSegment.OperationImports.First().Name);
-            Assert.Equal(expectedParameterCount, operationImportSegment.Parameters.Count());
-        }
-
-        #region Parse Compute Tests
-
-        [Fact]
-        public void ParseBadComputeWithMissingAs()
-        {
-            Uri url = new Uri("http://host/Paintings?$compute=nonsense");
-            ODataUriParser parser = new ODataUriParser(HardCodedTestModel.TestModel, ServiceRoot, url);
-            Action action = () => parser.ParseCompute();
-            action.Throws<ODataException>(ODataErrorStrings.UriQueryExpressionParser_AsExpected(8, "nonsense"));
-        }
-
-        [Fact]
-        public void ParseBadComputeWithMissingAlias()
-        {
-            Uri url = new Uri("http://host/Paintings?$compute=nonsense as");
-            ODataUriParser parser = new ODataUriParser(HardCodedTestModel.TestModel, ServiceRoot, url);
-            Action action = () => parser.ParseCompute();
-            action.Throws<ArgumentNullException>("Value cannot be null or empty.\r\nParameter name: alias");
-        }
-
-        [Fact]
-        public void ParseComputeAsQueryOption()
-        {
-            // Create model
-            EdmModel model = new EdmModel();
-            EdmEntityType elementType = model.AddEntityType("DevHarness", "Entity");
-            EdmTypeReference typeReference = new EdmStringTypeReference(EdmCoreModel.Instance.GetPrimitiveType(EdmPrimitiveTypeKind.String), false);
-            elementType.AddProperty(new EdmStructuralProperty(elementType, "Prop1", typeReference));
-
-            EdmEntityContainer container = model.AddEntityContainer("Default", "Container");
-            container.AddEntitySet("Entities", elementType);
-
-            // Define queries and new up parser.
-            Uri root = new Uri("http://host");
-            Uri url = new Uri("http://host/Entities?$compute=cast(Prop1, 'Edm.String') as Property1AsString, tolower(Prop1) as Property1Lower");
-            ODataUriParser parser = new ODataUriParser(model, root, url);
-
-            // parse and validate
-            ComputeClause clause = parser.ParseCompute();
-            List<ComputeExpression> items = clause.ComputedItems.ToList();
-            Assert.Equal(2, items.Count());
-            Assert.Equal("Property1AsString", items[0].Alias);
-            items[0].Expression.ShouldBeSingleValueFunctionCallQueryNode();
-            Assert.True(items[0].Expression.TypeReference.IsEquivalentTo(typeReference));
-            Assert.Equal("Property1Lower", items[1].Alias);
-            items[1].Expression.ShouldBeSingleValueFunctionCallQueryNode();
-            Assert.Equal("Edm.String", items[1].Expression.TypeReference.FullName());
-            Assert.True(items[1].Expression.TypeReference.IsNullable); // tolower is built in function that allows nulls.
-
-            ComputeExpression copy = new ComputeExpression(items[0].Expression, items[0].Alias, null);
-            Assert.NotNull(copy.Expression);
-            Assert.Null(copy.TypeReference);
-            ComputeClause varied = new ComputeClause(null);
-        }
-
-        [Fact]
-        public void ParseComputeAsExpandQueryOption()
-        {
-            // Create model
-            EdmModel model = new EdmModel();
-            EdmEntityType elementType = model.AddEntityType("DevHarness", "Entity");
-            EdmEntityType targetType = model.AddEntityType("DevHarness", "Navigation");
-            EdmTypeReference typeReference = new EdmStringTypeReference(EdmCoreModel.Instance.GetPrimitiveType(EdmPrimitiveTypeKind.String), false);
-            targetType.AddProperty(new EdmStructuralProperty(targetType, "Prop1", typeReference));
-            EdmNavigationPropertyInfo propertyInfo = new EdmNavigationPropertyInfo();
-            propertyInfo.Name = "Nav1";
-            propertyInfo.Target = targetType;
-            propertyInfo.TargetMultiplicity = EdmMultiplicity.One;
-            EdmProperty navigation = EdmNavigationProperty.CreateNavigationProperty(elementType, propertyInfo);
-            elementType.AddProperty(navigation);
-
-            EdmEntityContainer container = model.AddEntityContainer("Default", "Container");
-            container.AddEntitySet("Entities", elementType);
-
-            // Define queries and new up parser.
-            Uri root = new Uri("http://host");
-            Uri url = new Uri("http://host/Entities?$expand=Nav1($compute=cast(Prop1, 'Edm.String') as NavProperty1AsString)");
-            ODataUriParser parser = new ODataUriParser(model, root, url);
-
-            // parse and validate
-            SelectExpandClause clause = parser.ParseSelectAndExpand();
-            List<SelectItem> items = clause.SelectedItems.ToList();
-            Assert.Single(items);
-            ExpandedNavigationSelectItem expanded = items[0] as ExpandedNavigationSelectItem;
-            List<ComputeExpression> computes = expanded.ComputeOption.ComputedItems.ToList();
-            Assert.Single(computes);
-            Assert.Equal("NavProperty1AsString", computes[0].Alias);
-            computes[0].Expression.ShouldBeSingleValueFunctionCallQueryNode();
-            Assert.True(computes[0].Expression.TypeReference.IsEquivalentTo(typeReference));
-        }
-
-        [Fact]
-        public void ParseComputeAsLevel2ExpandQueryOption()
-        {
-            // Create model
-            EdmModel model = new EdmModel();
-            EdmEntityType elementType = model.AddEntityType("DevHarness", "Entity");
-            EdmEntityType targetType = model.AddEntityType("DevHarness", "Navigation");
-            EdmEntityType subTargetType = model.AddEntityType("DevHarness", "SubNavigation");
-
-            EdmTypeReference typeReference = new EdmStringTypeReference(EdmCoreModel.Instance.GetPrimitiveType(EdmPrimitiveTypeKind.String), false);
-            elementType.AddProperty(new EdmStructuralProperty(elementType, "Prop1", typeReference));
-            targetType.AddProperty(new EdmStructuralProperty(targetType, "Prop1", typeReference));
-            subTargetType.AddProperty(new EdmStructuralProperty(subTargetType, "Prop1", typeReference));
-
-            EdmNavigationPropertyInfo propertyInfo = new EdmNavigationPropertyInfo();
-            propertyInfo.Name = "Nav1";
-            propertyInfo.Target = targetType;
-            propertyInfo.TargetMultiplicity = EdmMultiplicity.One;
-            EdmProperty navigation = EdmNavigationProperty.CreateNavigationProperty(elementType, propertyInfo);
-            elementType.AddProperty(navigation);
-
-            EdmNavigationPropertyInfo subPropertyInfo = new EdmNavigationPropertyInfo();
-            subPropertyInfo.Name = "SubNav1";
-            subPropertyInfo.Target = subTargetType;
-            subPropertyInfo.TargetMultiplicity = EdmMultiplicity.One;
-            EdmProperty subnavigation = EdmNavigationProperty.CreateNavigationProperty(targetType, subPropertyInfo);
-            targetType.AddProperty(subnavigation);
-
-            EdmEntityContainer container = model.AddEntityContainer("Default", "Container");
-            container.AddEntitySet("Entities", elementType);
-
-            // Define queries and new up parser.
-            string address = "http://host/Entities?$compute=cast(Prop1, 'Edm.String') as Property1AsString, tolower(Prop1) as Property1Lower&" +
-                                                  "$expand=Nav1($compute=cast(Prop1, 'Edm.String') as NavProperty1AsString;" +
-                                                               "$expand=SubNav1($compute=cast(Prop1, 'Edm.String') as SubNavProperty1AsString))";
-            Uri root = new Uri("http://host");
-            Uri url = new Uri(address);
-            ODataUriParser parser = new ODataUriParser(model, root, url);
-
-            // parse
-            ComputeClause computeClause = parser.ParseCompute();
-            SelectExpandClause selectClause = parser.ParseSelectAndExpand();
-
-            // validate top compute
-            List<ComputeExpression> items = computeClause.ComputedItems.ToList();
-            Assert.Equal(2, items.Count());
-            Assert.Equal("Property1AsString", items[0].Alias);
-            items[0].Expression.ShouldBeSingleValueFunctionCallQueryNode();
-            Assert.True(items[0].Expression.TypeReference.IsEquivalentTo(typeReference));
-            Assert.Equal("Property1Lower", items[1].Alias);
-            items[1].Expression.ShouldBeSingleValueFunctionCallQueryNode();
-            Assert.Equal("Edm.String", items[1].Expression.TypeReference.FullName());
-            Assert.True(items[1].Expression.TypeReference.IsNullable); // tolower is built in function that allows nulls.
-
-            // validate level 1 expand compute
-            List<SelectItem> selectItems = selectClause.SelectedItems.ToList();
-            Assert.Single(selectItems);
-            ExpandedNavigationSelectItem expanded = selectItems[0] as ExpandedNavigationSelectItem;
-            var compute = Assert.Single(expanded.ComputeOption.ComputedItems);
-            Assert.Equal("NavProperty1AsString", compute.Alias);
-            compute.Expression.ShouldBeSingleValueFunctionCallQueryNode();
-            Assert.True(compute.Expression.TypeReference.IsEquivalentTo(typeReference));
-
-            // validate level 2 expand compute
-            var subSelectItem = Assert.Single(expanded.SelectAndExpand.SelectedItems);
-            ExpandedNavigationSelectItem subExpanded = Assert.IsType<ExpandedNavigationSelectItem>(subSelectItem);
-            var subCompute = Assert.Single(subExpanded.ComputeOption.ComputedItems);
-            Assert.Equal("SubNavProperty1AsString", subCompute.Alias);
-            subCompute.Expression.ShouldBeSingleValueFunctionCallQueryNode();
-            Assert.True(subCompute.Expression.TypeReference.IsEquivalentTo(typeReference));
-        }
-        #endregion
-
-        private sealed class RefModelUriResolver : ODataUriResolver
-        {
-            public override IEdmNavigationSource ResolveNavigationSource(IEdmModel model, string identifier)
-            {
-                return model.ReferencedModels.Single(m => m.EntityContainer != null).FindDeclaredEntitySet(identifier);
-            }
-            public override IEdmSchemaType ResolveType(IEdmModel model, string typeName)
-            {
-                return model.ReferencedModels.Single(m => m.EntityContainer != null).FindType(typeName);
-            }
-        }
-
-        [Fact]
-        public void ParseFullyQualifiedEnumWithResolver()
-        {
-            var rootModel = new EdmModel();
-            rootModel.AddReferencedModel(HardCodedTestModel.TestModel);
-
-            string fullUriString = "http://host/Pet2Set?$filter=PetColorPattern eq Fully.Qualified.Namespace.ColorPattern'Red'";
-            ODataUriParser parser = new ODataUriParser(rootModel, ServiceRoot, new Uri(fullUriString));
-            parser.Resolver = new RefModelUriResolver();
-            var uri = parser.ParseUri();
-
-            Uri resultUri = uri.BuildUri(ODataUrlKeyDelimiter.Parentheses);
-            Assert.Equal(fullUriString, Uri.UnescapeDataString(resultUri.OriginalString));
-        }
-
-        #region Escape Function Parse
-        [Theory]
-        [InlineData("/root:/", "/root/NS.NormalFunction(path='')")]
-        [InlineData("/root:/abc", "/root/NS.NormalFunction(path='abc')")]
-        [InlineData("/root:/photos:February", "/root/NS.NormalFunction(path='photos:February')")]
-        [InlineData("/root:/photos/2018/February", "/root/NS.NormalFunction(path='photos%2f2018%2fFebruary')")]
-        [InlineData("/root:/photos/2018////February", "/root/NS.NormalFunction(path='photos%2f2018%2f%2f%2f%2fFebruary')")]
-        [InlineData("/root:/photos%2F2018%2F/:February", "/root/NS.NormalFunction(path='photos%2F2018%2f%2f:February')")]
-        public void ParseNonComposableEscapeFunctionUrlReturnsTheSameODataPath(string escapePathString, string normalPathString)
-        {
-            // Arrange
-            IEdmModel model = GetEdmModelWithEscapeFunction(escape: true);
-
-            // Act
-            string fullUriString = ServiceRoot + normalPathString;
-            ODataUriParser parser = new ODataUriParser(model, ServiceRoot, new Uri(fullUriString));
-            var functionPath = parser.ParsePath();
-
-            fullUriString = ServiceRoot + escapePathString;
-            parser = new ODataUriParser(model, ServiceRoot, new Uri(fullUriString));
-            var escapePath = parser.ParsePath();
-
-            // Assert
-            Assert.True(functionPath.Equals(escapePath));
-
-            Assert.Equal(2, escapePath.Count());
-            OperationSegment segment = Assert.IsType<OperationSegment>(escapePath.Last());
-            Assert.Equal("NS.NormalFunction", segment.Operations.First().FullName());
-        }
-
-        [Theory]
-        [InlineData("/root:/:", "/root/NS.ComposableFunction(arg='')")]
-        [InlineData("/root:/abc:", "/root/NS.ComposableFunction(arg='abc')")]
-        [InlineData("/root:/photos:February:", "/root/NS.ComposableFunction(arg='photos:February')")]
-        [InlineData("/root:/photos/2018/February:", "/root/NS.ComposableFunction(arg='photos%2f2018%2fFebruary')")]
-        [InlineData("/root:/photos/2018//////February:", "/root/NS.ComposableFunction(arg='photos%2f2018%2f%2f%2f%2f%2f%2fFebruary')")]
-        [InlineData("/root:/photos%2F2018%2F/:February:", "/root/NS.ComposableFunction(arg='photos%2F2018%2F%2f:February')")]
-        public void ParseComposableEscapeFunctionUrlReturnsTheSameODataPath(string escapePathString, string normalPathString)
-        {
-            // Arrange
-            IEdmModel model = GetEdmModelWithEscapeFunction(escape: true);
-
-            // Act
-            string fullUriString = ServiceRoot + normalPathString;
-            ODataUriParser parser = new ODataUriParser(model, ServiceRoot, new Uri(fullUriString));
-            var functionPath = parser.ParsePath();
-
-            fullUriString = ServiceRoot + escapePathString;
-            parser = new ODataUriParser(model, ServiceRoot, new Uri(fullUriString));
-            var escapePath = parser.ParsePath();
-
-            // Assert
-            Assert.True(functionPath.Equals(escapePath));
-
-            Assert.Equal(2, escapePath.Count());
-            OperationSegment segment = Assert.IsType<OperationSegment>(escapePath.Last());
-            Assert.Equal("NS.ComposableFunction", segment.Operations.First().FullName());
-        }
-
-        [Fact]
-        public void ParseComposableEscapeFunctionUrlAndPropertyReturnsTheSameODataPath()
-        {
-            // Arrange
-            IEdmModel model = GetEdmModelWithEscapeFunction(escape: true);
-
-            // Act
-            string fullUriString = ServiceRoot + "/root/NS.ComposableFunction(arg='photos%2F2018%2F%2f:February')/Name";
-            ODataUriParser parser = new ODataUriParser(model, ServiceRoot, new Uri(fullUriString));
-            var functionPath = parser.ParsePath();
-
-            fullUriString = ServiceRoot + "/root:/photos%2F2018%2F/:February:/Name";
-            parser = new ODataUriParser(model, ServiceRoot, new Uri(fullUriString));
-            var escapePath = parser.ParsePath();
-
-            // Assert
-            Assert.True(functionPath.Equals(escapePath));
-
-            Assert.Equal(3, escapePath.Count());
-            OperationSegment segment = escapePath.First(c => c is OperationSegment) as OperationSegment;
-            Assert.Equal("NS.ComposableFunction", segment.Operations.First().FullName());
-
-            PropertySegment proSegment = Assert.IsType<PropertySegment>(escapePath.Last());
-            Assert.Equal("Name", proSegment.Property.Name);
-        }
-
-<<<<<<< HEAD
-=======
-        //[Fact]
-        //public void ParseEscapeFunctionUrlThrowsWithoutEscapeFunction()
-        //{
-        //    // Arrange
-        //    IEdmModel model = GetEdmModelWithEscapeFunction(escape: false);
-
-        //    // Act
-        //    var fullUriString = ServiceRoot + "/root:/photos/2018/February";
-        //    var parser = new ODataUriParser(model, ServiceRoot, new Uri(fullUriString));
-        //    Action test = () => parser.ParsePath();
-
-        //    // Assert
-        //    var odataException = Assert.Throws<ODataException>(test);
-        //    Assert.Equal(ODataErrorStrings.RequestUriProcessor_NoBoundEscapeFunctionSupported("NS.OneDrive"), odataException.Message);
-        //}
-
->>>>>>> 41adfc78
-        [Fact]
-        public void ParseEscapeFunctionUrlThrowsInvalidEscapeFunction()
-        {
-            // Arrange
-            IEdmModel model = GetEdmModelWithEscapeFunction(escape: true, multipleParameter: true);
-
-            // Act
-            var fullUriString = ServiceRoot + "/root:/photos/2018/February";
-            var parser = new ODataUriParser(model, ServiceRoot, new Uri(fullUriString));
-            Action test = () => parser.ParsePath();
-
-            // Assert
-            var odataException = Assert.Throws<ODataException>(test);
-            Assert.Equal(ODataErrorStrings.RequestUriProcessor_EscapeFunctionMustHaveOneStringParameter("NS.NormalFunction"), odataException.Message);
-        }
-
-        internal static IEdmModel GetEdmModelWithEscapeFunction(bool escape, bool multipleParameter = false)
-        {
-            EdmModel model = new EdmModel();
-            EdmEntityType entityType = new EdmEntityType("NS", "OneDrive");
-            entityType.AddKeys(entityType.AddStructuralProperty("Id", EdmCoreModel.Instance.GetInt32(false)));
-            entityType.AddStructuralProperty("Name", EdmCoreModel.Instance.GetString(false));
-
-            var entityTypeRef = new EdmEntityTypeReference(entityType, true);
-            EdmFunction nonComFunction = new EdmFunction("NS", "NormalFunction", EdmCoreModel.Instance.GetInt32(true), true, null, false);
-            nonComFunction.AddParameter("entity", entityTypeRef);
-            nonComFunction.AddParameter("path", EdmCoreModel.Instance.GetString(true));
-
-            if (multipleParameter)
-            {
-                nonComFunction.AddParameter("path2", EdmCoreModel.Instance.GetString(true));
-            }
-
-            model.AddElement(entityType);
-            model.AddElement(nonComFunction);
-
-            EdmFunction compFunction = new EdmFunction("NS", "ComposableFunction", entityTypeRef, true, null, true);
-            compFunction.AddParameter("entity", entityTypeRef);
-            compFunction.AddParameter("arg", EdmCoreModel.Instance.GetString(true));
-            model.AddElement(compFunction);
-
-            EdmEntityContainer container = new EdmEntityContainer("Default", "Container");
-            container.AddSingleton("root", entityType);
-            model.AddElement(container);
-
-            if (escape)
-            {
-                IEdmBooleanConstantExpression booleanConstant = new EdmBooleanConstant(true);
-                IEdmTerm term = CommunityVocabularyModel.UrlEscapeFunctionTerm;
-                foreach (var function in new[] { nonComFunction, compFunction })
-                {
-                    EdmVocabularyAnnotation annotation = new EdmVocabularyAnnotation(function, term, booleanConstant);
-                    annotation.SetSerializationLocation(model, EdmVocabularyAnnotationSerializationLocation.Inline);
-                    model.SetVocabularyAnnotation(annotation);
-                }
-            }
-
-            return model;
-        }
-
-        [Theory]
-        [InlineData("/Customers(2):/abc:xyz", "NS.FindOrder")]
-        [InlineData("/Customers(2):/abc:xyz:", "NS.FindOrderComposable")]
-        public void ParseEscapeFunctionUrlWithAndWithoutColonDelimiterReturnsODataPath(string escapePathString, string function)
-        {
-            // Arrange
-            IEdmModel model = GetCustomerOrderEdmModelWithEscapeFunction();
-
-            // Act
-            string fullUriString = ServiceRoot + escapePathString;
-            ODataUriParser parser = new ODataUriParser(model, ServiceRoot, new Uri(fullUriString));
-            var escapePath = parser.ParsePath();
-
-            // Assert
-            Assert.Equal(3, escapePath.Count());
-            OperationSegment segment = escapePath.Last() as OperationSegment;
-            Assert.Equal(function, segment.Operations.First().FullName());
-
-            Assert.Equal(1, segment.Parameters.Count());
-            var parameter = segment.Parameters.First();
-            Assert.Equal("orderName", parameter.Name);
-            Assert.Equal("abc:xyz", ((ConstantNode)parameter.Value).Value);
-        }
-
-        [Fact]
-        public void ParseEscapeFunctionUrlWithPropertyAndEscapeFunctionReturnsCorrectODataPath()
-        {
-            // Arrange
-            IEdmModel model = GetCustomerOrderEdmModelWithEscapeFunction();
-
-            // Act
-            string fullUriString = ServiceRoot + "/Customers(2)/MyOrders:/xyz/abc:";
-            ODataUriParser parser = new ODataUriParser(model, ServiceRoot, new Uri(fullUriString));
-            var escapePath = parser.ParsePath();
-
-            // Assert
-            Assert.Equal(4, escapePath.Count());
-            OperationSegment segment = Assert.IsType<OperationSegment>(escapePath.Last());
-            Assert.Equal("NS.FindAllOrders", segment.Operations.First().FullName());
-
-            Assert.Equal(1, segment.Parameters.Count());
-            var parameter = segment.Parameters.First();
-            Assert.Equal("name", parameter.Name);
-            Assert.Equal("xyz/abc", ((ConstantNode)parameter.Value).Value);
-        }
-
-        //[Fact]
-        //public void ParseEscapeFunctionUrlWithoutEndingDelimiterThrowsWithoutNonComposableFunction()
-        //{
-        //    // Arrange
-        //    IEdmModel model = GetCustomerOrderEdmModelWithEscapeFunction();
-
-        //    // Act
-        //    string fullUriString = ServiceRoot + "/Customers(2)/MyOrders:/xyz/abc";
-        //    ODataUriParser parser = new ODataUriParser(model, ServiceRoot, new Uri(fullUriString));
-        //    Action test = () => parser.ParsePath();
-
-        //    // Assert
-        //    var odataException = Assert.Throws<ODataException>(test);
-        //    Assert.Equal(ODataErrorStrings.RequestUriProcessor_NoBoundEscapeFunctionSupported("Collection(NS.Order)"), odataException.Message);
-        //}
-
-        [Theory]
-        [InlineData("Customers(2):/abc:/:/xyz")]
-        [InlineData("Customers(2):/abc::/xyz")]
-        public void ParseEscapeFunctionUrlWithAnotherEscapeFunctionReturnsCorrectODataPath(string escapePathString)
-        {
-            // Arrange
-            IEdmModel model = GetCustomerOrderEdmModelWithEscapeFunction();
-
-            // Act
-            string fullUriString = ServiceRoot + "/" + escapePathString;
-            ODataUriParser parser = new ODataUriParser(model, ServiceRoot, new Uri(fullUriString));
-            var escapePath = parser.ParsePath();
-
-            // Assert
-            Assert.Equal(4, escapePath.Count());
-            OperationSegment segment = escapePath.First(p => p is OperationSegment) as OperationSegment;
-            Assert.Equal("NS.FindOrderComposable", segment.Operations.First().FullName());
-
-            segment = escapePath.Last(p => p is OperationSegment) as OperationSegment;
-            Assert.Equal("NS.CalcCustomers", segment.Operations.First().FullName());
-        }
-
-        //[Theory]
-        //[InlineData("Orders(':abc:')")]
-        //[InlineData("Orders/:abc:")]
-        //public void ParseEscapeFunctionUrlWithAnotherEscapeFunctionReturnsCorrectODataPath2(string escapePathString)
-        //{
-        //    // Arrange
-        //    IEdmModel model = GetCustomerOrderEdmModelWithEscapeFunction();
-
-        //    // Act
-        //    string fullUriString = ServiceRoot + "/" + escapePathString;
-        //    ODataUriParser parser = new ODataUriParser(model, ServiceRoot, new Uri(fullUriString));
-        //    var escapePath = parser.ParsePath();
-
-        //    // Assert
-        //    Assert.Equal(4, escapePath.Count());
-        //    OperationSegment segment = escapePath.First(p => p is OperationSegment) as OperationSegment;
-        //    Assert.Equal("NS.FindOrderComposable", segment.Operations.First().FullName());
-
-        //    segment = escapePath.Last(p => p is OperationSegment) as OperationSegment;
-        //    Assert.Equal("NS.CalcCustomers", segment.Operations.First().FullName());
-        //}
-
-        internal static IEdmModel GetCustomerOrderEdmModelWithEscapeFunction()
-        {
-            EdmModel model = new EdmModel();
-
-            EdmEntityType orderType = new EdmEntityType("NS", "Order");
-            orderType.AddKeys(orderType.AddStructuralProperty("Id", EdmPrimitiveTypeKind.String));
-            orderType.AddStructuralProperty("Name", EdmPrimitiveTypeKind.String);
-            model.AddElement(orderType);
-
-            EdmEntityType customerType = new EdmEntityType("NS", "Customer");
-            customerType.AddKeys(customerType.AddStructuralProperty("Id", EdmCoreModel.Instance.GetInt32(false)));
-            model.AddElement(customerType);
-
-            EdmNavigationProperty navOrder = customerType.AddUnidirectionalNavigation(new EdmNavigationPropertyInfo
-            {
-                Target = orderType,
-                Name = "MyOrder",
-                TargetMultiplicity = EdmMultiplicity.One
-            });
-
-            EdmNavigationProperty navOrders = customerType.AddUnidirectionalNavigation(new EdmNavigationPropertyInfo
-            {
-                Target = orderType,
-                Name = "MyOrders",
-                TargetMultiplicity = EdmMultiplicity.Many
-            });
-
-            EdmNavigationProperty navCustomer = orderType.AddUnidirectionalNavigation(new EdmNavigationPropertyInfo
-            {
-                Target = customerType,
-                Name = "MyCustomer",
-                TargetMultiplicity = EdmMultiplicity.One
-            });
-
-            EdmEntityTypeReference orderTypeRef = new EdmEntityTypeReference(orderType, false);
-            EdmEntityTypeReference customerTypeRef = new EdmEntityTypeReference(customerType, false);
-
-            EdmFunction orderFunction = new EdmFunction("NS", "CalcCustomers", customerTypeRef, true, null, false);
-            orderFunction.AddParameter("bindingParameter", orderTypeRef);
-            orderFunction.AddParameter("path", EdmCoreModel.Instance.GetString(true));
-            model.AddElement(orderFunction);
-
-            EdmFunction singleNonComposableFunction = new EdmFunction("NS", "FindOrder", orderTypeRef, true, null, false);
-            singleNonComposableFunction.AddParameter("bindingParameter", customerTypeRef);
-            singleNonComposableFunction.AddParameter("orderName", EdmCoreModel.Instance.GetString(true));
-            model.AddElement(singleNonComposableFunction);
-
-            EdmFunction singleComposableFunction = new EdmFunction("NS", "FindOrderComposable", orderTypeRef, true, null, true);
-            singleComposableFunction.AddParameter("bindingParameter", customerTypeRef);
-            singleComposableFunction.AddParameter("orderName", EdmCoreModel.Instance.GetString(true));
-            model.AddElement(singleComposableFunction);
-
-            var multipleFunction = new EdmFunction("NS", "FindAllOrders", new EdmCollectionTypeReference(new EdmCollectionType(orderTypeRef)), true, null, true);
-            multipleFunction.AddParameter("bindingParameter", new EdmCollectionTypeReference(new EdmCollectionType(orderTypeRef)));
-            multipleFunction.AddParameter("name", EdmCoreModel.Instance.GetString(true));
-            model.AddElement(multipleFunction);
-
-            EdmEntityContainer container = new EdmEntityContainer("Default", "Container");
-            EdmEntitySet customers = container.AddEntitySet("Customers", customerType);
-            EdmEntitySet orders = container.AddEntitySet("Orders", orderType);
-            customers.AddNavigationTarget(navOrder, orders);
-            customers.AddNavigationTarget(navOrders, orders);
-            model.AddElement(container);
-
-            IEdmBooleanConstantExpression booleanConstant = new EdmBooleanConstant(true);
-            IEdmTerm term = CommunityVocabularyModel.UrlEscapeFunctionTerm;
-            foreach(var function in new[] { orderFunction, singleNonComposableFunction, singleComposableFunction, multipleFunction })
-            {
-                EdmVocabularyAnnotation annotation = new EdmVocabularyAnnotation(function, term, booleanConstant);
-                annotation.SetSerializationLocation(model, EdmVocabularyAnnotationSerializationLocation.Inline);
-                model.SetVocabularyAnnotation(annotation);
-            }
-
-            return model;
-        }
-        #endregion
-    }
-}+﻿//---------------------------------------------------------------------
+// <copyright file="ODataUriParserTests.cs" company="Microsoft">
+//      Copyright (C) Microsoft Corporation. All rights reserved. See License.txt in the project root for license information.
+// </copyright>
+//---------------------------------------------------------------------
+
+using System;
+using System.Collections.Generic;
+using System.Globalization;
+using System.Linq;
+using Microsoft.OData.Edm;
+using Microsoft.OData.Edm.Csdl;
+using Microsoft.OData.Edm.Vocabularies;
+using Microsoft.OData.Edm.Vocabularies.Community.V1;
+using Microsoft.OData.UriParser;
+using Xunit;
+using ODataErrorStrings = Microsoft.OData.Strings;
+
+namespace Microsoft.OData.Tests.UriParser
+{
+    /// <summary>
+    /// Unit tests for ODataUriParser.
+    /// </summary>
+    public class ODataUriParserTests
+    {
+        private readonly Uri ServiceRoot = new Uri("http://host");
+        private readonly Uri FullUri = new Uri("http://host/People");
+
+        [Theory]
+        [InlineData(true)]
+        [InlineData(false)]
+        public void NonQueryOptionShouldWork(bool enableNoDollarQueryOptions)
+        {
+            var uriParser = new ODataUriParser(HardCodedTestModel.TestModel, ServiceRoot, FullUri);
+            uriParser.EnableNoDollarQueryOptions = enableNoDollarQueryOptions;
+            var path = uriParser.ParsePath();
+            Assert.Single(path);
+            path.LastSegment.ShouldBeEntitySetSegment(HardCodedTestModel.GetPeopleSet());
+            Assert.Null(uriParser.ParseFilter());
+            Assert.Null(uriParser.ParseSelectAndExpand());
+            Assert.Null(uriParser.ParseOrderBy());
+            Assert.Null(uriParser.ParseTop());
+            Assert.Null(uriParser.ParseSkip());
+            Assert.Null(uriParser.ParseCount());
+            Assert.Null(uriParser.ParseSearch());
+            Assert.Null(uriParser.ParseSkipToken());
+            Assert.Null(uriParser.ParseDeltaToken());
+        }
+
+        [Theory]
+        [InlineData("?filter=&select=&expand=&orderby=&top=&skip=&index=&count=&search=&unknown=&$unknownvalue&skiptoken=&deltatoken=&$compute=", true)]
+        [InlineData("?$filter=&$select=&$expand=&$orderby=&$top=&$skip=&$index=&$count=&$search=&$unknown=&$unknownvalue&$skiptoken=&$deltatoken=&$compute=", true)]
+        [InlineData("?$filter=&$select=&$expand=&$orderby=&$top=&$skip=&$index=&$count=&$search=&$unknown=&$unknownvalue&$skiptoken=&$deltatoken=&$compute=", false)]
+        public void EmptyValueQueryOptionShouldWork(string relativeUriString, bool enableNoDollarQueryOptions)
+        {
+            var uriParser = new ODataUriParser(HardCodedTestModel.TestModel, ServiceRoot, new Uri(FullUri, relativeUriString));
+            uriParser.EnableNoDollarQueryOptions = enableNoDollarQueryOptions;
+            var path = uriParser.ParsePath();
+            Assert.Single(path);
+            path.LastSegment.ShouldBeEntitySetSegment(HardCodedTestModel.GetPeopleSet());
+            Assert.Null(uriParser.ParseFilter());
+            var results = uriParser.ParseSelectAndExpand();
+            Assert.True(results.AllSelected);
+            Assert.Empty(results.SelectedItems);
+            Assert.Null(uriParser.ParseOrderBy());
+            Action action = () => uriParser.ParseTop();
+            action.Throws<ODataException>(Strings.SyntacticTree_InvalidTopQueryOptionValue(""));
+            action = () => uriParser.ParseSkip();
+            action.Throws<ODataException>(Strings.SyntacticTree_InvalidSkipQueryOptionValue(""));
+            action = () => uriParser.ParseIndex();
+            action.Throws<ODataException>(Strings.SyntacticTree_InvalidIndexQueryOptionValue(""));
+            action = () => uriParser.ParseCount();
+            action.Throws<ODataException>(Strings.ODataUriParser_InvalidCount(""));
+            action = () => uriParser.ParseSearch();
+            action.Throws<ODataException>(Strings.UriQueryExpressionParser_ExpressionExpected(0, ""));
+            Assert.Empty(uriParser.ParseSkipToken());
+            Assert.Empty(uriParser.ParseDeltaToken());
+        }
+
+        [Fact]
+        public void ParseAnnotationInFilterForOpenTypeShouldWork()
+        {
+            Uri entitySetUri = new Uri("http://host/Paintings");
+            var filterClauseString = "?filter=@my.annotation eq 5";
+
+            var uriParser = new ODataUriParser(HardCodedTestModel.TestModel, ServiceRoot, new Uri(entitySetUri, filterClauseString));
+            uriParser.EnableNoDollarQueryOptions = true;
+            var path = uriParser.ParsePath();
+            Assert.Single(path);
+            path.LastSegment.ShouldBeEntitySetSegment(HardCodedTestModel.GetPaintingsSet());
+            var filterResult = uriParser.ParseFilter();
+            Assert.NotNull(filterResult);
+            Assert.Equal(QueryNodeKind.BinaryOperator, filterResult.Expression.Kind);
+            var bon = Assert.IsType<BinaryOperatorNode>(filterResult.Expression);
+            Assert.NotNull(bon.Left);
+            Assert.NotNull(bon.Right);
+
+            var selectExpandResult = uriParser.ParseSelectAndExpand();
+            Assert.Null(selectExpandResult);
+        }
+
+        [Fact]
+        public void ParseAnnotationInFilterForEntityTypeShouldThrow()
+        {
+            var filterClauseString = "?filter=@my.annotation eq 5";
+
+            var uriParser = new ODataUriParser(HardCodedTestModel.TestModel, ServiceRoot, new Uri(FullUri, filterClauseString));
+            uriParser.EnableNoDollarQueryOptions = true;
+            var path = uriParser.ParsePath();
+            Assert.Single(path);
+            path.LastSegment.ShouldBeEntitySetSegment(HardCodedTestModel.GetPeopleSet());
+            Action action  = () => uriParser.ParseFilter();
+            action.Throws<ODataException>(
+                ODataErrorStrings.MetadataBinder_PropertyNotDeclared("Fully.Qualified.Namespace.Person", "@my.annotation"));
+        }
+
+        [Fact]
+        public void DupilicateNonODataQueryOptionShouldWork()
+        {
+            ODataUriParser uriParserProcessingDupODataSystemQuery = new ODataUriParser(HardCodedTestModel.TestModel, ServiceRoot,
+                new Uri(FullUri, "?$filter=UserName eq 'foo'&$filter=UserName eq 'bar'"));
+
+            bool originalValue = uriParserProcessingDupODataSystemQuery.EnableNoDollarQueryOptions;
+            try
+            {
+                // Set the parser option in the static singleton to be $-sign required.
+                uriParserProcessingDupODataSystemQuery.EnableNoDollarQueryOptions = false;
+
+                Action action = () => uriParserProcessingDupODataSystemQuery.ParsePath();
+
+                var uriParserProcessingDupCustomQuery =
+                    new ODataUriParser(HardCodedTestModel.TestModel, ServiceRoot,
+                        new Uri(FullUri, "?$filter=UserName eq 'Tom'&nonODataQuery=foo&$select=Emails&nonODataQuery=bar"));
+                var nonODataqueryOptions = uriParserProcessingDupCustomQuery.CustomQueryOptions;
+
+                action.Throws<ODataException>(Strings.QueryOptionUtils_QueryParameterMustBeSpecifiedOnce("$filter"));
+                Assert.Equal(nonODataqueryOptions.Count, 2);
+                Assert.True(nonODataqueryOptions[0].Key.Equals("nonODataQuery") &&
+                            nonODataqueryOptions[1].Key.Equals("nonODataQuery"));
+            }
+            finally
+            {
+                // Restore original value
+                uriParserProcessingDupODataSystemQuery.EnableNoDollarQueryOptions = originalValue;
+            }
+        }
+
+        #region Setter/getter and validation tests
+        [Fact]
+        public void ModelCannotBeNull()
+        {
+            Action createWithNullModel = () => new ODataUriParser(null, ServiceRoot, FullUri);
+            Assert.Throws<ArgumentNullException>("model", createWithNullModel);
+        }
+
+        [Fact]
+        public void ModelIsSetCorrectly()
+        {
+            ODataUriParser parser = new ODataUriParser(HardCodedTestModel.TestModel, ServiceRoot, FullUri);
+            Assert.Same(HardCodedTestModel.TestModel, parser.Model);
+        }
+
+        [Fact]
+        public void ServiceRootUriIsSet()
+        {
+            var serviceRoot = new Uri("http://example.com/Foo/");
+            ODataUriParser parser = new ODataUriParser(HardCodedTestModel.TestModel, serviceRoot, FullUri);
+            Assert.Equal(serviceRoot, parser.ServiceRoot);
+        }
+
+        [Fact]
+        public void ServiceRootMustBeAbsoluteUri()
+        {
+            var serviceRoot = new Uri("one/two/three", UriKind.Relative);
+            Action create = () => new ODataUriParser(HardCodedTestModel.TestModel, serviceRoot, new Uri("test", UriKind.Relative));
+            Assert.Throws<ODataException>(create);
+
+            serviceRoot = new Uri("one/two/three", UriKind.RelativeOrAbsolute);
+            create = () => new ODataUriParser(HardCodedTestModel.TestModel, serviceRoot, new Uri("test", UriKind.Relative));
+            Assert.Throws<ODataException>(create);
+        }
+
+        [Fact]
+        public void MaxExpandDepthCannotBeNegative()
+        {
+            Action setNegative = () => new ODataUriParser(HardCodedTestModel.TestModel, ServiceRoot, FullUri).Settings.MaximumExpansionDepth = -1;
+            setNegative.Throws<ODataException>(ODataErrorStrings.UriParser_NegativeLimit);
+        }
+
+        [Fact]
+        public void MaxExpandCountCannotBeNegative()
+        {
+            Action setNegative = () => new ODataUriParser(HardCodedTestModel.TestModel, ServiceRoot, FullUri).Settings.MaximumExpansionCount = -1;
+            setNegative.Throws<ODataException>(ODataErrorStrings.UriParser_NegativeLimit);
+        }
+        #endregion
+
+        #region Parser limit config tests
+        [Fact]
+        public void FilterLimitIsSettable()
+        {
+            ODataUriParser parser = new ODataUriParser(HardCodedTestModel.TestModel, ServiceRoot, FullUri) { Settings = { FilterLimit = 3 } };
+            Assert.Equal(3, parser.Settings.FilterLimit);
+        }
+
+        [Theory]
+        [InlineData("http://host/People?filter=1 eq 1", true)]
+        [InlineData("http://host/People?$filter=1 eq 1", true)]
+        [InlineData("http://host/People?$filter=1 eq 1", false)]
+        public void FilterLimitIsRespectedForFilter(string fullUriString, bool enableNoDollarQueryOptions)
+        {
+            ODataUriParser parser = new ODataUriParser(HardCodedTestModel.TestModel, ServiceRoot, new Uri(fullUriString)) { Settings = { FilterLimit = 0 } };
+            parser.EnableNoDollarQueryOptions = enableNoDollarQueryOptions;
+            Action parseWithLimit = () => parser.ParseFilter();
+            parseWithLimit.Throws<ODataException>(ODataErrorStrings.UriQueryExpressionParser_TooDeep);
+        }
+
+        [Theory]
+        [InlineData("http://host/People?filter=MyDog/Color eq 'Brown' or MyDog/Color eq 'White'", true)]
+        [InlineData("http://host/People?$filter=MyDog/Color eq 'Brown' or MyDog/Color eq 'White'", true)]
+        [InlineData("http://host/People?$filter=MyDog/Color eq 'Brown' or MyDog/Color eq 'White'", false)]
+        public void FilterLimitWithInterestingTreeStructures(string fullUriString, bool enableNoDollarQueryOptions)
+        {
+            ODataUriParser parser = new ODataUriParser(HardCodedTestModel.TestModel, ServiceRoot, new Uri(fullUriString)) { Settings = { FilterLimit = 5 } };
+            parser.EnableNoDollarQueryOptions = enableNoDollarQueryOptions;
+            Action parseWithLimit = () => parser.ParseFilter();
+            parseWithLimit.Throws<ODataException>(ODataErrorStrings.UriQueryExpressionParser_TooDeep);
+        }
+
+        [Fact]
+        public void NegativeFilterLimitThrows()
+        {
+            Action negativeLimit = () => new ODataUriParser(HardCodedTestModel.TestModel, ServiceRoot, FullUri) { Settings = { FilterLimit = -98798 } };
+            negativeLimit.Throws<ODataException>(ODataErrorStrings.UriParser_NegativeLimit);
+        }
+
+        [Fact]
+        public void OrderbyLimitIsSettable()
+        {
+            ODataUriParser parser = new ODataUriParser(HardCodedTestModel.TestModel, ServiceRoot, FullUri) { Settings = { OrderByLimit = 3 } };
+            Assert.Equal(3, parser.Settings.OrderByLimit);
+        }
+
+        [Theory]
+        [InlineData("http://host/People?orderby= 1 eq 1", true)]
+        [InlineData("http://host/People?$orderby= 1 eq 1", true)]
+        [InlineData("http://host/People?$orderby= 1 eq 1", false)]
+        public void OrderByLimitIsRespectedForOrderby(string fullUriString, bool enableNoDollarQueryOptions)
+        {
+            ODataUriParser parser = new ODataUriParser(HardCodedTestModel.TestModel, ServiceRoot, new Uri(fullUriString)) { Settings = { OrderByLimit = 0 } };
+            parser.EnableNoDollarQueryOptions = enableNoDollarQueryOptions;
+            Action parseWithLimit = () => parser.ParseOrderBy();
+            parseWithLimit.Throws<ODataException>(ODataErrorStrings.UriQueryExpressionParser_TooDeep);
+        }
+
+        [Theory]
+        [InlineData("http://host/People?orderby=MyDog/MyPeople/MyDog/MyPeople/MyPaintings asc", true)]
+        [InlineData("http://host/People?$orderby=MyDog/MyPeople/MyDog/MyPeople/MyPaintings asc", true)]
+        [InlineData("http://host/People?$orderby=MyDog/MyPeople/MyDog/MyPeople/MyPaintings asc", false)]
+        public void OrderByLimitWithInterestingTreeStructures(string fullUriString, bool enableNoDollarQueryOptions)
+        {
+            ODataUriParser parser = new ODataUriParser(HardCodedTestModel.TestModel, ServiceRoot, new Uri(fullUriString)) { Settings = { OrderByLimit = 5 } };
+            parser.EnableNoDollarQueryOptions = enableNoDollarQueryOptions;
+            Action parseWithLimit = () => parser.ParseOrderBy();
+            parseWithLimit.Throws<ODataException>(ODataErrorStrings.UriQueryExpressionParser_TooDeep);
+        }
+
+        [Fact]
+        public void OrderByLimitCannotBeNegative()
+        {
+            Action parseWithNegativeLimit = () => new ODataUriParser(HardCodedTestModel.TestModel, ServiceRoot, FullUri) { Settings = { OrderByLimit = -9879 } };
+            parseWithNegativeLimit.Throws<ODataException>(ODataErrorStrings.UriParser_NegativeLimit);
+        }
+
+        [Fact]
+        public void PathLimitIsSettable()
+        {
+            ODataUriParser parser = new ODataUriParser(HardCodedTestModel.TestModel, ServiceRoot, FullUri) { Settings = { PathLimit = 3 } };
+            Assert.Equal(3, parser.Settings.PathLimit);
+        }
+
+        [Fact]
+        public void PathLimitIsRespectedForPath()
+        {
+            ODataUriParser parser = new ODataUriParser(HardCodedTestModel.TestModel, new Uri("http://gobbldygook/", UriKind.Absolute), new Uri("http://gobbldygook/path/to/something", UriKind.Absolute)) { Settings = { PathLimit = 0 } };
+            Action parseWithLimit = () => parser.ParsePath();
+            parseWithLimit.Throws<ODataException>(ODataErrorStrings.UriQueryPathParser_TooManySegments);
+        }
+
+        [Fact]
+        public void PathLimitCannotBeNegative()
+        {
+            Action parseWithNegativeLimit = () => new ODataUriParser(HardCodedTestModel.TestModel, ServiceRoot, FullUri) { Settings = { PathLimit = -8768 } };
+            parseWithNegativeLimit.Throws<ODataException>(ODataErrorStrings.UriParser_NegativeLimit);
+        }
+
+        [Fact]
+        public void SelectExpandLimitIsSettable()
+        {
+            ODataUriParser parser = new ODataUriParser(HardCodedTestModel.TestModel, ServiceRoot, FullUri) { Settings = { SelectExpandLimit = 3 } };
+            Assert.Equal(3, parser.Settings.SelectExpandLimit);
+        }
+
+        [Theory]
+        [InlineData("http://host/People?select=MyDog&expand=MyDog(select=color)", true)]
+        [InlineData("http://host/People?$select=MyDog&$expand=MyDog($select=color)", true)]
+        [InlineData("http://host/People?$select=MyDog&$expand=MyDog($select=color)", false)]
+        public void SelectExpandLimitIsRespectedForSelectExpand(string fullUriString, bool enableNoDollarQueryOptions)
+        {
+            ODataUriParser parser = new ODataUriParser(HardCodedTestModel.TestModel, ServiceRoot, new Uri(fullUriString)) { Settings = { SelectExpandLimit = 0 } };
+            parser.EnableNoDollarQueryOptions = enableNoDollarQueryOptions;
+            Action parseWithLimit = () => parser.ParseSelectAndExpand();
+            parseWithLimit.Throws<ODataException>(ODataErrorStrings.UriQueryExpressionParser_TooDeep);
+        }
+
+        [Fact]
+        public void NegativeSelectExpandLimitIsRespected()
+        {
+            Action parseWithNegativeLimit = () => new ODataUriParser(HardCodedTestModel.TestModel, ServiceRoot, FullUri) { Settings = { SelectExpandLimit = -87657 } };
+            parseWithNegativeLimit.Throws<ODataException>(ODataErrorStrings.UriParser_NegativeLimit);
+        }
+        #endregion
+
+        #region Default value tests
+        [Fact]
+        public void DefaultKeyDelimiterShouldBeSlash()
+        {
+            Assert.Same(ODataUrlKeyDelimiter.Slash, new ODataUriParser(HardCodedTestModel.TestModel, ServiceRoot, FullUri).UrlKeyDelimiter);
+        }
+
+        [Fact]
+        public void ODataUrlKeyDelimiterCannotBeSetToNull()
+        {
+            Action setToNull = () => new ODataUriParser(HardCodedTestModel.TestModel, ServiceRoot, FullUri).UrlKeyDelimiter = null;
+            Assert.Throws<ArgumentNullException>("UrlKeyDelimiter", setToNull);
+        }
+
+        [Fact]
+        public void DefaultEnableTemplateParsingShouldBeFalse()
+        {
+            Assert.False(new ODataUriParser(HardCodedTestModel.TestModel, ServiceRoot, FullUri).EnableUriTemplateParsing);
+        }
+
+        [Fact]
+        public void DefaultEnableCaseInsensitiveBuiltinIdentifierShouldBeFalse()
+        {
+            Assert.False(new ODataUriResolver().EnableCaseInsensitive);
+        }
+
+        [Fact]
+        public void DefaultParameterAliasNodesShouldBeEmtpy()
+        {
+            var uriParser = new ODataUriParser(HardCodedTestModel.TestModel, new Uri("http://host"), new Uri("http://host/People"));
+            Assert.Empty(uriParser.ParameterAliasNodes);
+        }
+        #endregion
+
+        [Theory]
+        [InlineData("http://host/People?select=MyContainedDog&expand=MyContainedDog", true)]
+        [InlineData("http://host/People?$select=MyContainedDog&$expand=MyContainedDog", true)]
+        [InlineData("http://host/People?$select=MyContainedDog&$expand=MyContainedDog", false)]
+        public void ParseSelectExpandForContainment(string fullUriString, bool enableNoDollarQueryOptions)
+        {
+            ODataUriParser parser = new ODataUriParser(HardCodedTestModel.TestModel, ServiceRoot, new Uri(fullUriString)) { Settings = { SelectExpandLimit = 5 } };
+            parser.EnableNoDollarQueryOptions = enableNoDollarQueryOptions;
+            SelectExpandClause containedSelectExpandClause = parser.ParseSelectAndExpand();
+            IEnumerator<SelectItem> enumerator = containedSelectExpandClause.SelectedItems.GetEnumerator();
+            enumerator.MoveNext();
+            ExpandedNavigationSelectItem expandedNavigationSelectItem = enumerator.Current as ExpandedNavigationSelectItem;
+            Assert.NotNull(expandedNavigationSelectItem);
+            Assert.True((expandedNavigationSelectItem.NavigationSource is IEdmContainedEntitySet));
+        }
+
+        #region Relative full path smoke test
+        [Fact]
+        public void AbsoluteUriInConstructorShouldThrow()
+        {
+            Action action = () => new ODataUriParser(HardCodedTestModel.TestModel, new Uri("http://host/People(1)"));
+            action.Throws<ODataException>(Strings.UriParser_RelativeUriMustBeRelative);
+        }
+
+        [Fact]
+        public void AlternateKeyShouldWork()
+        {
+            ODataPath pathSegment = new ODataUriParser(HardCodedTestModel.TestModel, new Uri("http://host"), new Uri("http://host/People(SocialSN = \'1\')"))
+            {
+                Resolver = new AlternateKeysODataUriResolver(HardCodedTestModel.TestModel)
+            }.ParsePath();
+
+            Assert.Equal(2, pathSegment.Count);
+            pathSegment.FirstSegment.ShouldBeEntitySetSegment(HardCodedTestModel.TestModel.FindDeclaredEntitySet("People"));
+            pathSegment.LastSegment.ShouldBeKeySegment(new KeyValuePair<string, object>("SocialSN", "1"));
+        }
+
+        [Fact]
+        public void CompositeAlternateKeyShouldWork()
+        {
+            Uri fullUri = new Uri("http://host/People(NameAlias=\'anyName\',FirstNameAlias=\'anyFirst\')");
+            ODataPath pathSegment = new ODataUriParser(HardCodedTestModel.TestModel, new Uri("http://host"), fullUri)
+            {
+                Resolver = new AlternateKeysODataUriResolver(HardCodedTestModel.TestModel)
+            }.ParsePath();
+
+            Assert.Equal(2, pathSegment.Count);
+            pathSegment.FirstSegment.ShouldBeEntitySetSegment(HardCodedTestModel.TestModel.FindDeclaredEntitySet("People"));
+            pathSegment.LastSegment.ShouldBeKeySegment(new KeyValuePair<string, object>("NameAlias", "anyName"), new KeyValuePair<string, object>("FirstNameAlias", "anyFirst"));
+        }
+
+        [Fact]
+        public void CompositeAlternateKeyShouldFailOnlyWithPartialAlternateKey()
+        {
+            Uri fullUri = new Uri("http://host/People(NameAlias=\'anyName\')");
+            Action action = () => new ODataUriParser(HardCodedTestModel.TestModel, new Uri("http://host"), fullUri)
+            {
+                Resolver = new AlternateKeysODataUriResolver(HardCodedTestModel.TestModel)
+            }.ParsePath();
+
+            action.Throws<ODataException>("Bad Request - Error in query syntax.");
+        }
+
+        [Fact]
+        public void CompositeAlternateKeyShouldFailOnlyWithInvalidAlternateKey()
+        {
+            Uri fullUri = new Uri("http://host/People(NameAlias='anyName', FirstNameAlias='anyFirst', extraAltKey='any')");
+            Action action = () => new ODataUriParser(HardCodedTestModel.TestModel, new Uri("http://host"), fullUri)
+            {
+                Resolver = new AlternateKeysODataUriResolver(HardCodedTestModel.TestModel)
+            }.ParsePath();
+
+            action.Throws<ODataException>(ODataErrorStrings.BadRequest_KeyCountMismatch(HardCodedTestModel.GetPersonType().FullTypeName()));
+        }
+
+        [Fact]
+        public void AlternateKeyShouldFailWithDefaultUriResolver()
+        {
+            Uri fullUri = new Uri("http://host/People(SocialSN = \'1\')");
+            Action action = () => new ODataUriParser(HardCodedTestModel.TestModel, new Uri("http://host"), fullUri)
+            {
+                Resolver = new ODataUriResolver()
+            }.ParsePath();
+
+            action.Throws<ODataException>("Bad Request - Error in query syntax.");
+        }
+
+        [Fact]
+        public void ParsePathShouldWork()
+        {
+            var path = new ODataUriParser(HardCodedTestModel.TestModel, new Uri("People", UriKind.Relative)).ParsePath();
+            Assert.Single(path);
+            path.LastSegment.ShouldBeEntitySetSegment(HardCodedTestModel.GetPeopleSet());
+        }
+
+        [Theory]
+        [InlineData("People?filter=MyDog/Color eq 'Brown'&select=ID&expand=MyDog&orderby=ID&top=1&skip=2&count=true&search=FA&$unknown=&$unknownvalue&skiptoken=abc&deltatoken=def", true)]
+        [InlineData("People?$filter=MyDog/Color eq 'Brown'&$select=ID&$expand=MyDog&$orderby=ID&$top=1&$skip=2&$count=true&$search=FA&$unknown=&$unknownvalue&$skiptoken=abc&$deltatoken=def", true)]
+        [InlineData("People?$filter=MyDog/Color eq 'Brown'&$select=ID&$expand=MyDog&$orderby=ID&$top=1&$skip=2&$count=true&$search=FA&$unknown=&$unknownvalue&$skiptoken=abc&$deltatoken=def", false)]
+        public void ParseQueryOptionsShouldWork(string relativeUriString, bool enableNoDollarQueryOptions)
+        {
+            var parser = new ODataUriParser(HardCodedTestModel.TestModel, new Uri(relativeUriString, UriKind.Relative));
+            parser.EnableNoDollarQueryOptions = enableNoDollarQueryOptions;
+            Assert.NotNull(parser.ParseSelectAndExpand());
+            Assert.NotNull(parser.ParseFilter());
+            Assert.NotNull(parser.ParseOrderBy());
+            Assert.Equal(1, parser.ParseTop());
+            Assert.Equal(2, parser.ParseSkip());
+            Assert.True(parser.ParseCount());
+            Assert.NotNull(parser.ParseSearch());
+            Assert.Equal("abc", parser.ParseSkipToken());
+            Assert.Equal("def", parser.ParseDeltaToken());
+        }
+
+        [Theory]
+        [InlineData("People(1)/RelatedIDs?index=42", true)]
+        [InlineData("People(1)/RelatedIDs?$index=42", true)]
+        [InlineData("People(1)/RelatedIDs?$index=42", false)]
+        public void ParseIndexQueryOptionShouldWork(string relativeUriString, bool enableNoDollarQueryOptions)
+        {
+            var parser = new ODataUriParser(HardCodedTestModel.TestModel, new Uri(relativeUriString, UriKind.Relative));
+            parser.EnableNoDollarQueryOptions = enableNoDollarQueryOptions;
+            Assert.Equal(42, parser.ParseIndex());
+        }
+
+        [Theory]
+        [InlineData("People?$select=@Fully.Qualified.Namespace.PrimitiveTerm", "Fully.Qualified.Namespace.PrimitiveTerm", "Edm.String", false)]
+        [InlineData("People?$select=@FuLly.quAlIfIeD.naMesPaCE.PRImiTIveTErm", "Fully.Qualified.Namespace.PrimitiveTerm", "Edm.String", true)]
+        [InlineData("People?$select=@Fully.Qualified.Namespace.ComplexTerm", "Fully.Qualified.Namespace.ComplexTerm", "Fully.Qualified.Namespace.Address", false)]
+        [InlineData("People?$select=@fUllY.QUalIFieD.NAMespaCe.compLExTerm", "Fully.Qualified.Namespace.ComplexTerm", "Fully.Qualified.Namespace.Address", true)]
+        [InlineData("People?$select=@Org.OData.Core.V1.Description", "Org.OData.Core.V1.Description", "Edm.String", false)]
+        [InlineData("People?$select=@ORg.oDAta.cOrE.V1.dEscrIPtioN", "Org.OData.Core.V1.Description", "Edm.String", true)]
+        [InlineData("People?$select=@Fully.Qualified.Namespace.UnknownTerm", "Fully.Qualified.Namespace.UnknownTerm", "Edm.Untyped", false)]
+        [InlineData("People?$select=@fuLLy.quaLIfied.NAMespACe.uNKNownTerm", "fuLLy.quaLIfied.NAMespACe.uNKNownTerm", "Edm.Untyped", true)]
+        public void ParseSelectAnnotationShouldWork(string relativeUriString, string termName, string typeName, bool caseInsensitive)
+        {
+            var parser = new ODataUriParser(HardCodedTestModel.TestModel, new Uri(relativeUriString, UriKind.Relative));
+            parser.Resolver.EnableCaseInsensitive = caseInsensitive;
+            var selectExpand = parser.ParseSelectAndExpand();
+            Assert.NotNull(selectExpand);
+            PathSelectItem selectItem = selectExpand.SelectedItems.First() as PathSelectItem;
+            Assert.NotNull(selectItem);
+            AnnotationSegment annotationSegment = selectItem.SelectedPath.FirstSegment as AnnotationSegment;
+            Assert.NotNull(annotationSegment);
+            Assert.Equal(termName, annotationSegment.Term.FullName());
+            Assert.Equal(typeName, annotationSegment.Term.Type.FullName());
+        }
+
+        [Theory]
+        [InlineData("People?$select=@odata.type", "@odata.type")]
+        [InlineData("People?$select=@odata.unknown", "@odata.unknown")]
+        public void ParseSelectODataControlInformationShouldFail(string relativeUriString, string term)
+        {
+            var parser = new ODataUriParser(HardCodedTestModel.TestModel, new Uri(relativeUriString, UriKind.Relative));
+            Action action = () => parser.ParseSelectAndExpand();
+            action.Throws<ODataException>(ODataErrorStrings.UriSelectParser_TermIsNotValid(term));
+        }
+
+        [Fact]
+        public void ParseSelectPropertyAnnotationShouldWork()
+        {
+            string relativeUriString = "People?$select=Name/@Fully.Qualified.Namespace.PrimitiveTerm";
+            var parser = new ODataUriParser(HardCodedTestModel.TestModel, new Uri(relativeUriString, UriKind.Relative));
+            var selectExpand = parser.ParseSelectAndExpand();
+            Assert.NotNull(selectExpand);
+            PathSelectItem selectItem = selectExpand.SelectedItems.First() as PathSelectItem;
+            Assert.NotNull(selectItem);
+            List<ODataPathSegment> segments = selectItem.SelectedPath.ToList();
+            Assert.Equal(2, segments.Count);
+            PropertySegment propertySegment = segments[0] as PropertySegment;
+            Assert.Equal("Name", propertySegment.Property.Name);
+            AnnotationSegment annotationSegment = segments[1] as AnnotationSegment;
+            Assert.Equal("Fully.Qualified.Namespace.PrimitiveTerm", annotationSegment.Term.FullName());
+            Assert.Equal(EdmTypeKind.Primitive, annotationSegment.Term.Type.TypeKind());
+        }
+
+        [Fact]
+        public void ParseSelectComplexAnnotationWithPathShouldWork()
+        {
+            string relativeUriString = "People?$select=@Fully.Qualified.Namespace.ComplexTerm/Street";
+            var parser = new ODataUriParser(HardCodedTestModel.TestModel, new Uri(relativeUriString, UriKind.Relative));
+            var selectExpand = parser.ParseSelectAndExpand();
+            Assert.NotNull(selectExpand);
+            PathSelectItem selectItem = selectExpand.SelectedItems.First() as PathSelectItem;
+            List<ODataPathSegment> segments = selectItem.SelectedPath.ToList();
+            Assert.Equal(2, segments.Count);
+            AnnotationSegment annotationSegment = segments[0] as AnnotationSegment;
+            Assert.Equal("Fully.Qualified.Namespace.ComplexTerm", annotationSegment.Term.FullName());
+            Assert.Equal("Fully.Qualified.Namespace.Address", annotationSegment.Term.Type.FullName());
+            PropertySegment propertySegment = segments[1] as PropertySegment;
+            Assert.Equal("Street", propertySegment.Property.Name);
+        }
+
+        [Fact]
+        public void ParseNoDollarQueryOptionsShouldReturnNullIfNoDollarQueryOptionsIsNotEnabled()
+        {
+            var parser = new ODataUriParser(HardCodedTestModel.TestModel, new Uri("People?filter=MyDog/Color eq 'Brown'&select=ID&expand=MyDog&orderby=ID&top=1&skip=2&count=true&search=FA&$unknown=&$unknownvalue&skiptoken=abc&deltatoken=def", UriKind.Relative));
+
+            bool originalValue = parser.EnableNoDollarQueryOptions;
+            try
+            {
+                // Ensure $-sign is required.
+                parser.EnableNoDollarQueryOptions = false;
+
+                Assert.Null(parser.ParseFilter());
+                Assert.Null(parser.ParseSelectAndExpand());
+                Assert.Null(parser.ParseOrderBy());
+                Assert.Null(parser.ParseTop());
+                Assert.Null(parser.ParseSkip());
+                Assert.Null(parser.ParseCount());
+                Assert.Null(parser.ParseSearch());
+                Assert.Null(parser.ParseSkipToken());
+                Assert.Null(parser.ParseDeltaToken());
+            }
+            finally
+            {
+                // Restore original value
+                parser.EnableNoDollarQueryOptions = originalValue;
+            }
+        }
+
+        [Theory]
+        // Should not throw duplicate query options exception.
+        // 1. Case sensitive, No dollar enabled.
+        [InlineData("People?select=ID&$SELECT=Name", false, true, "select", false)]
+        [InlineData("People?SELECT=ID&$select=Name", false, true, "select", false)]
+        [InlineData("People?SELECT=ID&$SELECT=Name", false, true, "select", false)]
+        // 2. Case insensitive, No dollar not enabled.
+        [InlineData("People?$select=ID&select=Name", true, false, "$select", false)]
+        [InlineData("People?$select=ID&SELECT=Name", true, false, "$select", false)]
+        // 3. Case sensitive, No dollar not enabled, be treated as custom query options.
+        // Duplication is allowed.
+        [InlineData("People?select=ID&select=Name", false, false, "select", false)]
+        // 4. Should throw duplicate query options exception.
+        [InlineData("People?$select=ID&$select=Name", false, false, "$select", true)]
+        [InlineData("People?select=ID&$select=Name", false, true, "select", true)]
+        [InlineData("People?$select=ID&$SELECT=Name", true, false, "$select", true)]
+        [InlineData("People?$select=ID&$SELECT=Name", true, true, "select", true)]
+        [InlineData("People?select=ID&$SELECT=Name", true, true, "select", true)]
+        public void ParseShouldFailWithDuplicateQueryOptions(string relativeUriString, bool enableCaseInsensitive, bool enableNoDollarQueryOptions, string queryOptionName, bool shouldThrow)
+        {
+            Uri relativeUri = new Uri(relativeUriString, UriKind.Relative);
+            Action action = () => new ODataUriParser(HardCodedTestModel.TestModel, relativeUri)
+            {
+                Resolver = new ODataUriResolver()
+                {
+                    EnableCaseInsensitive = enableCaseInsensitive
+                },
+
+                EnableNoDollarQueryOptions = enableNoDollarQueryOptions
+
+            }.ParseSelectAndExpand();
+
+            if (shouldThrow)
+            {
+                action.Throws<ODataException>(Strings.QueryOptionUtils_QueryParameterMustBeSpecifiedOnce(
+                    enableNoDollarQueryOptions ? string.Format(CultureInfo.InvariantCulture, "${0}/{0}", queryOptionName) : queryOptionName));
+            }
+            else
+            {
+                action.DoesNotThrow();
+            }
+        }
+
+        [Theory]
+        [InlineData("People?expand=MyDog(select=ID,Color)")]
+        [InlineData("People?$expand=MyDog(select=ID,Color)")]
+        [InlineData("People?expand=MyDog(expand=MyPeople(select=Name))")]
+        [InlineData("People?expand=MyDog($expand=MyPeople($select=Name))")]
+        [InlineData("People?expand=MyDog(select=Color;expand=MyPeople(select=Name;count=true))")]
+        [InlineData("People?$expand=MyDog($select=Color;expand=MyPeople(select=Name;$count=true))")]
+        public void ParseNestedNoDollarQueryOptionsShouldWorkWhenNoDollarQueryOptionsIsEnabled(string relativeUriString)
+        {
+            var parser = new ODataUriParser(HardCodedTestModel.TestModel, new Uri(relativeUriString, UriKind.Relative));
+            parser.EnableNoDollarQueryOptions = true;
+            Assert.NotNull(parser.ParseSelectAndExpand());
+        }
+
+        [Theory]
+        [InlineData("People?deltatoken=Start@Next_Chunk:From%26$To=Here!?()*+%2B,1-._~;", true)]
+        [InlineData("People?$deltatoken=Start@Next_Chunk:From%26$To=Here!?()*+%2B,1-._~;", true)]
+        [InlineData("People?$deltatoken=Start@Next_Chunk:From%26$To=Here!?()*+%2B,1-._~;", false)]
+        public void ParseDeltaTokenWithKindsofCharactorsShouldWork(string relativeUriString, bool enableNoDollarQueryOptions)
+        {
+            var parser = new ODataUriParser(HardCodedTestModel.TestModel, new Uri(relativeUriString, UriKind.Relative));
+            parser.EnableNoDollarQueryOptions = enableNoDollarQueryOptions;
+            Assert.Equal("Start@Next_Chunk:From&$To=Here!?()* +,1-._~;", parser.ParseDeltaToken());
+        }
+
+        #endregion
+
+        #region ODataUnrecognizedPathException tests
+        [Fact]
+        public void ParsePathExceptionDataTestWithInvalidEntitySet()
+        {
+            Action action = () => new ODataUriParser(HardCodedTestModel.TestModel, new Uri("People1(1)/MyDog/Color", UriKind.Relative)).ParsePath();
+            ODataUnrecognizedPathException ex = Assert.Throws<ODataUnrecognizedPathException>(action);
+            Assert.Empty(ex.ParsedSegments);
+            Assert.Equal("People1(1)", ex.CurrentSegment);
+            Assert.Equal(2, ex.UnparsedSegments.Count());
+        }
+
+        [Fact]
+        public void ParsePathExceptionDataTestWithInvalidContainedNavigationProperty()
+        {
+            Action action = () => new ODataUriParser(HardCodedTestModel.TestModel, new Uri("People(1)/MyDog1/Color", UriKind.Relative)).ParsePath();
+            ODataUnrecognizedPathException ex = Assert.Throws<ODataUnrecognizedPathException>(action);
+            Assert.Equal(2, ex.ParsedSegments.Count());
+            Assert.Equal("MyDog1", ex.CurrentSegment);
+            Assert.Single(ex.UnparsedSegments);
+        }
+
+        [Fact]
+        public void ParsePathExceptionDataTestInvalidNavigationProperty()
+        {
+            var parser = new ODataUriParser(HardCodedTestModel.TestModel, new Uri("People(1)/MyDog/Color1", UriKind.Relative));
+            Action action = () => parser.ParsePath();
+            ODataUnrecognizedPathException ex = Assert.Throws<ODataUnrecognizedPathException>(action);
+            Assert.Equal(3, ex.ParsedSegments.Count());
+            Assert.Equal("Color1", ex.CurrentSegment);
+            Assert.Empty(ex.UnparsedSegments);
+            Assert.Empty(parser.ParameterAliasNodes);
+        }
+
+        [Fact]
+        public void ParsePathExceptionDataTestWithAlias()
+        {
+            var parser = new ODataUriParser(HardCodedTestModel.TestModel, new Uri("GetCoolestPersonWithStyle(styleID=@p1)/UndeclaredProperty?@p1=32", UriKind.Relative));
+            Action action = () => parser.ParsePath();
+            ODataUnrecognizedPathException ex = Assert.Throws<ODataUnrecognizedPathException>(action);
+            Assert.Single(ex.ParsedSegments);
+            Assert.Equal("UndeclaredProperty", ex.CurrentSegment);
+            Assert.Empty(ex.UnparsedSegments);
+
+            var aliasNode = parser.ParameterAliasNodes;
+            Assert.Single(aliasNode);
+            aliasNode["@p1"].ShouldBeConstantQueryNode(32);
+        }
+        #endregion
+
+        #region Composite key parse test
+
+        public enum TestODataUrlKeyDelimiter
+        {
+            Parentheses,
+            Slash,
+        }
+
+        [Theory]
+        [InlineData(TestODataUrlKeyDelimiter.Parentheses, "http://host/customers('customerId')/orders(customerId='customerId',orderId='orderId')/Test.DetailedOrder/details(customerId='customerId',orderId='orderId',id=1)")]
+        [InlineData(TestODataUrlKeyDelimiter.Parentheses, "http://host/customers('customerId')/orders('orderId')/Test.DetailedOrder/details(1)")]
+        [InlineData(TestODataUrlKeyDelimiter.Slash, "http://host/customers/customerId/orders/orderId/Test.DetailedOrder/details/1")]
+        [InlineData(TestODataUrlKeyDelimiter.Parentheses, "http://host/customers('customerId')/orders(customerId='customerId',orderId='orderId')")]
+        [InlineData(TestODataUrlKeyDelimiter.Parentheses, "http://host/customers('customerId')/orders('orderId')")]
+        [InlineData(TestODataUrlKeyDelimiter.Slash, "http://host/customers('customerId')/orders('orderId')")]
+        [InlineData(TestODataUrlKeyDelimiter.Slash, "http://host/customers/customerId/orders/orderId")]
+        public void ParseCompositeKeyReference(TestODataUrlKeyDelimiter testODataUrlKeyDelimiter, string fullUrl)
+        {
+            var model = new EdmModel();
+
+            var customer = new EdmEntityType("Test", "Customer", null, false, true);
+            var customerId = customer.AddStructuralProperty("id", EdmPrimitiveTypeKind.String, false);
+            customer.AddKeys(customerId);
+            model.AddElement(customer);
+
+            var order = new EdmEntityType("Test", "Order", null, false, true);
+            var orderCustomerId = order.AddStructuralProperty("customerId", EdmPrimitiveTypeKind.String, true);
+            var orderOrderId = order.AddStructuralProperty("orderId", EdmPrimitiveTypeKind.String, true);
+            order.AddKeys(orderCustomerId, orderOrderId);
+            model.AddElement(order);
+
+            var customerOrders = customer.AddUnidirectionalNavigation(new EdmNavigationPropertyInfo
+            {
+                ContainsTarget = true,
+                Name = "orders",
+                Target = order,
+                TargetMultiplicity = EdmMultiplicity.Many,
+                DependentProperties = new[] { customerId },
+                PrincipalProperties = new[] { orderCustomerId }
+            });
+
+            var detail = new EdmEntityType("Test", "Detail");
+            var detailCustomerId = detail.AddStructuralProperty("customerId", EdmPrimitiveTypeKind.String);
+            var detailOrderId = detail.AddStructuralProperty("orderId", EdmPrimitiveTypeKind.String);
+            detail.AddKeys(detailCustomerId, detailOrderId,
+                detail.AddStructuralProperty("id", EdmPrimitiveTypeKind.Int32, false));
+            model.AddElement(detail);
+
+            var detailedOrder = new EdmEntityType("Test", "DetailedOrder", order);
+            var detailedOrderDetails = detailedOrder.AddUnidirectionalNavigation(
+                new EdmNavigationPropertyInfo
+                {
+                    ContainsTarget = true,
+                    Target = detail,
+                    TargetMultiplicity = EdmMultiplicity.Many,
+                    Name = "details",
+                    DependentProperties = new[] { orderOrderId, orderCustomerId },
+                    PrincipalProperties = new[] { detailOrderId, detailCustomerId }
+                });
+            model.AddElement(detailedOrder);
+
+            var container = new EdmEntityContainer("Test", "Container");
+            var customers = container.AddEntitySet("customers", customer);
+            model.AddElement(container);
+
+            var parser = new ODataUriParser(model, new Uri("http://host"), new Uri(fullUrl));
+            switch (testODataUrlKeyDelimiter)
+            {
+                case TestODataUrlKeyDelimiter.Parentheses:
+                    parser.UrlKeyDelimiter = ODataUrlKeyDelimiter.Parentheses;
+                    break;
+                case TestODataUrlKeyDelimiter.Slash:
+                    parser.UrlKeyDelimiter = ODataUrlKeyDelimiter.Slash;
+                    break;
+                default:
+                    Assert.True(false, "Unreachable code path");
+                    break;
+            }
+
+            var path = parser.ParsePath().ToList();
+            path[0].ShouldBeEntitySetSegment(customers);
+            path[1].ShouldBeKeySegment(new KeyValuePair<string, object>("id", "customerId"));
+            path[2].ShouldBeNavigationPropertySegment(customerOrders);
+            path[3].ShouldBeKeySegment(new KeyValuePair<string, object>("customerId", "customerId"),
+                new KeyValuePair<string, object>("orderId", "orderId"));
+            if (path.Count > 4)
+            {
+                // For tests with a type cast and a second-level navigation property.
+                path[4].ShouldBeTypeSegment(detailedOrder);
+                path[5].ShouldBeNavigationPropertySegment(detailedOrderDetails);
+                path[6].ShouldBeKeySegment(new KeyValuePair<string, object>("customerId", "customerId"),
+                new KeyValuePair<string, object>("orderId", "orderId"),
+                new KeyValuePair<string, object>("id", 1));
+            }
+        }
+        #endregion
+
+        #region Null EntitySetPath
+
+        [Fact]
+        public void ParsePathFunctionWithNullEntitySetPath()
+        {
+            var model = new EdmModel();
+
+            var customer = new EdmEntityType("Test", "Customer", null, false, false);
+            var customerId = customer.AddStructuralProperty("id", EdmPrimitiveTypeKind.String, false);
+            customer.AddKeys(customerId);
+            model.AddElement(customer);
+
+            var detail = new EdmEntityType("Test", "Detail", null, false, true);
+            detail.AddStructuralProperty("address", EdmPrimitiveTypeKind.String, true);
+            model.AddElement(detail);
+
+            var customerDetail = customer.AddUnidirectionalNavigation(
+                new EdmNavigationPropertyInfo()
+                {
+                    Name = "detail",
+                    Target = detail,
+                    TargetMultiplicity = EdmMultiplicity.One,
+                    ContainsTarget = true
+                });
+
+            // The test is to make sure the ODataUriParser works even though
+            // the entitySetPathExpression is null.
+            var getCurrentCustomer = new EdmFunction(
+                "Test",
+                "getCurrentCustomer",
+                new EdmEntityTypeReference(customer, false),
+                isBound: false,
+                entitySetPathExpression: null,
+                isComposable: true);
+            model.AddElement(getCurrentCustomer);
+
+            var container = new EdmEntityContainer("Test", "Container");
+            var getCurrentCustomerImport = container.AddFunctionImport(getCurrentCustomer);
+            model.AddElement(container);
+
+            var parser = new ODataUriParser(model, new Uri("http://host"), new Uri("http://host/getCurrentCustomer()/detail"));
+            var path = parser.ParsePath();
+            var pathSegmentList = path.ToList();
+            Assert.Equal(2, pathSegmentList.Count);
+            pathSegmentList[0].ShouldBeOperationImportSegment(getCurrentCustomerImport);
+            pathSegmentList[1].ShouldBeNavigationPropertySegment(customerDetail);
+        }
+        #endregion
+
+        [Theory]
+        [InlineData("NS.GetMinSalary(minSalary=1,maxSalary=2)", 2)]
+        [InlineData("NS.GetMinSalary(minSalary=1)", 1)]
+        [InlineData("NS.GetMinSalary()", 0)]
+        public void ParsePathBoundFunctionWithOptionalParametersWorks(string functionPath, int expectedParameterCount)
+        {
+            // Arrange
+            var model = new EdmModel();
+
+            var customer = new EdmEntityType("NS", "Customer", null, false, false);
+            var customerId = customer.AddStructuralProperty("id", EdmPrimitiveTypeKind.String, false);
+            customer.AddKeys(customerId);
+            model.AddElement(customer);
+
+            var function = new EdmFunction("NS", "GetMinSalary", EdmCoreModel.Instance.GetString(isNullable: true), true /*isBound*/, null /*entitySetPath*/, false /*iscomposable*/);
+            IEdmTypeReference int32Type = EdmCoreModel.Instance.GetInt32(isNullable: true);
+            function.AddParameter("p", new EdmEntityTypeReference(customer, isNullable: true));
+            function.AddOptionalParameter("minSalary", int32Type);
+            function.AddOptionalParameter("maxSalary", int32Type);
+            model.AddElement(function);
+
+            var container = new EdmEntityContainer("NS", "Container");
+            var me = container.AddSingleton("me", customer);
+            model.AddElement(container);
+
+            // Act
+            var parser = new ODataUriParser(model, new Uri("http://host"), new Uri("http://host/me/" + functionPath));
+            var pathSegments = parser.ParsePath().ToList();
+
+            // Assert
+            Assert.Equal(2, pathSegments.Count);
+            var operationSegment = Assert.IsType<OperationSegment>(pathSegments[1]);
+            Assert.Equal("NS.GetMinSalary", operationSegment.Operations.First().FullName());
+            Assert.Equal(expectedParameterCount, operationSegment.Parameters.Count());
+        }
+
+        [Theory]
+        [InlineData("UnboundGetMinSalary(minSalary=1,maxSalary=2)", 2)]
+        [InlineData("UnboundGetMinSalary(minSalary=1)", 1)]
+        [InlineData("UnboundGetMinSalary()", 0)]
+        public void ParsePathUnboundFunctionWithOptionalParametersWorks(string functionPath, int expectedParameterCount)
+        {
+            // Arrange
+            var model = new EdmModel();
+
+            var function = new EdmFunction("NS", "UnboundGetMinSalary", EdmCoreModel.Instance.GetString(isNullable: true), false /*isBound*/, null /*entitySetPath*/, false /*iscomposable*/);
+            IEdmTypeReference int32Type = EdmCoreModel.Instance.GetInt32(isNullable: true);
+            function.AddOptionalParameter("minSalary", int32Type);
+            function.AddOptionalParameter("maxSalary", int32Type);
+            model.AddElement(function);
+
+            var container = new EdmEntityContainer("NS", "Container");
+            var me = container.AddFunctionImport(function);
+            model.AddElement(container);
+
+            // Act
+            var parser = new ODataUriParser(model, new Uri("http://host"), new Uri("http://host/" + functionPath));
+            var pathSegments = parser.ParsePath().ToList();
+
+            // Assert
+            Assert.Single(pathSegments);
+            var operationImportSegment = Assert.IsType<OperationImportSegment>(pathSegments[0]);
+            Assert.Equal("UnboundGetMinSalary", operationImportSegment.OperationImports.First().Name);
+            Assert.Equal(expectedParameterCount, operationImportSegment.Parameters.Count());
+        }
+
+        #region Parse Compute Tests
+
+        [Fact]
+        public void ParseBadComputeWithMissingAs()
+        {
+            Uri url = new Uri("http://host/Paintings?$compute=nonsense");
+            ODataUriParser parser = new ODataUriParser(HardCodedTestModel.TestModel, ServiceRoot, url);
+            Action action = () => parser.ParseCompute();
+            action.Throws<ODataException>(ODataErrorStrings.UriQueryExpressionParser_AsExpected(8, "nonsense"));
+        }
+
+        [Fact]
+        public void ParseBadComputeWithMissingAlias()
+        {
+            Uri url = new Uri("http://host/Paintings?$compute=nonsense as");
+            ODataUriParser parser = new ODataUriParser(HardCodedTestModel.TestModel, ServiceRoot, url);
+            Action action = () => parser.ParseCompute();
+            action.Throws<ArgumentNullException>("Value cannot be null or empty.\r\nParameter name: alias");
+        }
+
+        [Fact]
+        public void ParseComputeAsQueryOption()
+        {
+            // Create model
+            EdmModel model = new EdmModel();
+            EdmEntityType elementType = model.AddEntityType("DevHarness", "Entity");
+            EdmTypeReference typeReference = new EdmStringTypeReference(EdmCoreModel.Instance.GetPrimitiveType(EdmPrimitiveTypeKind.String), false);
+            elementType.AddProperty(new EdmStructuralProperty(elementType, "Prop1", typeReference));
+
+            EdmEntityContainer container = model.AddEntityContainer("Default", "Container");
+            container.AddEntitySet("Entities", elementType);
+
+            // Define queries and new up parser.
+            Uri root = new Uri("http://host");
+            Uri url = new Uri("http://host/Entities?$compute=cast(Prop1, 'Edm.String') as Property1AsString, tolower(Prop1) as Property1Lower");
+            ODataUriParser parser = new ODataUriParser(model, root, url);
+
+            // parse and validate
+            ComputeClause clause = parser.ParseCompute();
+            List<ComputeExpression> items = clause.ComputedItems.ToList();
+            Assert.Equal(2, items.Count());
+            Assert.Equal("Property1AsString", items[0].Alias);
+            items[0].Expression.ShouldBeSingleValueFunctionCallQueryNode();
+            Assert.True(items[0].Expression.TypeReference.IsEquivalentTo(typeReference));
+            Assert.Equal("Property1Lower", items[1].Alias);
+            items[1].Expression.ShouldBeSingleValueFunctionCallQueryNode();
+            Assert.Equal("Edm.String", items[1].Expression.TypeReference.FullName());
+            Assert.True(items[1].Expression.TypeReference.IsNullable); // tolower is built in function that allows nulls.
+
+            ComputeExpression copy = new ComputeExpression(items[0].Expression, items[0].Alias, null);
+            Assert.NotNull(copy.Expression);
+            Assert.Null(copy.TypeReference);
+            ComputeClause varied = new ComputeClause(null);
+        }
+
+        [Fact]
+        public void ParseComputeAsExpandQueryOption()
+        {
+            // Create model
+            EdmModel model = new EdmModel();
+            EdmEntityType elementType = model.AddEntityType("DevHarness", "Entity");
+            EdmEntityType targetType = model.AddEntityType("DevHarness", "Navigation");
+            EdmTypeReference typeReference = new EdmStringTypeReference(EdmCoreModel.Instance.GetPrimitiveType(EdmPrimitiveTypeKind.String), false);
+            targetType.AddProperty(new EdmStructuralProperty(targetType, "Prop1", typeReference));
+            EdmNavigationPropertyInfo propertyInfo = new EdmNavigationPropertyInfo();
+            propertyInfo.Name = "Nav1";
+            propertyInfo.Target = targetType;
+            propertyInfo.TargetMultiplicity = EdmMultiplicity.One;
+            EdmProperty navigation = EdmNavigationProperty.CreateNavigationProperty(elementType, propertyInfo);
+            elementType.AddProperty(navigation);
+
+            EdmEntityContainer container = model.AddEntityContainer("Default", "Container");
+            container.AddEntitySet("Entities", elementType);
+
+            // Define queries and new up parser.
+            Uri root = new Uri("http://host");
+            Uri url = new Uri("http://host/Entities?$expand=Nav1($compute=cast(Prop1, 'Edm.String') as NavProperty1AsString)");
+            ODataUriParser parser = new ODataUriParser(model, root, url);
+
+            // parse and validate
+            SelectExpandClause clause = parser.ParseSelectAndExpand();
+            List<SelectItem> items = clause.SelectedItems.ToList();
+            Assert.Single(items);
+            ExpandedNavigationSelectItem expanded = items[0] as ExpandedNavigationSelectItem;
+            List<ComputeExpression> computes = expanded.ComputeOption.ComputedItems.ToList();
+            Assert.Single(computes);
+            Assert.Equal("NavProperty1AsString", computes[0].Alias);
+            computes[0].Expression.ShouldBeSingleValueFunctionCallQueryNode();
+            Assert.True(computes[0].Expression.TypeReference.IsEquivalentTo(typeReference));
+        }
+
+        [Fact]
+        public void ParseComputeAsLevel2ExpandQueryOption()
+        {
+            // Create model
+            EdmModel model = new EdmModel();
+            EdmEntityType elementType = model.AddEntityType("DevHarness", "Entity");
+            EdmEntityType targetType = model.AddEntityType("DevHarness", "Navigation");
+            EdmEntityType subTargetType = model.AddEntityType("DevHarness", "SubNavigation");
+
+            EdmTypeReference typeReference = new EdmStringTypeReference(EdmCoreModel.Instance.GetPrimitiveType(EdmPrimitiveTypeKind.String), false);
+            elementType.AddProperty(new EdmStructuralProperty(elementType, "Prop1", typeReference));
+            targetType.AddProperty(new EdmStructuralProperty(targetType, "Prop1", typeReference));
+            subTargetType.AddProperty(new EdmStructuralProperty(subTargetType, "Prop1", typeReference));
+
+            EdmNavigationPropertyInfo propertyInfo = new EdmNavigationPropertyInfo();
+            propertyInfo.Name = "Nav1";
+            propertyInfo.Target = targetType;
+            propertyInfo.TargetMultiplicity = EdmMultiplicity.One;
+            EdmProperty navigation = EdmNavigationProperty.CreateNavigationProperty(elementType, propertyInfo);
+            elementType.AddProperty(navigation);
+
+            EdmNavigationPropertyInfo subPropertyInfo = new EdmNavigationPropertyInfo();
+            subPropertyInfo.Name = "SubNav1";
+            subPropertyInfo.Target = subTargetType;
+            subPropertyInfo.TargetMultiplicity = EdmMultiplicity.One;
+            EdmProperty subnavigation = EdmNavigationProperty.CreateNavigationProperty(targetType, subPropertyInfo);
+            targetType.AddProperty(subnavigation);
+
+            EdmEntityContainer container = model.AddEntityContainer("Default", "Container");
+            container.AddEntitySet("Entities", elementType);
+
+            // Define queries and new up parser.
+            string address = "http://host/Entities?$compute=cast(Prop1, 'Edm.String') as Property1AsString, tolower(Prop1) as Property1Lower&" +
+                                                  "$expand=Nav1($compute=cast(Prop1, 'Edm.String') as NavProperty1AsString;" +
+                                                               "$expand=SubNav1($compute=cast(Prop1, 'Edm.String') as SubNavProperty1AsString))";
+            Uri root = new Uri("http://host");
+            Uri url = new Uri(address);
+            ODataUriParser parser = new ODataUriParser(model, root, url);
+
+            // parse
+            ComputeClause computeClause = parser.ParseCompute();
+            SelectExpandClause selectClause = parser.ParseSelectAndExpand();
+
+            // validate top compute
+            List<ComputeExpression> items = computeClause.ComputedItems.ToList();
+            Assert.Equal(2, items.Count());
+            Assert.Equal("Property1AsString", items[0].Alias);
+            items[0].Expression.ShouldBeSingleValueFunctionCallQueryNode();
+            Assert.True(items[0].Expression.TypeReference.IsEquivalentTo(typeReference));
+            Assert.Equal("Property1Lower", items[1].Alias);
+            items[1].Expression.ShouldBeSingleValueFunctionCallQueryNode();
+            Assert.Equal("Edm.String", items[1].Expression.TypeReference.FullName());
+            Assert.True(items[1].Expression.TypeReference.IsNullable); // tolower is built in function that allows nulls.
+
+            // validate level 1 expand compute
+            List<SelectItem> selectItems = selectClause.SelectedItems.ToList();
+            Assert.Single(selectItems);
+            ExpandedNavigationSelectItem expanded = selectItems[0] as ExpandedNavigationSelectItem;
+            var compute = Assert.Single(expanded.ComputeOption.ComputedItems);
+            Assert.Equal("NavProperty1AsString", compute.Alias);
+            compute.Expression.ShouldBeSingleValueFunctionCallQueryNode();
+            Assert.True(compute.Expression.TypeReference.IsEquivalentTo(typeReference));
+
+            // validate level 2 expand compute
+            var subSelectItem = Assert.Single(expanded.SelectAndExpand.SelectedItems);
+            ExpandedNavigationSelectItem subExpanded = Assert.IsType<ExpandedNavigationSelectItem>(subSelectItem);
+            var subCompute = Assert.Single(subExpanded.ComputeOption.ComputedItems);
+            Assert.Equal("SubNavProperty1AsString", subCompute.Alias);
+            subCompute.Expression.ShouldBeSingleValueFunctionCallQueryNode();
+            Assert.True(subCompute.Expression.TypeReference.IsEquivalentTo(typeReference));
+        }
+        #endregion
+
+        private sealed class RefModelUriResolver : ODataUriResolver
+        {
+            public override IEdmNavigationSource ResolveNavigationSource(IEdmModel model, string identifier)
+            {
+                return model.ReferencedModels.Single(m => m.EntityContainer != null).FindDeclaredEntitySet(identifier);
+            }
+            public override IEdmSchemaType ResolveType(IEdmModel model, string typeName)
+            {
+                return model.ReferencedModels.Single(m => m.EntityContainer != null).FindType(typeName);
+            }
+        }
+
+        [Fact]
+        public void ParseFullyQualifiedEnumWithResolver()
+        {
+            var rootModel = new EdmModel();
+            rootModel.AddReferencedModel(HardCodedTestModel.TestModel);
+
+            string fullUriString = "http://host/Pet2Set?$filter=PetColorPattern eq Fully.Qualified.Namespace.ColorPattern'Red'";
+            ODataUriParser parser = new ODataUriParser(rootModel, ServiceRoot, new Uri(fullUriString));
+            parser.Resolver = new RefModelUriResolver();
+            var uri = parser.ParseUri();
+
+            Uri resultUri = uri.BuildUri(ODataUrlKeyDelimiter.Parentheses);
+            Assert.Equal(fullUriString, Uri.UnescapeDataString(resultUri.OriginalString));
+        }
+
+        #region Escape Function Parse
+        [Theory]
+        [InlineData("/root:/", "/root/NS.NormalFunction(path='')")]
+        [InlineData("/root:/abc", "/root/NS.NormalFunction(path='abc')")]
+        [InlineData("/root:/photos:February", "/root/NS.NormalFunction(path='photos:February')")]
+        [InlineData("/root:/photos/2018/February", "/root/NS.NormalFunction(path='photos%2f2018%2fFebruary')")]
+        [InlineData("/root:/photos/2018////February", "/root/NS.NormalFunction(path='photos%2f2018%2f%2f%2f%2fFebruary')")]
+        [InlineData("/root:/photos%2F2018%2F/:February", "/root/NS.NormalFunction(path='photos%2F2018%2f%2f:February')")]
+        public void ParseNonComposableEscapeFunctionUrlReturnsTheSameODataPath(string escapePathString, string normalPathString)
+        {
+            // Arrange
+            IEdmModel model = GetEdmModelWithEscapeFunction(escape: true);
+
+            // Act
+            string fullUriString = ServiceRoot + normalPathString;
+            ODataUriParser parser = new ODataUriParser(model, ServiceRoot, new Uri(fullUriString));
+            var functionPath = parser.ParsePath();
+
+            fullUriString = ServiceRoot + escapePathString;
+            parser = new ODataUriParser(model, ServiceRoot, new Uri(fullUriString));
+            var escapePath = parser.ParsePath();
+
+            // Assert
+            Assert.True(functionPath.Equals(escapePath));
+
+            Assert.Equal(2, escapePath.Count());
+            OperationSegment segment = Assert.IsType<OperationSegment>(escapePath.Last());
+            Assert.Equal("NS.NormalFunction", segment.Operations.First().FullName());
+        }
+
+        [Theory]
+        [InlineData("/root:/:", "/root/NS.ComposableFunction(arg='')")]
+        [InlineData("/root:/abc:", "/root/NS.ComposableFunction(arg='abc')")]
+        [InlineData("/root:/photos:February:", "/root/NS.ComposableFunction(arg='photos:February')")]
+        [InlineData("/root:/photos/2018/February:", "/root/NS.ComposableFunction(arg='photos%2f2018%2fFebruary')")]
+        [InlineData("/root:/photos/2018//////February:", "/root/NS.ComposableFunction(arg='photos%2f2018%2f%2f%2f%2f%2f%2fFebruary')")]
+        [InlineData("/root:/photos%2F2018%2F/:February:", "/root/NS.ComposableFunction(arg='photos%2F2018%2F%2f:February')")]
+        public void ParseComposableEscapeFunctionUrlReturnsTheSameODataPath(string escapePathString, string normalPathString)
+        {
+            // Arrange
+            IEdmModel model = GetEdmModelWithEscapeFunction(escape: true);
+
+            // Act
+            string fullUriString = ServiceRoot + normalPathString;
+            ODataUriParser parser = new ODataUriParser(model, ServiceRoot, new Uri(fullUriString));
+            var functionPath = parser.ParsePath();
+
+            fullUriString = ServiceRoot + escapePathString;
+            parser = new ODataUriParser(model, ServiceRoot, new Uri(fullUriString));
+            var escapePath = parser.ParsePath();
+
+            // Assert
+            Assert.True(functionPath.Equals(escapePath));
+
+            Assert.Equal(2, escapePath.Count());
+            OperationSegment segment = Assert.IsType<OperationSegment>(escapePath.Last());
+            Assert.Equal("NS.ComposableFunction", segment.Operations.First().FullName());
+        }
+
+        [Fact]
+        public void ParseComposableEscapeFunctionUrlAndPropertyReturnsTheSameODataPath()
+        {
+            // Arrange
+            IEdmModel model = GetEdmModelWithEscapeFunction(escape: true);
+
+            // Act
+            string fullUriString = ServiceRoot + "/root/NS.ComposableFunction(arg='photos%2F2018%2F%2f:February')/Name";
+            ODataUriParser parser = new ODataUriParser(model, ServiceRoot, new Uri(fullUriString));
+            var functionPath = parser.ParsePath();
+
+            fullUriString = ServiceRoot + "/root:/photos%2F2018%2F/:February:/Name";
+            parser = new ODataUriParser(model, ServiceRoot, new Uri(fullUriString));
+            var escapePath = parser.ParsePath();
+
+            // Assert
+            Assert.True(functionPath.Equals(escapePath));
+
+            Assert.Equal(3, escapePath.Count());
+            OperationSegment segment = escapePath.First(c => c is OperationSegment) as OperationSegment;
+            Assert.Equal("NS.ComposableFunction", segment.Operations.First().FullName());
+
+            PropertySegment proSegment = Assert.IsType<PropertySegment>(escapePath.Last());
+            Assert.Equal("Name", proSegment.Property.Name);
+        }
+
+        [Fact]
+        public void ParseEscapeFunctionUrlThrowsInvalidEscapeFunction()
+        {
+            // Arrange
+            IEdmModel model = GetEdmModelWithEscapeFunction(escape: true, multipleParameter: true);
+
+            // Act
+            var fullUriString = ServiceRoot + "/root:/photos/2018/February";
+            var parser = new ODataUriParser(model, ServiceRoot, new Uri(fullUriString));
+            Action test = () => parser.ParsePath();
+
+            // Assert
+            var odataException = Assert.Throws<ODataException>(test);
+            Assert.Equal(ODataErrorStrings.RequestUriProcessor_EscapeFunctionMustHaveOneStringParameter("NS.NormalFunction"), odataException.Message);
+        }
+
+        internal static IEdmModel GetEdmModelWithEscapeFunction(bool escape, bool multipleParameter = false)
+        {
+            EdmModel model = new EdmModel();
+            EdmEntityType entityType = new EdmEntityType("NS", "OneDrive");
+            entityType.AddKeys(entityType.AddStructuralProperty("Id", EdmCoreModel.Instance.GetInt32(false)));
+            entityType.AddStructuralProperty("Name", EdmCoreModel.Instance.GetString(false));
+
+            var entityTypeRef = new EdmEntityTypeReference(entityType, true);
+            EdmFunction nonComFunction = new EdmFunction("NS", "NormalFunction", EdmCoreModel.Instance.GetInt32(true), true, null, false);
+            nonComFunction.AddParameter("entity", entityTypeRef);
+            nonComFunction.AddParameter("path", EdmCoreModel.Instance.GetString(true));
+
+            if (multipleParameter)
+            {
+                nonComFunction.AddParameter("path2", EdmCoreModel.Instance.GetString(true));
+            }
+
+            model.AddElement(entityType);
+            model.AddElement(nonComFunction);
+
+            EdmFunction compFunction = new EdmFunction("NS", "ComposableFunction", entityTypeRef, true, null, true);
+            compFunction.AddParameter("entity", entityTypeRef);
+            compFunction.AddParameter("arg", EdmCoreModel.Instance.GetString(true));
+            model.AddElement(compFunction);
+
+            EdmEntityContainer container = new EdmEntityContainer("Default", "Container");
+            container.AddSingleton("root", entityType);
+            model.AddElement(container);
+
+            if (escape)
+            {
+                IEdmBooleanConstantExpression booleanConstant = new EdmBooleanConstant(true);
+                IEdmTerm term = CommunityVocabularyModel.UrlEscapeFunctionTerm;
+                foreach (var function in new[] { nonComFunction, compFunction })
+                {
+                    EdmVocabularyAnnotation annotation = new EdmVocabularyAnnotation(function, term, booleanConstant);
+                    annotation.SetSerializationLocation(model, EdmVocabularyAnnotationSerializationLocation.Inline);
+                    model.SetVocabularyAnnotation(annotation);
+                }
+            }
+
+            return model;
+        }
+
+        [Theory]
+        [InlineData("/Customers(2):/abc:xyz", "NS.FindOrder")]
+        [InlineData("/Customers(2):/abc:xyz:", "NS.FindOrderComposable")]
+        public void ParseEscapeFunctionUrlWithAndWithoutColonDelimiterReturnsODataPath(string escapePathString, string function)
+        {
+            // Arrange
+            IEdmModel model = GetCustomerOrderEdmModelWithEscapeFunction();
+
+            // Act
+            string fullUriString = ServiceRoot + escapePathString;
+            ODataUriParser parser = new ODataUriParser(model, ServiceRoot, new Uri(fullUriString));
+            var escapePath = parser.ParsePath();
+
+            // Assert
+            Assert.Equal(3, escapePath.Count());
+            OperationSegment segment = escapePath.Last() as OperationSegment;
+            Assert.Equal(function, segment.Operations.First().FullName());
+
+            Assert.Equal(1, segment.Parameters.Count());
+            var parameter = segment.Parameters.First();
+            Assert.Equal("orderName", parameter.Name);
+            Assert.Equal("abc:xyz", ((ConstantNode)parameter.Value).Value);
+        }
+
+        [Fact]
+        public void ParseEscapeFunctionUrlWithPropertyAndEscapeFunctionReturnsCorrectODataPath()
+        {
+            // Arrange
+            IEdmModel model = GetCustomerOrderEdmModelWithEscapeFunction();
+
+            // Act
+            string fullUriString = ServiceRoot + "/Customers(2)/MyOrders:/xyz/abc:";
+            ODataUriParser parser = new ODataUriParser(model, ServiceRoot, new Uri(fullUriString));
+            var escapePath = parser.ParsePath();
+
+            // Assert
+            Assert.Equal(4, escapePath.Count());
+            OperationSegment segment = Assert.IsType<OperationSegment>(escapePath.Last());
+            Assert.Equal("NS.FindAllOrders", segment.Operations.First().FullName());
+
+            Assert.Equal(1, segment.Parameters.Count());
+            var parameter = segment.Parameters.First();
+            Assert.Equal("name", parameter.Name);
+            Assert.Equal("xyz/abc", ((ConstantNode)parameter.Value).Value);
+        }
+
+        //[Fact]
+        //public void ParseEscapeFunctionUrlWithoutEndingDelimiterThrowsWithoutNonComposableFunction()
+        //{
+        //    // Arrange
+        //    IEdmModel model = GetCustomerOrderEdmModelWithEscapeFunction();
+
+        //    // Act
+        //    string fullUriString = ServiceRoot + "/Customers(2)/MyOrders:/xyz/abc";
+        //    ODataUriParser parser = new ODataUriParser(model, ServiceRoot, new Uri(fullUriString));
+        //    Action test = () => parser.ParsePath();
+
+        //    // Assert
+        //    var odataException = Assert.Throws<ODataException>(test);
+        //    Assert.Equal(ODataErrorStrings.RequestUriProcessor_NoBoundEscapeFunctionSupported("Collection(NS.Order)"), odataException.Message);
+        //}
+
+        [Theory]
+        [InlineData("Customers(2):/abc:/:/xyz")]
+        [InlineData("Customers(2):/abc::/xyz")]
+        public void ParseEscapeFunctionUrlWithAnotherEscapeFunctionReturnsCorrectODataPath(string escapePathString)
+        {
+            // Arrange
+            IEdmModel model = GetCustomerOrderEdmModelWithEscapeFunction();
+
+            // Act
+            string fullUriString = ServiceRoot + "/" + escapePathString;
+            ODataUriParser parser = new ODataUriParser(model, ServiceRoot, new Uri(fullUriString));
+            var escapePath = parser.ParsePath();
+
+            // Assert
+            Assert.Equal(4, escapePath.Count());
+            OperationSegment segment = escapePath.First(p => p is OperationSegment) as OperationSegment;
+            Assert.Equal("NS.FindOrderComposable", segment.Operations.First().FullName());
+
+            segment = escapePath.Last(p => p is OperationSegment) as OperationSegment;
+            Assert.Equal("NS.CalcCustomers", segment.Operations.First().FullName());
+        }
+
+        internal static IEdmModel GetCustomerOrderEdmModelWithEscapeFunction()
+        {
+            EdmModel model = new EdmModel();
+
+            EdmEntityType orderType = new EdmEntityType("NS", "Order");
+            orderType.AddKeys(orderType.AddStructuralProperty("Id", EdmPrimitiveTypeKind.String));
+            orderType.AddStructuralProperty("Name", EdmPrimitiveTypeKind.String);
+            model.AddElement(orderType);
+
+            EdmEntityType customerType = new EdmEntityType("NS", "Customer");
+            customerType.AddKeys(customerType.AddStructuralProperty("Id", EdmCoreModel.Instance.GetInt32(false)));
+            model.AddElement(customerType);
+
+            EdmNavigationProperty navOrder = customerType.AddUnidirectionalNavigation(new EdmNavigationPropertyInfo
+            {
+                Target = orderType,
+                Name = "MyOrder",
+                TargetMultiplicity = EdmMultiplicity.One
+            });
+
+            EdmNavigationProperty navOrders = customerType.AddUnidirectionalNavigation(new EdmNavigationPropertyInfo
+            {
+                Target = orderType,
+                Name = "MyOrders",
+                TargetMultiplicity = EdmMultiplicity.Many
+            });
+
+            EdmNavigationProperty navCustomer = orderType.AddUnidirectionalNavigation(new EdmNavigationPropertyInfo
+            {
+                Target = customerType,
+                Name = "MyCustomer",
+                TargetMultiplicity = EdmMultiplicity.One
+            });
+
+            EdmEntityTypeReference orderTypeRef = new EdmEntityTypeReference(orderType, false);
+            EdmEntityTypeReference customerTypeRef = new EdmEntityTypeReference(customerType, false);
+
+            EdmFunction orderFunction = new EdmFunction("NS", "CalcCustomers", customerTypeRef, true, null, false);
+            orderFunction.AddParameter("bindingParameter", orderTypeRef);
+            orderFunction.AddParameter("path", EdmCoreModel.Instance.GetString(true));
+            model.AddElement(orderFunction);
+
+            EdmFunction singleNonComposableFunction = new EdmFunction("NS", "FindOrder", orderTypeRef, true, null, false);
+            singleNonComposableFunction.AddParameter("bindingParameter", customerTypeRef);
+            singleNonComposableFunction.AddParameter("orderName", EdmCoreModel.Instance.GetString(true));
+            model.AddElement(singleNonComposableFunction);
+
+            EdmFunction singleComposableFunction = new EdmFunction("NS", "FindOrderComposable", orderTypeRef, true, null, true);
+            singleComposableFunction.AddParameter("bindingParameter", customerTypeRef);
+            singleComposableFunction.AddParameter("orderName", EdmCoreModel.Instance.GetString(true));
+            model.AddElement(singleComposableFunction);
+
+            var multipleFunction = new EdmFunction("NS", "FindAllOrders", new EdmCollectionTypeReference(new EdmCollectionType(orderTypeRef)), true, null, true);
+            multipleFunction.AddParameter("bindingParameter", new EdmCollectionTypeReference(new EdmCollectionType(orderTypeRef)));
+            multipleFunction.AddParameter("name", EdmCoreModel.Instance.GetString(true));
+            model.AddElement(multipleFunction);
+
+            EdmEntityContainer container = new EdmEntityContainer("Default", "Container");
+            EdmEntitySet customers = container.AddEntitySet("Customers", customerType);
+            EdmEntitySet orders = container.AddEntitySet("Orders", orderType);
+            customers.AddNavigationTarget(navOrder, orders);
+            customers.AddNavigationTarget(navOrders, orders);
+            model.AddElement(container);
+
+            IEdmBooleanConstantExpression booleanConstant = new EdmBooleanConstant(true);
+            IEdmTerm term = CommunityVocabularyModel.UrlEscapeFunctionTerm;
+            foreach(var function in new[] { orderFunction, singleNonComposableFunction, singleComposableFunction, multipleFunction })
+            {
+                EdmVocabularyAnnotation annotation = new EdmVocabularyAnnotation(function, term, booleanConstant);
+                annotation.SetSerializationLocation(model, EdmVocabularyAnnotationSerializationLocation.Inline);
+                model.SetVocabularyAnnotation(annotation);
+            }
+
+            return model;
+        }
+        #endregion
+    }
+}
﻿//---------------------------------------------------------------------
// <copyright file="UriQueryExpressionParserTests.cs" company="Microsoft">
//      Copyright (C) Microsoft Corporation. All rights reserved. See License.txt in the project root for license information.
// </copyright>
//---------------------------------------------------------------------

using System;
using System.Linq;
using System.Collections.Generic;
using FluentAssertions;
using Microsoft.OData.UriParser;
using Microsoft.OData.UriParser.Aggregation;
using Xunit;
using ErrorStrings = Microsoft.OData.Strings;

namespace Microsoft.OData.Tests.UriParser.Parsers
{
    public class UriQueryExpressionParserTests
    {
        private readonly UriQueryExpressionParser testSubject = new UriQueryExpressionParser(50);

        [Fact]
        public void AnyAllSyntacticParsingShouldCheckSeperatorTokenIsColon()
        {
            // Repro for: Syntactic parsing for Any/All allows an arbitrary token between range variable and expression
            Action parse = () => this.testSubject.ParseFilter("Things/any(a,true)");
            parse.ShouldThrow<ODataException>().WithMessage(ErrorStrings.ExpressionLexer_SyntaxError("13", "Things/any(a,true)"));
        }

        [Fact]
        public void AnyAllSyntacticParsingShouldNotAllowImplicitRangeVariableToBeRedefined()
        {
            // Repro for: Syntactic parser fails to block $it as a range variable name
            Action parse = () => this.testSubject.ParseFilter("Things/any($it:true)");
            parse.ShouldThrow<ODataException>().WithMessage(ErrorStrings.UriQueryExpressionParser_RangeVariableAlreadyDeclared("$it"));
        }

        [Fact]
        public void AnyAllSyntacticParsingShouldNotAllowAnyRangeVariableToBeRedefined()
        {
            // Repro for: Semantic binding fails with useless error message when a range variable is redefined within a nested any/all
            Action parse = () => this.testSubject.ParseFilter("Things/any(o:o/Things/any(o:true))");
            parse.ShouldThrow<ODataException>().WithMessage(ErrorStrings.UriQueryExpressionParser_RangeVariableAlreadyDeclared("o"));
        }

        [Fact]
        public void AnyAllSyntacticParsingShouldNotRecognizeRangeVariablesOutsideOfScope()
        {
            // Repro for: Syntactic parser assumes any token which matches the name of a previously used range variable is also a range variable, even after the scope has been exited
            QueryToken tree = this.testSubject.ParseFilter("Things/any(o:true) and o");
            tree.ShouldBeBinaryOperatorQueryToken(BinaryOperatorKind.And).And.Right.ShouldBeEndPathToken("o");
        }

        [Fact]
        public void TypeNameShouldParseSuccessfully()
        {
            this.testSubject.ParseFilter("fq.ns.typename").ShouldBeDottedIdentifierToken("fq.ns.typename");
        }

        [Fact]
        public void QualifiedFunctionNameShouldParseSuccessfully()
        {
            this.testSubject.ParseFilter("fq.ns.container.function()").ShouldBeFunctionCallToken("fq.ns.container.function");
        }

        [Fact]
        public void QualifiedFunctionNameWithParameterShouldParseSuccessfully()
        {
            this.testSubject.ParseFilter("fq.ns.container.function(arg=1)")
                .ShouldBeFunctionCallToken("fq.ns.container.function")
                .And.ShouldHaveParameter("arg")
                .And.ValueToken.ShouldBeLiteralQueryToken(1);
        }

        [Fact]
        public void ParseUnclosedGeographyPolygonShouldThrowWithReason()
        {
            Action parse = () => this.testSubject.ParseFilter("geo.intersects(GeoTag, geography'POLYGON((-148.734375 71.459124,-43.265625 71.459124,-43.265625 -8.109371,-148.734375 -8.109371))')");
            parse.ShouldThrow<ODataException>().Where(e => e.Message.Contains("Invalid spatial data"));
        }

        [Fact]
        public void ParseUnclosedGeometryPolygonShouldThrowWithReason()
        {
            Action parse = () => this.testSubject.ParseFilter("geo.intersects(GeoTag, geometry'POLYGON((-148.734375 71.459124,-43.265625 71.459124,-43.265625 -8.109371,-148.734375 -8.109371))')");
            parse.ShouldThrow<ODataException>().Where(e => e.Message.Contains("Invalid spatial data"));
        }

        [Fact]
        public void ParseGeometryPolygonWithBadPrefixShouldThrowWithoutReason()
        {
            Action parse = () => this.testSubject.ParseFilter("geo.intersects(GeoTag, geometr'POLYGON((-148.734375 71.459124,-43.265625 71.459124,-43.265625 -8.109371,-148.734375 -8.109371))')");
            parse.ShouldThrow<ODataException>().Where(e => !e.Message.Contains("with reason"));
        }   
        
        private static void VerifyAggregateExpressionToken(string expectedEndPathIdentifier, AggregationMethodDefinition expectedVerb, string expectedAlias, AggregateToken actual)
        {
            actual.Expression.Should().NotBeNull();

            EndPathToken expression = actual.Expression as EndPathToken;
            expression.Should().NotBeNull();
            expression.Identifier.Should().Be(expectedEndPathIdentifier);

            actual.MethodDefinition.MethodLabel.Should().Be(expectedVerb.MethodLabel);
            actual.MethodDefinition.MethodKind.Should().Be(expectedVerb.MethodKind);

            actual.Alias.Should().Be(expectedAlias);
        }

        [Fact]
        public void ParseApplyWithEmptyStringShouldReturnEmptyCollection()
        {
            IEnumerable<QueryToken> actual = this.testSubject.ParseApply(string.Empty);
            actual.Should().NotBeNull();
            actual.Should().BeEmpty();
        }

        [Fact]
        public void ParseApplyWithInvalidTransformationIdentifierShouldThrow()
        {
            string apply = "invalid(UnitPrice with sum as TotalPrice)";
            Action parse = () => this.testSubject.ParseApply(apply);
            parse.ShouldThrow<ODataException>().Where(e => e.Message == ErrorStrings.UriQueryExpressionParser_KeywordOrIdentifierExpected("aggregate|filter|groupby",0,apply));
        }

        [Fact]
        public void ParseApplyWithTrailingNotSlashShouldThrow()
        {
            string apply = "aggregate(UnitPrice with sum as TotalPrice),";
            Action parse = () => this.testSubject.ParseApply(apply);
            parse.ShouldThrow<ODataException>().Where(e => e.Message == ErrorStrings.ExpressionLexer_SyntaxError(apply.Length, apply));
        }

        [Fact]
        public void ParseApplyWithSingleAggregateExpressionShouldReturnAggregateToken()
        {
            string apply = "aggregate(UnitPrice with sum as TotalPrice)";

            IEnumerable<QueryToken> actual = this.testSubject.ParseApply(apply);
            actual.Should().NotBeNull();
            actual.Should().HaveCount(1);

<<<<<<< HEAD
            var aggregate = actual.First() as AggregateTransformationToken;
=======
            AggregateTransformationToken aggregate = actual.First() as AggregateTransformationToken;
>>>>>>> efdce401
            aggregate.Should().NotBeNull();
            aggregate.Expressions.Should().HaveCount(1);

            VerifyAggregateExpressionToken("UnitPrice", AggregationMethodDefinition.Sum, "TotalPrice", aggregate.Expressions.First() as AggregateToken);
            
        }

        [Fact]
        public void ParseApplyWithDottedUnkownExpressionShouldReturnCustomAggregateToken()
        {
            string apply = "aggregate(UnitPrice with Custom.Aggregate as CustomAggregate)";

            IEnumerable<QueryToken> actual = this.testSubject.ParseApply(apply);
            actual.Should().NotBeNull();
            actual.Should().HaveCount(1);

<<<<<<< HEAD
            var aggregate = actual.First() as AggregateTransformationToken;
=======
            AggregateTransformationToken aggregate = actual.First() as AggregateTransformationToken;
>>>>>>> efdce401
            aggregate.Should().NotBeNull();
            aggregate.Expressions.Should().HaveCount(1);

            VerifyAggregateExpressionToken("UnitPrice", AggregationMethodDefinition.Custom("Custom.Aggregate"), "CustomAggregate", aggregate.Expressions.First() as AggregateToken);
        }

        [Fact]
        public void ParseApplyWithMultipleAggregateExpressionsShouldReturnAggregateTokens()
        {
            string apply = "aggregate(CustomerId with sum as Total, SharePrice with countdistinct as SharePriceDistinctCount)";

            IEnumerable<QueryToken> actual = this.testSubject.ParseApply(apply);
            actual.Should().NotBeNull();
            actual.Should().HaveCount(1);

<<<<<<< HEAD
            var aggregate = actual.First() as AggregateTransformationToken;
=======
            AggregateTransformationToken aggregate = actual.First() as AggregateTransformationToken;
>>>>>>> efdce401
            aggregate.Should().NotBeNull();
            aggregate.Expressions.Should().HaveCount(2);

            List<AggregateTokenBase> statements = aggregate.Expressions.ToList();
            
            VerifyAggregateExpressionToken("CustomerId", AggregationMethodDefinition.Sum, "Total", statements[0] as AggregateToken);
            VerifyAggregateExpressionToken("SharePrice", AggregationMethodDefinition.CountDistinct, "SharePriceDistinctCount", statements[1] as AggregateToken);        
        }

        [Fact]
        public void ParseApplyWithSingleCountExpressionShouldReturnAggregateToken()
        {
            string apply = "aggregate($count as Count)";

            IEnumerable<QueryToken> actual = this.testSubject.ParseApply(apply);
            actual.Should().NotBeNull();
            actual.Should().HaveCount(1);

<<<<<<< HEAD
            var aggregate = actual.First() as AggregateTransformationToken;
=======
            AggregateTransformationToken aggregate = actual.First() as AggregateTransformationToken;
>>>>>>> efdce401
            aggregate.Should().NotBeNull();
            aggregate.Expressions.Should().HaveCount(1);

            VerifyAggregateExpressionToken("$count", AggregationMethodDefinition.VirtualPropertyCount, "Count", aggregate.Expressions.First() as AggregateToken);
        }

        [Fact]
        public void ParseApplyWithSingleCountExpressionCannotHaveWithKeyWord()
        {
            string apply = "aggregate($count with sum as Count)";

            Action parse = () => this.testSubject.ParseApply(apply);
            parse.ShouldThrow<ODataException>().Where(e => e.Message == ErrorStrings.UriQueryExpressionParser_AsExpected(17, apply));
        }

        [Fact]
        public void ParseApplyWithCountAndOtherAggregationExpressionShouldReturnAggregateToken()
        {
            string apply = "aggregate($count as Count, SharePrice with countdistinct as SharePriceDistinctCount)";

            IEnumerable<QueryToken> actual = this.testSubject.ParseApply(apply);
            actual.Should().NotBeNull();
            actual.Should().HaveCount(1);

<<<<<<< HEAD
            var aggregate = actual.First() as AggregateTransformationToken;
            aggregate.Should().NotBeNull();
            aggregate.Expressions.Should().HaveCount(2);

            var statements = aggregate.Expressions.ToList();
            
=======
            AggregateTransformationToken aggregate = actual.First() as AggregateTransformationToken;
            aggregate.Should().NotBeNull();
            aggregate.Expressions.Should().HaveCount(2);

            List<AggregateTokenBase> statements = aggregate.Expressions.ToList();

>>>>>>> efdce401
            VerifyAggregateExpressionToken("$count", AggregationMethodDefinition.VirtualPropertyCount, "Count", aggregate.Expressions.First() as AggregateToken);
            VerifyAggregateExpressionToken("SharePrice", AggregationMethodDefinition.CountDistinct, "SharePriceDistinctCount", statements[1] as AggregateToken);        
        }

        [Fact]
        public void ParseApplyWithAggregateMissingOpenParenShouldThrow()
        {
            string apply = "aggregate UnitPrice with sum as TotalPrice)";
            Action parse = () => this.testSubject.ParseApply(apply);
            parse.ShouldThrow<ODataException>().Where(e => e.Message == ErrorStrings.UriQueryExpressionParser_OpenParenExpected(10, apply));
        }

        [Fact]
        public void ParseApplyWithAggregateMissingCloseParenShouldThrow()
        {
            string apply = "aggregate(UnitPrice with sum as TotalPrice";
            Action parse = () => this.testSubject.ParseApply(apply);
            parse.ShouldThrow<ODataException>().Where(e => e.Message == ErrorStrings.UriQueryExpressionParser_CloseParenOrCommaExpected(apply.Length, apply));
        }

        [Fact]
        public void ParseApplyWithAggregateMissingStatementShouldThrow()
        {
            string apply = "aggregate()";
            Action parse = () => this.testSubject.ParseApply(apply);
            parse.ShouldThrow<ODataException>().Where(e => e.Message == ErrorStrings.UriQueryExpressionParser_ExpressionExpected(apply.Length - 1, apply));
        }

        [Fact]
        public void ParseApplyWithAggregateAfterGroupByMissingStatementShouldThrow()
        {
            string apply = "groupby((UnitPrice))/aggregate()";
            Action parse = () => this.testSubject.ParseApply(apply);
            parse.ShouldThrow<ODataException>().Where(e => e.Message == ErrorStrings.UriQueryExpressionParser_ExpressionExpected(apply.Length - 1, apply));
        }

        [Fact]
        public void ParseApplyWithAggregateExpressionMissingWithShouldThrow()
        {
            string apply = "aggregate(UnitPrice sum as TotalPrice)";
            Action parse = () => this.testSubject.ParseApply(apply);
            parse.ShouldThrow<ODataException>().Where(e => e.Message == ErrorStrings.UriQueryExpressionParser_WithExpected(20, apply));
        }

        [Fact]
        public void ParseApplyWithAggregateExpressionWithInvalidAggregateExpressionWithShouldThrow()
        {
            string apply = "aggregate(UnitPrice mul with sum as TotalPrice)";
            Action parse = () => this.testSubject.ParseApply(apply);
            parse.ShouldThrow<ODataException>().Where(e => e.Message == ErrorStrings.UriQueryExpressionParser_WithExpected(29, apply));
        }

        [Fact]
        public void ParseApplyWithAggregateExpressionWithInvalidVerbShouldThrow()
        {
            string apply = "aggregate(UnitPrice with invalid as TotalPrice)";
            Action parse = () => this.testSubject.ParseApply(apply);
            parse.ShouldThrow<ODataException>().Where(e => e.Message == ErrorStrings.UriQueryExpressionParser_UnrecognizedWithMethod("invalid", 25, apply));
        }

        [Fact]
        public void ParseApplyWithAggregateExpressionMissingAsShouldThrow()
        {
            string apply = "aggregate(UnitPrice with sum TotalPrice)";
            Action parse = () => this.testSubject.ParseApply(apply);
            parse.ShouldThrow<ODataException>().Where(e => e.Message == ErrorStrings.UriQueryExpressionParser_AsExpected(29, apply));
        }

        [Fact]
        public void ParseApplyWithAggregateExpressionMissingAliasShouldThrow()
        {
            string apply = "aggregate(UnitPrice with sum as)";
            Action parse = () => this.testSubject.ParseApply(apply);
            parse.ShouldThrow<ODataException>().Where(e => e.Message == ErrorStrings.UriQueryExpressionParser_CloseParenOrCommaExpected(apply.Length, apply));
        }

        private static void VerifyGroupByTokenProperties(IEnumerable<string> expectedEndPathIdentifiers, GroupByToken actual)
        {
            actual.Should().NotBeNull();

            if (expectedEndPathIdentifiers == null || !expectedEndPathIdentifiers.Any() )
            {
                actual.Properties.Should().HaveCount(0);
            }
            else
            {                
                actual.Properties.Should().HaveCount(expectedEndPathIdentifiers.Count());

                List<string> expectedIdentifierList = expectedEndPathIdentifiers.ToList();
                int i = 0;
                foreach (EndPathToken actualProperty in actual.Properties)
                {
                    actualProperty.Should().NotBeNull();

                    EndPathToken endPathToken = actualProperty as EndPathToken;
                    endPathToken.Should().NotBeNull();
                    endPathToken.Identifier.Should().Be(expectedIdentifierList[i]);
                    i++;
                }
            }
        }


        [Fact]
        public void ParseApplyWithSingleGroupByPropertyShouldReturnGroupByToken()
        {
            string apply = "groupby((UnitPrice))";

            IEnumerable<QueryToken> actual = this.testSubject.ParseApply(apply);
            actual.Should().NotBeNull();
            actual.Should().HaveCount(1);

            GroupByToken groupBy = actual.First() as GroupByToken;
            groupBy.Should().NotBeNull();

            VerifyGroupByTokenProperties(new string[] { "UnitPrice" }, groupBy);
        }

        [Fact]
        public void ParseApplyWithMultipleGroupByPropertiesShouldReturnGroupByToken()
        {
            string apply = "groupby((UnitPrice, SharePrice, ReservedPrice))";

            IEnumerable<QueryToken> actual = this.testSubject.ParseApply(apply);
            actual.Should().NotBeNull();
            actual.Should().HaveCount(1);

            GroupByToken groupBy = actual.First() as GroupByToken;

            VerifyGroupByTokenProperties(new string[] { "UnitPrice", "SharePrice", "ReservedPrice" }, groupBy);       
        }

        [Fact]
        public void ParseApplyWithGroupByAndAggregateShouldReturnGroupByToken()
        {
            string apply = "groupby((UnitPrice), aggregate(SalesPrice with average as RetailPrice))";

            IEnumerable<QueryToken> actual = this.testSubject.ParseApply(apply);
            actual.Should().NotBeNull();
            actual.Should().HaveCount(1);

            GroupByToken groupBy = actual.First() as GroupByToken;

            VerifyGroupByTokenProperties(new string[] { "UnitPrice" }, groupBy);

            groupBy.Child.Should().NotBeNull();

<<<<<<< HEAD
            var aggregate = groupBy.Child as AggregateTransformationToken;                        
=======
            AggregateTransformationToken aggregate = groupBy.Child as AggregateTransformationToken;
>>>>>>> efdce401
            aggregate.Expressions.Should().HaveCount(1);

            VerifyAggregateExpressionToken("SalesPrice", AggregationMethodDefinition.Average, "RetailPrice", aggregate.Expressions.First() as AggregateToken);      
        }

        [Fact]
        public void ParseApplyWithGroupByMissingOpenParenShouldThrow()
        {
            string apply = "groupby (UnitPrice))";
            Action parse = () => this.testSubject.ParseApply(apply);
            parse.ShouldThrow<ODataException>().Where(e => e.Message == ErrorStrings.UriQueryExpressionParser_OpenParenExpected(9, apply));
        }

        [Fact]
        public void ParseApplyWithGroupByMissingCloseParenShouldThrow()
        {
            string apply = "groupby((UnitPrice)";
            Action parse = () => this.testSubject.ParseApply(apply);
            parse.ShouldThrow<ODataException>().Where(e => e.Message == ErrorStrings.UriQueryExpressionParser_CloseParenOrCommaExpected(apply.Length, apply));
        }

        [Fact]
        public void ParseApplyWithGroupByAndAggregateMissingCloseParenShouldThrow()
        {
            string apply = "groupBy((UnitPrice), aggregate(UnitPrice with sum as TotalPrice)";
            Action parse = () => this.testSubject.ParseApply(apply);
            parse.ShouldThrow<ODataException>().Where(e => e.Message == ErrorStrings.UriQueryExpressionParser_KeywordOrIdentifierExpected("aggregate|filter|groupby", 0, apply));
        }

        [Fact]
        public void ParseApplyWithGroupByMissingGroupingShouldThrow()
        {
            string apply = "groupby()";
            Action parse = () => this.testSubject.ParseApply(apply);
            parse.ShouldThrow<ODataException>().Where(e => e.Message == ErrorStrings.UriQueryExpressionParser_OpenParenExpected(8, apply));
        }

        [Fact]
        public void ParseApplyWithGroupByMissingGroupingParensShouldThrow()
        {
            string apply = "groupby(UnitPrice)";
            Action parse = () => this.testSubject.ParseApply(apply);
            parse.ShouldThrow<ODataException>().Where(e => e.Message == ErrorStrings.UriQueryExpressionParser_OpenParenExpected(8, apply));
        }

        [Fact]
        public void ParseApplyWithGroupByWithEmptyGroupingShouldThrow()
        {
            string apply = "groupby(())";
            Action parse = () => this.testSubject.ParseApply(apply);
            parse.ShouldThrow<ODataException>().Where(e => e.Message == ErrorStrings.UriQueryExpressionParser_ExpressionExpected(9, apply));
        }

        [Fact]
        public void ParseApplyWithGroupByWithChildGroupShouldThrow()
        {
            string apply = "groupby((UnitPrice), groupby((UnitPrice)))";
            Action parse = () => this.testSubject.ParseApply(apply);
            parse.ShouldThrow<ODataException>().Where(e => e.Message == ErrorStrings.UriQueryExpressionParser_KeywordOrIdentifierExpected("aggregate", 21, apply));
        }


        private static void VerifyBinaryOperatorToken<T>(string expectedEndPathIdentifier, BinaryOperatorKind expectedOperator, T expectedLiteralValue, BinaryOperatorToken actual)
        {
            actual.Should().NotBeNull();
            actual.OperatorKind.Should().Be(expectedOperator);

            EndPathToken left = actual.Left as EndPathToken;
            left.Should().NotBeNull();
            left.Identifier.Should().Be(expectedEndPathIdentifier);

            LiteralToken right = actual.Right as LiteralToken;
            right.Should().NotBeNull();
            right.Value.Should().Be(expectedLiteralValue);
        }

        [Fact]
        public void ParseApplyWithSingleFilterByShouldReturnFilterExpression()
        {
            string apply = "filter(UnitPrice eq 5)";

            IEnumerable<QueryToken> actual = this.testSubject.ParseApply(apply);
            actual.Should().NotBeNull();
            actual.Should().HaveCount(1);

            BinaryOperatorToken filter = actual.First() as BinaryOperatorToken;
            VerifyBinaryOperatorToken<int>("UnitPrice", BinaryOperatorKind.Equal, 5, filter);
        }

        [Fact]
        public void ParseApplyWithFilterMissingOpenParenShouldThrow()
        {
            string apply = "filter UnitPrice eq 5)";
            Action parse = () => this.testSubject.ParseApply(apply);
            parse.ShouldThrow<ODataException>().Where(e => e.Message == ErrorStrings.UriQueryExpressionParser_OpenParenExpected(7, apply));
        }

        [Fact]
        public void ParseApplyWithFilterMissingCloseParenShouldThrow()
        {
            string apply = "filter(UnitPrice eq 5";
            Action parse = () => this.testSubject.ParseApply(apply);
            parse.ShouldThrow<ODataException>().Where(e => e.Message == ErrorStrings.UriQueryExpressionParser_CloseParenOrOperatorExpected(apply.Length, apply));
        }

        [Fact]
        public void ParseApplyWithFilterMissingExpressionShouldThrow()
        {
            string apply = "filter()";
            Action parse = () => this.testSubject.ParseApply(apply);
            parse.ShouldThrow<ODataException>().Where(e => e.Message == ErrorStrings.UriQueryExpressionParser_ExpressionExpected(7, apply));
        }

        [Fact]
        public void ParseApplyWithFilterInvalidExpressionShouldThrow()
        {
            string apply = "filter(UnitPrice eq)";
            Action parse = () => this.testSubject.ParseApply(apply);
            parse.ShouldThrow<ODataException>().Where(e => e.Message == ErrorStrings.UriQueryExpressionParser_ExpressionExpected(apply.Length - 1, apply));
        }


        [Fact]
        public void ParseApplyWithMultipleTransformationShouldReturnTransformations()
        {
            string apply = "groupby((UnitPrice), aggregate(SalesPrice with average as RetailPrice))/filter(UnitPrice eq 5)/aggregate(CustomerId with sum as Total, SharePrice with countdistinct as SharePriceDistinctCount)";

            IEnumerable<QueryToken> actual = this.testSubject.ParseApply(apply);
            actual.Should().NotBeNull();
            actual.Should().HaveCount(3);

            List<QueryToken> transformations = actual.ToList();

            // verify groupby
            GroupByToken groupBy = transformations[0] as GroupByToken;
            groupBy.Should().NotBeNull();

            VerifyGroupByTokenProperties(new string[] { "UnitPrice" }, groupBy);

            
            groupBy.Properties.Should().HaveCount(1);
            groupBy.Child.Should().NotBeNull();

<<<<<<< HEAD
            var groupByAggregate = groupBy.Child as AggregateTransformationToken;
            groupByAggregate.Expressions.Should().HaveCount(1);
            VerifyAggregateExpressionToken("SalesPrice", AggregationMethodDefinition.Average, "RetailPrice", groupByAggregate.Expressions.First() as AggregateToken);      
=======
            AggregateTransformationToken groupByAggregate = groupBy.Child as AggregateTransformationToken;
            groupByAggregate.Expressions.Should().HaveCount(1);
            VerifyAggregateExpressionToken("SalesPrice", AggregationMethodDefinition.Average, "RetailPrice", groupByAggregate.Expressions.First() as AggregateToken);
>>>>>>> efdce401

            // verify filter
            BinaryOperatorToken filter = transformations[1] as BinaryOperatorToken;

            VerifyBinaryOperatorToken<int>("UnitPrice", BinaryOperatorKind.Equal, 5, filter);

<<<<<<< HEAD
            // verify aggregate         
            var aggregate = transformations[2] as AggregateTransformationToken;
=======
            // verify aggregate
            AggregateTransformationToken aggregate = transformations[2] as AggregateTransformationToken;
>>>>>>> efdce401
            aggregate.Should().NotBeNull();
            aggregate.Expressions.Should().HaveCount(2);

            List<AggregateTokenBase> aggregateExpressions = aggregate.Expressions.ToList();

            VerifyAggregateExpressionToken("CustomerId", AggregationMethodDefinition.Sum, "Total", aggregateExpressions[0] as AggregateToken);
            VerifyAggregateExpressionToken("SharePrice", AggregationMethodDefinition.CountDistinct, "SharePriceDistinctCount", aggregateExpressions[1] as AggregateToken);
        }

        [Fact]
        public void ParseComputeWithMathematicalOperations()
        {
            string compute = "Prop1 mul Prop2 as Product,Prop1 div Prop2 as Ratio,Prop2 mod Prop2 as Remainder";
            ComputeToken token = this.testSubject.ParseCompute(compute);
            token.Kind.ShouldBeEquivalentTo(QueryTokenKind.Compute);
            List<ComputeExpressionToken> tokens = token.Expressions.ToList();
            tokens.Count.Should().Be(3);
            tokens[0].Kind.ShouldBeEquivalentTo(QueryTokenKind.ComputeExpression);
            tokens[1].Kind.ShouldBeEquivalentTo(QueryTokenKind.ComputeExpression);
            tokens[2].Kind.ShouldBeEquivalentTo(QueryTokenKind.ComputeExpression);
            tokens[0].Alias.ShouldBeEquivalentTo("Product");
            tokens[1].Alias.ShouldBeEquivalentTo("Ratio");
            tokens[2].Alias.ShouldBeEquivalentTo("Remainder");
            (tokens[0].Expression as BinaryOperatorToken).OperatorKind.ShouldBeEquivalentTo(BinaryOperatorKind.Multiply);
            (tokens[1].Expression as BinaryOperatorToken).OperatorKind.ShouldBeEquivalentTo(BinaryOperatorKind.Divide);
            (tokens[2].Expression as BinaryOperatorToken).OperatorKind.ShouldBeEquivalentTo(BinaryOperatorKind.Modulo);

<<<<<<< HEAD
            VerifyAggregateExpressionToken("CustomerId", AggregationMethodDefinition.Sum, "Total", aggregateExpressions[0] as AggregateToken);
            VerifyAggregateExpressionToken("SharePrice", AggregationMethodDefinition.CountDistinct, "SharePriceDistinctCount", aggregateExpressions[1] as AggregateToken);
=======
            Action accept1 = () => tokens[0].Accept<ComputeExpression>(null);
            accept1.ShouldThrow<NotImplementedException>();
            Action accept2 = () => token.Accept<ComputeExpression>(null);
            accept2.ShouldThrow<NotImplementedException>();
>>>>>>> efdce401
        }
    }
}<|MERGE_RESOLUTION|>--- conflicted
+++ resolved
@@ -1,606 +1,561 @@
-﻿//---------------------------------------------------------------------
-// <copyright file="UriQueryExpressionParserTests.cs" company="Microsoft">
-//      Copyright (C) Microsoft Corporation. All rights reserved. See License.txt in the project root for license information.
-// </copyright>
-//---------------------------------------------------------------------
-
-using System;
-using System.Linq;
-using System.Collections.Generic;
-using FluentAssertions;
-using Microsoft.OData.UriParser;
-using Microsoft.OData.UriParser.Aggregation;
-using Xunit;
-using ErrorStrings = Microsoft.OData.Strings;
-
-namespace Microsoft.OData.Tests.UriParser.Parsers
-{
-    public class UriQueryExpressionParserTests
-    {
-        private readonly UriQueryExpressionParser testSubject = new UriQueryExpressionParser(50);
-
-        [Fact]
-        public void AnyAllSyntacticParsingShouldCheckSeperatorTokenIsColon()
-        {
-            // Repro for: Syntactic parsing for Any/All allows an arbitrary token between range variable and expression
-            Action parse = () => this.testSubject.ParseFilter("Things/any(a,true)");
-            parse.ShouldThrow<ODataException>().WithMessage(ErrorStrings.ExpressionLexer_SyntaxError("13", "Things/any(a,true)"));
-        }
-
-        [Fact]
-        public void AnyAllSyntacticParsingShouldNotAllowImplicitRangeVariableToBeRedefined()
-        {
-            // Repro for: Syntactic parser fails to block $it as a range variable name
-            Action parse = () => this.testSubject.ParseFilter("Things/any($it:true)");
-            parse.ShouldThrow<ODataException>().WithMessage(ErrorStrings.UriQueryExpressionParser_RangeVariableAlreadyDeclared("$it"));
-        }
-
-        [Fact]
-        public void AnyAllSyntacticParsingShouldNotAllowAnyRangeVariableToBeRedefined()
-        {
-            // Repro for: Semantic binding fails with useless error message when a range variable is redefined within a nested any/all
-            Action parse = () => this.testSubject.ParseFilter("Things/any(o:o/Things/any(o:true))");
-            parse.ShouldThrow<ODataException>().WithMessage(ErrorStrings.UriQueryExpressionParser_RangeVariableAlreadyDeclared("o"));
-        }
-
-        [Fact]
-        public void AnyAllSyntacticParsingShouldNotRecognizeRangeVariablesOutsideOfScope()
-        {
-            // Repro for: Syntactic parser assumes any token which matches the name of a previously used range variable is also a range variable, even after the scope has been exited
-            QueryToken tree = this.testSubject.ParseFilter("Things/any(o:true) and o");
-            tree.ShouldBeBinaryOperatorQueryToken(BinaryOperatorKind.And).And.Right.ShouldBeEndPathToken("o");
-        }
-
-        [Fact]
-        public void TypeNameShouldParseSuccessfully()
-        {
-            this.testSubject.ParseFilter("fq.ns.typename").ShouldBeDottedIdentifierToken("fq.ns.typename");
-        }
-
-        [Fact]
-        public void QualifiedFunctionNameShouldParseSuccessfully()
-        {
-            this.testSubject.ParseFilter("fq.ns.container.function()").ShouldBeFunctionCallToken("fq.ns.container.function");
-        }
-
-        [Fact]
-        public void QualifiedFunctionNameWithParameterShouldParseSuccessfully()
-        {
-            this.testSubject.ParseFilter("fq.ns.container.function(arg=1)")
-                .ShouldBeFunctionCallToken("fq.ns.container.function")
-                .And.ShouldHaveParameter("arg")
-                .And.ValueToken.ShouldBeLiteralQueryToken(1);
-        }
-
-        [Fact]
-        public void ParseUnclosedGeographyPolygonShouldThrowWithReason()
-        {
-            Action parse = () => this.testSubject.ParseFilter("geo.intersects(GeoTag, geography'POLYGON((-148.734375 71.459124,-43.265625 71.459124,-43.265625 -8.109371,-148.734375 -8.109371))')");
-            parse.ShouldThrow<ODataException>().Where(e => e.Message.Contains("Invalid spatial data"));
-        }
-
-        [Fact]
-        public void ParseUnclosedGeometryPolygonShouldThrowWithReason()
-        {
-            Action parse = () => this.testSubject.ParseFilter("geo.intersects(GeoTag, geometry'POLYGON((-148.734375 71.459124,-43.265625 71.459124,-43.265625 -8.109371,-148.734375 -8.109371))')");
-            parse.ShouldThrow<ODataException>().Where(e => e.Message.Contains("Invalid spatial data"));
-        }
-
-        [Fact]
-        public void ParseGeometryPolygonWithBadPrefixShouldThrowWithoutReason()
-        {
-            Action parse = () => this.testSubject.ParseFilter("geo.intersects(GeoTag, geometr'POLYGON((-148.734375 71.459124,-43.265625 71.459124,-43.265625 -8.109371,-148.734375 -8.109371))')");
-            parse.ShouldThrow<ODataException>().Where(e => !e.Message.Contains("with reason"));
-        }   
-        
-        private static void VerifyAggregateExpressionToken(string expectedEndPathIdentifier, AggregationMethodDefinition expectedVerb, string expectedAlias, AggregateToken actual)
-        {
-            actual.Expression.Should().NotBeNull();
-
-            EndPathToken expression = actual.Expression as EndPathToken;
-            expression.Should().NotBeNull();
-            expression.Identifier.Should().Be(expectedEndPathIdentifier);
-
-            actual.MethodDefinition.MethodLabel.Should().Be(expectedVerb.MethodLabel);
-            actual.MethodDefinition.MethodKind.Should().Be(expectedVerb.MethodKind);
-
-            actual.Alias.Should().Be(expectedAlias);
-        }
-
-        [Fact]
-        public void ParseApplyWithEmptyStringShouldReturnEmptyCollection()
-        {
-            IEnumerable<QueryToken> actual = this.testSubject.ParseApply(string.Empty);
-            actual.Should().NotBeNull();
-            actual.Should().BeEmpty();
-        }
-
-        [Fact]
-        public void ParseApplyWithInvalidTransformationIdentifierShouldThrow()
-        {
-            string apply = "invalid(UnitPrice with sum as TotalPrice)";
-            Action parse = () => this.testSubject.ParseApply(apply);
-            parse.ShouldThrow<ODataException>().Where(e => e.Message == ErrorStrings.UriQueryExpressionParser_KeywordOrIdentifierExpected("aggregate|filter|groupby",0,apply));
-        }
-
-        [Fact]
-        public void ParseApplyWithTrailingNotSlashShouldThrow()
-        {
-            string apply = "aggregate(UnitPrice with sum as TotalPrice),";
-            Action parse = () => this.testSubject.ParseApply(apply);
-            parse.ShouldThrow<ODataException>().Where(e => e.Message == ErrorStrings.ExpressionLexer_SyntaxError(apply.Length, apply));
-        }
-
-        [Fact]
-        public void ParseApplyWithSingleAggregateExpressionShouldReturnAggregateToken()
-        {
-            string apply = "aggregate(UnitPrice with sum as TotalPrice)";
-
-            IEnumerable<QueryToken> actual = this.testSubject.ParseApply(apply);
-            actual.Should().NotBeNull();
-            actual.Should().HaveCount(1);
-
-<<<<<<< HEAD
-            var aggregate = actual.First() as AggregateTransformationToken;
-=======
-            AggregateTransformationToken aggregate = actual.First() as AggregateTransformationToken;
->>>>>>> efdce401
-            aggregate.Should().NotBeNull();
-            aggregate.Expressions.Should().HaveCount(1);
-
-            VerifyAggregateExpressionToken("UnitPrice", AggregationMethodDefinition.Sum, "TotalPrice", aggregate.Expressions.First() as AggregateToken);
-            
-        }
-
-        [Fact]
-        public void ParseApplyWithDottedUnkownExpressionShouldReturnCustomAggregateToken()
-        {
-            string apply = "aggregate(UnitPrice with Custom.Aggregate as CustomAggregate)";
-
-            IEnumerable<QueryToken> actual = this.testSubject.ParseApply(apply);
-            actual.Should().NotBeNull();
-            actual.Should().HaveCount(1);
-
-<<<<<<< HEAD
-            var aggregate = actual.First() as AggregateTransformationToken;
-=======
-            AggregateTransformationToken aggregate = actual.First() as AggregateTransformationToken;
->>>>>>> efdce401
-            aggregate.Should().NotBeNull();
-            aggregate.Expressions.Should().HaveCount(1);
-
-            VerifyAggregateExpressionToken("UnitPrice", AggregationMethodDefinition.Custom("Custom.Aggregate"), "CustomAggregate", aggregate.Expressions.First() as AggregateToken);
-        }
-
-        [Fact]
-        public void ParseApplyWithMultipleAggregateExpressionsShouldReturnAggregateTokens()
-        {
-            string apply = "aggregate(CustomerId with sum as Total, SharePrice with countdistinct as SharePriceDistinctCount)";
-
-            IEnumerable<QueryToken> actual = this.testSubject.ParseApply(apply);
-            actual.Should().NotBeNull();
-            actual.Should().HaveCount(1);
-
-<<<<<<< HEAD
-            var aggregate = actual.First() as AggregateTransformationToken;
-=======
-            AggregateTransformationToken aggregate = actual.First() as AggregateTransformationToken;
->>>>>>> efdce401
-            aggregate.Should().NotBeNull();
-            aggregate.Expressions.Should().HaveCount(2);
-
-            List<AggregateTokenBase> statements = aggregate.Expressions.ToList();
-            
-            VerifyAggregateExpressionToken("CustomerId", AggregationMethodDefinition.Sum, "Total", statements[0] as AggregateToken);
-            VerifyAggregateExpressionToken("SharePrice", AggregationMethodDefinition.CountDistinct, "SharePriceDistinctCount", statements[1] as AggregateToken);        
-        }
-
-        [Fact]
-        public void ParseApplyWithSingleCountExpressionShouldReturnAggregateToken()
-        {
-            string apply = "aggregate($count as Count)";
-
-            IEnumerable<QueryToken> actual = this.testSubject.ParseApply(apply);
-            actual.Should().NotBeNull();
-            actual.Should().HaveCount(1);
-
-<<<<<<< HEAD
-            var aggregate = actual.First() as AggregateTransformationToken;
-=======
-            AggregateTransformationToken aggregate = actual.First() as AggregateTransformationToken;
->>>>>>> efdce401
-            aggregate.Should().NotBeNull();
-            aggregate.Expressions.Should().HaveCount(1);
-
-            VerifyAggregateExpressionToken("$count", AggregationMethodDefinition.VirtualPropertyCount, "Count", aggregate.Expressions.First() as AggregateToken);
-        }
-
-        [Fact]
-        public void ParseApplyWithSingleCountExpressionCannotHaveWithKeyWord()
-        {
-            string apply = "aggregate($count with sum as Count)";
-
-            Action parse = () => this.testSubject.ParseApply(apply);
-            parse.ShouldThrow<ODataException>().Where(e => e.Message == ErrorStrings.UriQueryExpressionParser_AsExpected(17, apply));
-        }
-
-        [Fact]
-        public void ParseApplyWithCountAndOtherAggregationExpressionShouldReturnAggregateToken()
-        {
-            string apply = "aggregate($count as Count, SharePrice with countdistinct as SharePriceDistinctCount)";
-
-            IEnumerable<QueryToken> actual = this.testSubject.ParseApply(apply);
-            actual.Should().NotBeNull();
-            actual.Should().HaveCount(1);
-
-<<<<<<< HEAD
-            var aggregate = actual.First() as AggregateTransformationToken;
-            aggregate.Should().NotBeNull();
-            aggregate.Expressions.Should().HaveCount(2);
-
-            var statements = aggregate.Expressions.ToList();
-            
-=======
-            AggregateTransformationToken aggregate = actual.First() as AggregateTransformationToken;
-            aggregate.Should().NotBeNull();
-            aggregate.Expressions.Should().HaveCount(2);
-
-            List<AggregateTokenBase> statements = aggregate.Expressions.ToList();
-
->>>>>>> efdce401
-            VerifyAggregateExpressionToken("$count", AggregationMethodDefinition.VirtualPropertyCount, "Count", aggregate.Expressions.First() as AggregateToken);
-            VerifyAggregateExpressionToken("SharePrice", AggregationMethodDefinition.CountDistinct, "SharePriceDistinctCount", statements[1] as AggregateToken);        
-        }
-
-        [Fact]
-        public void ParseApplyWithAggregateMissingOpenParenShouldThrow()
-        {
-            string apply = "aggregate UnitPrice with sum as TotalPrice)";
-            Action parse = () => this.testSubject.ParseApply(apply);
-            parse.ShouldThrow<ODataException>().Where(e => e.Message == ErrorStrings.UriQueryExpressionParser_OpenParenExpected(10, apply));
-        }
-
-        [Fact]
-        public void ParseApplyWithAggregateMissingCloseParenShouldThrow()
-        {
-            string apply = "aggregate(UnitPrice with sum as TotalPrice";
-            Action parse = () => this.testSubject.ParseApply(apply);
-            parse.ShouldThrow<ODataException>().Where(e => e.Message == ErrorStrings.UriQueryExpressionParser_CloseParenOrCommaExpected(apply.Length, apply));
-        }
-
-        [Fact]
-        public void ParseApplyWithAggregateMissingStatementShouldThrow()
-        {
-            string apply = "aggregate()";
-            Action parse = () => this.testSubject.ParseApply(apply);
-            parse.ShouldThrow<ODataException>().Where(e => e.Message == ErrorStrings.UriQueryExpressionParser_ExpressionExpected(apply.Length - 1, apply));
-        }
-
-        [Fact]
-        public void ParseApplyWithAggregateAfterGroupByMissingStatementShouldThrow()
-        {
-            string apply = "groupby((UnitPrice))/aggregate()";
-            Action parse = () => this.testSubject.ParseApply(apply);
-            parse.ShouldThrow<ODataException>().Where(e => e.Message == ErrorStrings.UriQueryExpressionParser_ExpressionExpected(apply.Length - 1, apply));
-        }
-
-        [Fact]
-        public void ParseApplyWithAggregateExpressionMissingWithShouldThrow()
-        {
-            string apply = "aggregate(UnitPrice sum as TotalPrice)";
-            Action parse = () => this.testSubject.ParseApply(apply);
-            parse.ShouldThrow<ODataException>().Where(e => e.Message == ErrorStrings.UriQueryExpressionParser_WithExpected(20, apply));
-        }
-
-        [Fact]
-        public void ParseApplyWithAggregateExpressionWithInvalidAggregateExpressionWithShouldThrow()
-        {
-            string apply = "aggregate(UnitPrice mul with sum as TotalPrice)";
-            Action parse = () => this.testSubject.ParseApply(apply);
-            parse.ShouldThrow<ODataException>().Where(e => e.Message == ErrorStrings.UriQueryExpressionParser_WithExpected(29, apply));
-        }
-
-        [Fact]
-        public void ParseApplyWithAggregateExpressionWithInvalidVerbShouldThrow()
-        {
-            string apply = "aggregate(UnitPrice with invalid as TotalPrice)";
-            Action parse = () => this.testSubject.ParseApply(apply);
-            parse.ShouldThrow<ODataException>().Where(e => e.Message == ErrorStrings.UriQueryExpressionParser_UnrecognizedWithMethod("invalid", 25, apply));
-        }
-
-        [Fact]
-        public void ParseApplyWithAggregateExpressionMissingAsShouldThrow()
-        {
-            string apply = "aggregate(UnitPrice with sum TotalPrice)";
-            Action parse = () => this.testSubject.ParseApply(apply);
-            parse.ShouldThrow<ODataException>().Where(e => e.Message == ErrorStrings.UriQueryExpressionParser_AsExpected(29, apply));
-        }
-
-        [Fact]
-        public void ParseApplyWithAggregateExpressionMissingAliasShouldThrow()
-        {
-            string apply = "aggregate(UnitPrice with sum as)";
-            Action parse = () => this.testSubject.ParseApply(apply);
-            parse.ShouldThrow<ODataException>().Where(e => e.Message == ErrorStrings.UriQueryExpressionParser_CloseParenOrCommaExpected(apply.Length, apply));
-        }
-
-        private static void VerifyGroupByTokenProperties(IEnumerable<string> expectedEndPathIdentifiers, GroupByToken actual)
-        {
-            actual.Should().NotBeNull();
-
-            if (expectedEndPathIdentifiers == null || !expectedEndPathIdentifiers.Any() )
-            {
-                actual.Properties.Should().HaveCount(0);
-            }
-            else
-            {                
-                actual.Properties.Should().HaveCount(expectedEndPathIdentifiers.Count());
-
-                List<string> expectedIdentifierList = expectedEndPathIdentifiers.ToList();
-                int i = 0;
-                foreach (EndPathToken actualProperty in actual.Properties)
-                {
-                    actualProperty.Should().NotBeNull();
-
-                    EndPathToken endPathToken = actualProperty as EndPathToken;
-                    endPathToken.Should().NotBeNull();
-                    endPathToken.Identifier.Should().Be(expectedIdentifierList[i]);
-                    i++;
-                }
-            }
-        }
-
-
-        [Fact]
-        public void ParseApplyWithSingleGroupByPropertyShouldReturnGroupByToken()
-        {
-            string apply = "groupby((UnitPrice))";
-
-            IEnumerable<QueryToken> actual = this.testSubject.ParseApply(apply);
-            actual.Should().NotBeNull();
-            actual.Should().HaveCount(1);
-
-            GroupByToken groupBy = actual.First() as GroupByToken;
-            groupBy.Should().NotBeNull();
-
-            VerifyGroupByTokenProperties(new string[] { "UnitPrice" }, groupBy);
-        }
-
-        [Fact]
-        public void ParseApplyWithMultipleGroupByPropertiesShouldReturnGroupByToken()
-        {
-            string apply = "groupby((UnitPrice, SharePrice, ReservedPrice))";
-
-            IEnumerable<QueryToken> actual = this.testSubject.ParseApply(apply);
-            actual.Should().NotBeNull();
-            actual.Should().HaveCount(1);
-
-            GroupByToken groupBy = actual.First() as GroupByToken;
-
-            VerifyGroupByTokenProperties(new string[] { "UnitPrice", "SharePrice", "ReservedPrice" }, groupBy);       
-        }
-
-        [Fact]
-        public void ParseApplyWithGroupByAndAggregateShouldReturnGroupByToken()
-        {
-            string apply = "groupby((UnitPrice), aggregate(SalesPrice with average as RetailPrice))";
-
-            IEnumerable<QueryToken> actual = this.testSubject.ParseApply(apply);
-            actual.Should().NotBeNull();
-            actual.Should().HaveCount(1);
-
-            GroupByToken groupBy = actual.First() as GroupByToken;
-
-            VerifyGroupByTokenProperties(new string[] { "UnitPrice" }, groupBy);
-
-            groupBy.Child.Should().NotBeNull();
-
-<<<<<<< HEAD
-            var aggregate = groupBy.Child as AggregateTransformationToken;                        
-=======
-            AggregateTransformationToken aggregate = groupBy.Child as AggregateTransformationToken;
->>>>>>> efdce401
-            aggregate.Expressions.Should().HaveCount(1);
-
-            VerifyAggregateExpressionToken("SalesPrice", AggregationMethodDefinition.Average, "RetailPrice", aggregate.Expressions.First() as AggregateToken);      
-        }
-
-        [Fact]
-        public void ParseApplyWithGroupByMissingOpenParenShouldThrow()
-        {
-            string apply = "groupby (UnitPrice))";
-            Action parse = () => this.testSubject.ParseApply(apply);
-            parse.ShouldThrow<ODataException>().Where(e => e.Message == ErrorStrings.UriQueryExpressionParser_OpenParenExpected(9, apply));
-        }
-
-        [Fact]
-        public void ParseApplyWithGroupByMissingCloseParenShouldThrow()
-        {
-            string apply = "groupby((UnitPrice)";
-            Action parse = () => this.testSubject.ParseApply(apply);
-            parse.ShouldThrow<ODataException>().Where(e => e.Message == ErrorStrings.UriQueryExpressionParser_CloseParenOrCommaExpected(apply.Length, apply));
-        }
-
-        [Fact]
-        public void ParseApplyWithGroupByAndAggregateMissingCloseParenShouldThrow()
-        {
-            string apply = "groupBy((UnitPrice), aggregate(UnitPrice with sum as TotalPrice)";
-            Action parse = () => this.testSubject.ParseApply(apply);
-            parse.ShouldThrow<ODataException>().Where(e => e.Message == ErrorStrings.UriQueryExpressionParser_KeywordOrIdentifierExpected("aggregate|filter|groupby", 0, apply));
-        }
-
-        [Fact]
-        public void ParseApplyWithGroupByMissingGroupingShouldThrow()
-        {
-            string apply = "groupby()";
-            Action parse = () => this.testSubject.ParseApply(apply);
-            parse.ShouldThrow<ODataException>().Where(e => e.Message == ErrorStrings.UriQueryExpressionParser_OpenParenExpected(8, apply));
-        }
-
-        [Fact]
-        public void ParseApplyWithGroupByMissingGroupingParensShouldThrow()
-        {
-            string apply = "groupby(UnitPrice)";
-            Action parse = () => this.testSubject.ParseApply(apply);
-            parse.ShouldThrow<ODataException>().Where(e => e.Message == ErrorStrings.UriQueryExpressionParser_OpenParenExpected(8, apply));
-        }
-
-        [Fact]
-        public void ParseApplyWithGroupByWithEmptyGroupingShouldThrow()
-        {
-            string apply = "groupby(())";
-            Action parse = () => this.testSubject.ParseApply(apply);
-            parse.ShouldThrow<ODataException>().Where(e => e.Message == ErrorStrings.UriQueryExpressionParser_ExpressionExpected(9, apply));
-        }
-
-        [Fact]
-        public void ParseApplyWithGroupByWithChildGroupShouldThrow()
-        {
-            string apply = "groupby((UnitPrice), groupby((UnitPrice)))";
-            Action parse = () => this.testSubject.ParseApply(apply);
-            parse.ShouldThrow<ODataException>().Where(e => e.Message == ErrorStrings.UriQueryExpressionParser_KeywordOrIdentifierExpected("aggregate", 21, apply));
-        }
-
-
-        private static void VerifyBinaryOperatorToken<T>(string expectedEndPathIdentifier, BinaryOperatorKind expectedOperator, T expectedLiteralValue, BinaryOperatorToken actual)
-        {
-            actual.Should().NotBeNull();
-            actual.OperatorKind.Should().Be(expectedOperator);
-
-            EndPathToken left = actual.Left as EndPathToken;
-            left.Should().NotBeNull();
-            left.Identifier.Should().Be(expectedEndPathIdentifier);
-
-            LiteralToken right = actual.Right as LiteralToken;
-            right.Should().NotBeNull();
-            right.Value.Should().Be(expectedLiteralValue);
-        }
-
-        [Fact]
-        public void ParseApplyWithSingleFilterByShouldReturnFilterExpression()
-        {
-            string apply = "filter(UnitPrice eq 5)";
-
-            IEnumerable<QueryToken> actual = this.testSubject.ParseApply(apply);
-            actual.Should().NotBeNull();
-            actual.Should().HaveCount(1);
-
-            BinaryOperatorToken filter = actual.First() as BinaryOperatorToken;
-            VerifyBinaryOperatorToken<int>("UnitPrice", BinaryOperatorKind.Equal, 5, filter);
-        }
-
-        [Fact]
-        public void ParseApplyWithFilterMissingOpenParenShouldThrow()
-        {
-            string apply = "filter UnitPrice eq 5)";
-            Action parse = () => this.testSubject.ParseApply(apply);
-            parse.ShouldThrow<ODataException>().Where(e => e.Message == ErrorStrings.UriQueryExpressionParser_OpenParenExpected(7, apply));
-        }
-
-        [Fact]
-        public void ParseApplyWithFilterMissingCloseParenShouldThrow()
-        {
-            string apply = "filter(UnitPrice eq 5";
-            Action parse = () => this.testSubject.ParseApply(apply);
-            parse.ShouldThrow<ODataException>().Where(e => e.Message == ErrorStrings.UriQueryExpressionParser_CloseParenOrOperatorExpected(apply.Length, apply));
-        }
-
-        [Fact]
-        public void ParseApplyWithFilterMissingExpressionShouldThrow()
-        {
-            string apply = "filter()";
-            Action parse = () => this.testSubject.ParseApply(apply);
-            parse.ShouldThrow<ODataException>().Where(e => e.Message == ErrorStrings.UriQueryExpressionParser_ExpressionExpected(7, apply));
-        }
-
-        [Fact]
-        public void ParseApplyWithFilterInvalidExpressionShouldThrow()
-        {
-            string apply = "filter(UnitPrice eq)";
-            Action parse = () => this.testSubject.ParseApply(apply);
-            parse.ShouldThrow<ODataException>().Where(e => e.Message == ErrorStrings.UriQueryExpressionParser_ExpressionExpected(apply.Length - 1, apply));
-        }
-
-
-        [Fact]
-        public void ParseApplyWithMultipleTransformationShouldReturnTransformations()
-        {
-            string apply = "groupby((UnitPrice), aggregate(SalesPrice with average as RetailPrice))/filter(UnitPrice eq 5)/aggregate(CustomerId with sum as Total, SharePrice with countdistinct as SharePriceDistinctCount)";
-
-            IEnumerable<QueryToken> actual = this.testSubject.ParseApply(apply);
-            actual.Should().NotBeNull();
-            actual.Should().HaveCount(3);
-
-            List<QueryToken> transformations = actual.ToList();
-
-            // verify groupby
-            GroupByToken groupBy = transformations[0] as GroupByToken;
-            groupBy.Should().NotBeNull();
-
-            VerifyGroupByTokenProperties(new string[] { "UnitPrice" }, groupBy);
-
-            
-            groupBy.Properties.Should().HaveCount(1);
-            groupBy.Child.Should().NotBeNull();
-
-<<<<<<< HEAD
-            var groupByAggregate = groupBy.Child as AggregateTransformationToken;
-            groupByAggregate.Expressions.Should().HaveCount(1);
-            VerifyAggregateExpressionToken("SalesPrice", AggregationMethodDefinition.Average, "RetailPrice", groupByAggregate.Expressions.First() as AggregateToken);      
-=======
-            AggregateTransformationToken groupByAggregate = groupBy.Child as AggregateTransformationToken;
-            groupByAggregate.Expressions.Should().HaveCount(1);
-            VerifyAggregateExpressionToken("SalesPrice", AggregationMethodDefinition.Average, "RetailPrice", groupByAggregate.Expressions.First() as AggregateToken);
->>>>>>> efdce401
-
-            // verify filter
-            BinaryOperatorToken filter = transformations[1] as BinaryOperatorToken;
-
-            VerifyBinaryOperatorToken<int>("UnitPrice", BinaryOperatorKind.Equal, 5, filter);
-
-<<<<<<< HEAD
-            // verify aggregate         
-            var aggregate = transformations[2] as AggregateTransformationToken;
-=======
-            // verify aggregate
-            AggregateTransformationToken aggregate = transformations[2] as AggregateTransformationToken;
->>>>>>> efdce401
-            aggregate.Should().NotBeNull();
-            aggregate.Expressions.Should().HaveCount(2);
-
-            List<AggregateTokenBase> aggregateExpressions = aggregate.Expressions.ToList();
-
-            VerifyAggregateExpressionToken("CustomerId", AggregationMethodDefinition.Sum, "Total", aggregateExpressions[0] as AggregateToken);
-            VerifyAggregateExpressionToken("SharePrice", AggregationMethodDefinition.CountDistinct, "SharePriceDistinctCount", aggregateExpressions[1] as AggregateToken);
-        }
-
-        [Fact]
-        public void ParseComputeWithMathematicalOperations()
-        {
-            string compute = "Prop1 mul Prop2 as Product,Prop1 div Prop2 as Ratio,Prop2 mod Prop2 as Remainder";
-            ComputeToken token = this.testSubject.ParseCompute(compute);
-            token.Kind.ShouldBeEquivalentTo(QueryTokenKind.Compute);
-            List<ComputeExpressionToken> tokens = token.Expressions.ToList();
-            tokens.Count.Should().Be(3);
-            tokens[0].Kind.ShouldBeEquivalentTo(QueryTokenKind.ComputeExpression);
-            tokens[1].Kind.ShouldBeEquivalentTo(QueryTokenKind.ComputeExpression);
-            tokens[2].Kind.ShouldBeEquivalentTo(QueryTokenKind.ComputeExpression);
-            tokens[0].Alias.ShouldBeEquivalentTo("Product");
-            tokens[1].Alias.ShouldBeEquivalentTo("Ratio");
-            tokens[2].Alias.ShouldBeEquivalentTo("Remainder");
-            (tokens[0].Expression as BinaryOperatorToken).OperatorKind.ShouldBeEquivalentTo(BinaryOperatorKind.Multiply);
-            (tokens[1].Expression as BinaryOperatorToken).OperatorKind.ShouldBeEquivalentTo(BinaryOperatorKind.Divide);
-            (tokens[2].Expression as BinaryOperatorToken).OperatorKind.ShouldBeEquivalentTo(BinaryOperatorKind.Modulo);
-
-<<<<<<< HEAD
-            VerifyAggregateExpressionToken("CustomerId", AggregationMethodDefinition.Sum, "Total", aggregateExpressions[0] as AggregateToken);
-            VerifyAggregateExpressionToken("SharePrice", AggregationMethodDefinition.CountDistinct, "SharePriceDistinctCount", aggregateExpressions[1] as AggregateToken);
-=======
-            Action accept1 = () => tokens[0].Accept<ComputeExpression>(null);
-            accept1.ShouldThrow<NotImplementedException>();
-            Action accept2 = () => token.Accept<ComputeExpression>(null);
-            accept2.ShouldThrow<NotImplementedException>();
->>>>>>> efdce401
-        }
-    }
+﻿//---------------------------------------------------------------------
+// <copyright file="UriQueryExpressionParserTests.cs" company="Microsoft">
+//      Copyright (C) Microsoft Corporation. All rights reserved. See License.txt in the project root for license information.
+// </copyright>
+//---------------------------------------------------------------------
+
+using System;
+using System.Linq;
+using System.Collections.Generic;
+using FluentAssertions;
+using Microsoft.OData.UriParser;
+using Microsoft.OData.UriParser.Aggregation;
+using Xunit;
+using ErrorStrings = Microsoft.OData.Strings;
+
+namespace Microsoft.OData.Tests.UriParser.Parsers
+{
+    public class UriQueryExpressionParserTests
+    {
+        private readonly UriQueryExpressionParser testSubject = new UriQueryExpressionParser(50);
+
+        [Fact]
+        public void AnyAllSyntacticParsingShouldCheckSeperatorTokenIsColon()
+        {
+            // Repro for: Syntactic parsing for Any/All allows an arbitrary token between range variable and expression
+            Action parse = () => this.testSubject.ParseFilter("Things/any(a,true)");
+            parse.ShouldThrow<ODataException>().WithMessage(ErrorStrings.ExpressionLexer_SyntaxError("13", "Things/any(a,true)"));
+        }
+
+        [Fact]
+        public void AnyAllSyntacticParsingShouldNotAllowImplicitRangeVariableToBeRedefined()
+        {
+            // Repro for: Syntactic parser fails to block $it as a range variable name
+            Action parse = () => this.testSubject.ParseFilter("Things/any($it:true)");
+            parse.ShouldThrow<ODataException>().WithMessage(ErrorStrings.UriQueryExpressionParser_RangeVariableAlreadyDeclared("$it"));
+        }
+
+        [Fact]
+        public void AnyAllSyntacticParsingShouldNotAllowAnyRangeVariableToBeRedefined()
+        {
+            // Repro for: Semantic binding fails with useless error message when a range variable is redefined within a nested any/all
+            Action parse = () => this.testSubject.ParseFilter("Things/any(o:o/Things/any(o:true))");
+            parse.ShouldThrow<ODataException>().WithMessage(ErrorStrings.UriQueryExpressionParser_RangeVariableAlreadyDeclared("o"));
+        }
+
+        [Fact]
+        public void AnyAllSyntacticParsingShouldNotRecognizeRangeVariablesOutsideOfScope()
+        {
+            // Repro for: Syntactic parser assumes any token which matches the name of a previously used range variable is also a range variable, even after the scope has been exited
+            QueryToken tree = this.testSubject.ParseFilter("Things/any(o:true) and o");
+            tree.ShouldBeBinaryOperatorQueryToken(BinaryOperatorKind.And).And.Right.ShouldBeEndPathToken("o");
+        }
+
+        [Fact]
+        public void TypeNameShouldParseSuccessfully()
+        {
+            this.testSubject.ParseFilter("fq.ns.typename").ShouldBeDottedIdentifierToken("fq.ns.typename");
+        }
+
+        [Fact]
+        public void QualifiedFunctionNameShouldParseSuccessfully()
+        {
+            this.testSubject.ParseFilter("fq.ns.container.function()").ShouldBeFunctionCallToken("fq.ns.container.function");
+        }
+
+        [Fact]
+        public void QualifiedFunctionNameWithParameterShouldParseSuccessfully()
+        {
+            this.testSubject.ParseFilter("fq.ns.container.function(arg=1)")
+                .ShouldBeFunctionCallToken("fq.ns.container.function")
+                .And.ShouldHaveParameter("arg")
+                .And.ValueToken.ShouldBeLiteralQueryToken(1);
+        }
+
+        [Fact]
+        public void ParseUnclosedGeographyPolygonShouldThrowWithReason()
+        {
+            Action parse = () => this.testSubject.ParseFilter("geo.intersects(GeoTag, geography'POLYGON((-148.734375 71.459124,-43.265625 71.459124,-43.265625 -8.109371,-148.734375 -8.109371))')");
+            parse.ShouldThrow<ODataException>().Where(e => e.Message.Contains("Invalid spatial data"));
+        }
+
+        [Fact]
+        public void ParseUnclosedGeometryPolygonShouldThrowWithReason()
+        {
+            Action parse = () => this.testSubject.ParseFilter("geo.intersects(GeoTag, geometry'POLYGON((-148.734375 71.459124,-43.265625 71.459124,-43.265625 -8.109371,-148.734375 -8.109371))')");
+            parse.ShouldThrow<ODataException>().Where(e => e.Message.Contains("Invalid spatial data"));
+        }
+
+        [Fact]
+        public void ParseGeometryPolygonWithBadPrefixShouldThrowWithoutReason()
+        {
+            Action parse = () => this.testSubject.ParseFilter("geo.intersects(GeoTag, geometr'POLYGON((-148.734375 71.459124,-43.265625 71.459124,-43.265625 -8.109371,-148.734375 -8.109371))')");
+            parse.ShouldThrow<ODataException>().Where(e => !e.Message.Contains("with reason"));
+        }   
+        
+        private static void VerifyAggregateExpressionToken(string expectedEndPathIdentifier, AggregationMethodDefinition expectedVerb, string expectedAlias, AggregateToken actual)
+        {
+            actual.Expression.Should().NotBeNull();
+
+            EndPathToken expression = actual.Expression as EndPathToken;
+            expression.Should().NotBeNull();
+            expression.Identifier.Should().Be(expectedEndPathIdentifier);
+
+            actual.MethodDefinition.MethodLabel.Should().Be(expectedVerb.MethodLabel);
+            actual.MethodDefinition.MethodKind.Should().Be(expectedVerb.MethodKind);
+
+            actual.Alias.Should().Be(expectedAlias);
+        }
+
+        [Fact]
+        public void ParseApplyWithEmptyStringShouldReturnEmptyCollection()
+        {
+            IEnumerable<QueryToken> actual = this.testSubject.ParseApply(string.Empty);
+            actual.Should().NotBeNull();
+            actual.Should().BeEmpty();
+        }
+
+        [Fact]
+        public void ParseApplyWithInvalidTransformationIdentifierShouldThrow()
+        {
+            string apply = "invalid(UnitPrice with sum as TotalPrice)";
+            Action parse = () => this.testSubject.ParseApply(apply);
+            parse.ShouldThrow<ODataException>().Where(e => e.Message == ErrorStrings.UriQueryExpressionParser_KeywordOrIdentifierExpected("aggregate|filter|groupby",0,apply));
+        }
+
+        [Fact]
+        public void ParseApplyWithTrailingNotSlashShouldThrow()
+        {
+            string apply = "aggregate(UnitPrice with sum as TotalPrice),";
+            Action parse = () => this.testSubject.ParseApply(apply);
+            parse.ShouldThrow<ODataException>().Where(e => e.Message == ErrorStrings.ExpressionLexer_SyntaxError(apply.Length, apply));
+        }
+
+        [Fact]
+        public void ParseApplyWithSingleAggregateExpressionShouldReturnAggregateToken()
+        {
+            string apply = "aggregate(UnitPrice with sum as TotalPrice)";
+
+            IEnumerable<QueryToken> actual = this.testSubject.ParseApply(apply);
+            actual.Should().NotBeNull();
+            actual.Should().HaveCount(1);
+
+            AggregateTransformationToken aggregate = actual.First() as AggregateTransformationToken;
+            aggregate.Should().NotBeNull();
+            aggregate.Expressions.Should().HaveCount(1);
+
+            VerifyAggregateExpressionToken("UnitPrice", AggregationMethodDefinition.Sum, "TotalPrice", aggregate.Expressions.First() as AggregateToken);
+            
+        }
+
+        [Fact]
+        public void ParseApplyWithDottedUnkownExpressionShouldReturnCustomAggregateToken()
+        {
+            string apply = "aggregate(UnitPrice with Custom.Aggregate as CustomAggregate)";
+
+            IEnumerable<QueryToken> actual = this.testSubject.ParseApply(apply);
+            actual.Should().NotBeNull();
+            actual.Should().HaveCount(1);
+
+            AggregateTransformationToken aggregate = actual.First() as AggregateTransformationToken;
+            aggregate.Should().NotBeNull();
+            aggregate.Expressions.Should().HaveCount(1);
+
+            VerifyAggregateExpressionToken("UnitPrice", AggregationMethodDefinition.Custom("Custom.Aggregate"), "CustomAggregate", aggregate.Expressions.First() as AggregateToken);
+        }
+
+        [Fact]
+        public void ParseApplyWithMultipleAggregateExpressionsShouldReturnAggregateTokens()
+        {
+            string apply = "aggregate(CustomerId with sum as Total, SharePrice with countdistinct as SharePriceDistinctCount)";
+
+            IEnumerable<QueryToken> actual = this.testSubject.ParseApply(apply);
+            actual.Should().NotBeNull();
+            actual.Should().HaveCount(1);
+
+            AggregateTransformationToken aggregate = actual.First() as AggregateTransformationToken;
+            aggregate.Should().NotBeNull();
+            aggregate.Expressions.Should().HaveCount(2);
+
+            List<AggregateTokenBase> statements = aggregate.Expressions.ToList();
+            
+            VerifyAggregateExpressionToken("CustomerId", AggregationMethodDefinition.Sum, "Total", statements[0] as AggregateToken);
+            VerifyAggregateExpressionToken("SharePrice", AggregationMethodDefinition.CountDistinct, "SharePriceDistinctCount", statements[1] as AggregateToken);        
+        }
+
+        [Fact]
+        public void ParseApplyWithSingleCountExpressionShouldReturnAggregateToken()
+        {
+            string apply = "aggregate($count as Count)";
+
+            IEnumerable<QueryToken> actual = this.testSubject.ParseApply(apply);
+            actual.Should().NotBeNull();
+            actual.Should().HaveCount(1);
+
+            AggregateTransformationToken aggregate = actual.First() as AggregateTransformationToken;
+            aggregate.Should().NotBeNull();
+            aggregate.Expressions.Should().HaveCount(1);
+
+            VerifyAggregateExpressionToken("$count", AggregationMethodDefinition.VirtualPropertyCount, "Count", aggregate.Expressions.First() as AggregateToken);
+        }
+
+        [Fact]
+        public void ParseApplyWithSingleCountExpressionCannotHaveWithKeyWord()
+        {
+            string apply = "aggregate($count with sum as Count)";
+
+            Action parse = () => this.testSubject.ParseApply(apply);
+            parse.ShouldThrow<ODataException>().Where(e => e.Message == ErrorStrings.UriQueryExpressionParser_AsExpected(17, apply));
+        }
+
+        [Fact]
+        public void ParseApplyWithCountAndOtherAggregationExpressionShouldReturnAggregateToken()
+        {
+            string apply = "aggregate($count as Count, SharePrice with countdistinct as SharePriceDistinctCount)";
+
+            IEnumerable<QueryToken> actual = this.testSubject.ParseApply(apply);
+            actual.Should().NotBeNull();
+            actual.Should().HaveCount(1);
+
+            AggregateTransformationToken aggregate = actual.First() as AggregateTransformationToken;
+            aggregate.Should().NotBeNull();
+            aggregate.Expressions.Should().HaveCount(2);
+
+            List<AggregateTokenBase> statements = aggregate.Expressions.ToList();
+
+            VerifyAggregateExpressionToken("$count", AggregationMethodDefinition.VirtualPropertyCount, "Count", aggregate.Expressions.First() as AggregateToken);
+            VerifyAggregateExpressionToken("SharePrice", AggregationMethodDefinition.CountDistinct, "SharePriceDistinctCount", statements[1] as AggregateToken);        
+        }
+
+        [Fact]
+        public void ParseApplyWithAggregateMissingOpenParenShouldThrow()
+        {
+            string apply = "aggregate UnitPrice with sum as TotalPrice)";
+            Action parse = () => this.testSubject.ParseApply(apply);
+            parse.ShouldThrow<ODataException>().Where(e => e.Message == ErrorStrings.UriQueryExpressionParser_OpenParenExpected(10, apply));
+        }
+
+        [Fact]
+        public void ParseApplyWithAggregateMissingCloseParenShouldThrow()
+        {
+            string apply = "aggregate(UnitPrice with sum as TotalPrice";
+            Action parse = () => this.testSubject.ParseApply(apply);
+            parse.ShouldThrow<ODataException>().Where(e => e.Message == ErrorStrings.UriQueryExpressionParser_CloseParenOrCommaExpected(apply.Length, apply));
+        }
+
+        [Fact]
+        public void ParseApplyWithAggregateMissingStatementShouldThrow()
+        {
+            string apply = "aggregate()";
+            Action parse = () => this.testSubject.ParseApply(apply);
+            parse.ShouldThrow<ODataException>().Where(e => e.Message == ErrorStrings.UriQueryExpressionParser_ExpressionExpected(apply.Length - 1, apply));
+        }
+
+        [Fact]
+        public void ParseApplyWithAggregateAfterGroupByMissingStatementShouldThrow()
+        {
+            string apply = "groupby((UnitPrice))/aggregate()";
+            Action parse = () => this.testSubject.ParseApply(apply);
+            parse.ShouldThrow<ODataException>().Where(e => e.Message == ErrorStrings.UriQueryExpressionParser_ExpressionExpected(apply.Length - 1, apply));
+        }
+
+        [Fact]
+        public void ParseApplyWithAggregateExpressionMissingWithShouldThrow()
+        {
+            string apply = "aggregate(UnitPrice sum as TotalPrice)";
+            Action parse = () => this.testSubject.ParseApply(apply);
+            parse.ShouldThrow<ODataException>().Where(e => e.Message == ErrorStrings.UriQueryExpressionParser_WithExpected(20, apply));
+        }
+
+        [Fact]
+        public void ParseApplyWithAggregateExpressionWithInvalidAggregateExpressionWithShouldThrow()
+        {
+            string apply = "aggregate(UnitPrice mul with sum as TotalPrice)";
+            Action parse = () => this.testSubject.ParseApply(apply);
+            parse.ShouldThrow<ODataException>().Where(e => e.Message == ErrorStrings.UriQueryExpressionParser_WithExpected(29, apply));
+        }
+
+        [Fact]
+        public void ParseApplyWithAggregateExpressionWithInvalidVerbShouldThrow()
+        {
+            string apply = "aggregate(UnitPrice with invalid as TotalPrice)";
+            Action parse = () => this.testSubject.ParseApply(apply);
+            parse.ShouldThrow<ODataException>().Where(e => e.Message == ErrorStrings.UriQueryExpressionParser_UnrecognizedWithMethod("invalid", 25, apply));
+        }
+
+        [Fact]
+        public void ParseApplyWithAggregateExpressionMissingAsShouldThrow()
+        {
+            string apply = "aggregate(UnitPrice with sum TotalPrice)";
+            Action parse = () => this.testSubject.ParseApply(apply);
+            parse.ShouldThrow<ODataException>().Where(e => e.Message == ErrorStrings.UriQueryExpressionParser_AsExpected(29, apply));
+        }
+
+        [Fact]
+        public void ParseApplyWithAggregateExpressionMissingAliasShouldThrow()
+        {
+            string apply = "aggregate(UnitPrice with sum as)";
+            Action parse = () => this.testSubject.ParseApply(apply);
+            parse.ShouldThrow<ODataException>().Where(e => e.Message == ErrorStrings.UriQueryExpressionParser_CloseParenOrCommaExpected(apply.Length, apply));
+        }
+
+        private static void VerifyGroupByTokenProperties(IEnumerable<string> expectedEndPathIdentifiers, GroupByToken actual)
+        {
+            actual.Should().NotBeNull();
+
+            if (expectedEndPathIdentifiers == null || !expectedEndPathIdentifiers.Any() )
+            {
+                actual.Properties.Should().HaveCount(0);
+            }
+            else
+            {                
+                actual.Properties.Should().HaveCount(expectedEndPathIdentifiers.Count());
+
+                List<string> expectedIdentifierList = expectedEndPathIdentifiers.ToList();
+                int i = 0;
+                foreach (EndPathToken actualProperty in actual.Properties)
+                {
+                    actualProperty.Should().NotBeNull();
+
+                    EndPathToken endPathToken = actualProperty as EndPathToken;
+                    endPathToken.Should().NotBeNull();
+                    endPathToken.Identifier.Should().Be(expectedIdentifierList[i]);
+                    i++;
+                }
+            }
+        }
+
+
+        [Fact]
+        public void ParseApplyWithSingleGroupByPropertyShouldReturnGroupByToken()
+        {
+            string apply = "groupby((UnitPrice))";
+
+            IEnumerable<QueryToken> actual = this.testSubject.ParseApply(apply);
+            actual.Should().NotBeNull();
+            actual.Should().HaveCount(1);
+
+            GroupByToken groupBy = actual.First() as GroupByToken;
+            groupBy.Should().NotBeNull();
+
+            VerifyGroupByTokenProperties(new string[] { "UnitPrice" }, groupBy);
+        }
+
+        [Fact]
+        public void ParseApplyWithMultipleGroupByPropertiesShouldReturnGroupByToken()
+        {
+            string apply = "groupby((UnitPrice, SharePrice, ReservedPrice))";
+
+            IEnumerable<QueryToken> actual = this.testSubject.ParseApply(apply);
+            actual.Should().NotBeNull();
+            actual.Should().HaveCount(1);
+
+            GroupByToken groupBy = actual.First() as GroupByToken;
+
+            VerifyGroupByTokenProperties(new string[] { "UnitPrice", "SharePrice", "ReservedPrice" }, groupBy);       
+        }
+
+        [Fact]
+        public void ParseApplyWithGroupByAndAggregateShouldReturnGroupByToken()
+        {
+            string apply = "groupby((UnitPrice), aggregate(SalesPrice with average as RetailPrice))";
+
+            IEnumerable<QueryToken> actual = this.testSubject.ParseApply(apply);
+            actual.Should().NotBeNull();
+            actual.Should().HaveCount(1);
+
+            GroupByToken groupBy = actual.First() as GroupByToken;
+
+            VerifyGroupByTokenProperties(new string[] { "UnitPrice" }, groupBy);
+
+            groupBy.Child.Should().NotBeNull();
+
+            AggregateTransformationToken aggregate = groupBy.Child as AggregateTransformationToken;
+            aggregate.Expressions.Should().HaveCount(1);
+
+            VerifyAggregateExpressionToken("SalesPrice", AggregationMethodDefinition.Average, "RetailPrice", aggregate.Expressions.First() as AggregateToken);      
+        }
+
+        [Fact]
+        public void ParseApplyWithGroupByMissingOpenParenShouldThrow()
+        {
+            string apply = "groupby (UnitPrice))";
+            Action parse = () => this.testSubject.ParseApply(apply);
+            parse.ShouldThrow<ODataException>().Where(e => e.Message == ErrorStrings.UriQueryExpressionParser_OpenParenExpected(9, apply));
+        }
+
+        [Fact]
+        public void ParseApplyWithGroupByMissingCloseParenShouldThrow()
+        {
+            string apply = "groupby((UnitPrice)";
+            Action parse = () => this.testSubject.ParseApply(apply);
+            parse.ShouldThrow<ODataException>().Where(e => e.Message == ErrorStrings.UriQueryExpressionParser_CloseParenOrCommaExpected(apply.Length, apply));
+        }
+
+        [Fact]
+        public void ParseApplyWithGroupByAndAggregateMissingCloseParenShouldThrow()
+        {
+            string apply = "groupBy((UnitPrice), aggregate(UnitPrice with sum as TotalPrice)";
+            Action parse = () => this.testSubject.ParseApply(apply);
+            parse.ShouldThrow<ODataException>().Where(e => e.Message == ErrorStrings.UriQueryExpressionParser_KeywordOrIdentifierExpected("aggregate|filter|groupby", 0, apply));
+        }
+
+        [Fact]
+        public void ParseApplyWithGroupByMissingGroupingShouldThrow()
+        {
+            string apply = "groupby()";
+            Action parse = () => this.testSubject.ParseApply(apply);
+            parse.ShouldThrow<ODataException>().Where(e => e.Message == ErrorStrings.UriQueryExpressionParser_OpenParenExpected(8, apply));
+        }
+
+        [Fact]
+        public void ParseApplyWithGroupByMissingGroupingParensShouldThrow()
+        {
+            string apply = "groupby(UnitPrice)";
+            Action parse = () => this.testSubject.ParseApply(apply);
+            parse.ShouldThrow<ODataException>().Where(e => e.Message == ErrorStrings.UriQueryExpressionParser_OpenParenExpected(8, apply));
+        }
+
+        [Fact]
+        public void ParseApplyWithGroupByWithEmptyGroupingShouldThrow()
+        {
+            string apply = "groupby(())";
+            Action parse = () => this.testSubject.ParseApply(apply);
+            parse.ShouldThrow<ODataException>().Where(e => e.Message == ErrorStrings.UriQueryExpressionParser_ExpressionExpected(9, apply));
+        }
+
+        [Fact]
+        public void ParseApplyWithGroupByWithChildGroupShouldThrow()
+        {
+            string apply = "groupby((UnitPrice), groupby((UnitPrice)))";
+            Action parse = () => this.testSubject.ParseApply(apply);
+            parse.ShouldThrow<ODataException>().Where(e => e.Message == ErrorStrings.UriQueryExpressionParser_KeywordOrIdentifierExpected("aggregate", 21, apply));
+        }
+
+
+        private static void VerifyBinaryOperatorToken<T>(string expectedEndPathIdentifier, BinaryOperatorKind expectedOperator, T expectedLiteralValue, BinaryOperatorToken actual)
+        {
+            actual.Should().NotBeNull();
+            actual.OperatorKind.Should().Be(expectedOperator);
+
+            EndPathToken left = actual.Left as EndPathToken;
+            left.Should().NotBeNull();
+            left.Identifier.Should().Be(expectedEndPathIdentifier);
+
+            LiteralToken right = actual.Right as LiteralToken;
+            right.Should().NotBeNull();
+            right.Value.Should().Be(expectedLiteralValue);
+        }
+
+        [Fact]
+        public void ParseApplyWithSingleFilterByShouldReturnFilterExpression()
+        {
+            string apply = "filter(UnitPrice eq 5)";
+
+            IEnumerable<QueryToken> actual = this.testSubject.ParseApply(apply);
+            actual.Should().NotBeNull();
+            actual.Should().HaveCount(1);
+
+            BinaryOperatorToken filter = actual.First() as BinaryOperatorToken;
+            VerifyBinaryOperatorToken<int>("UnitPrice", BinaryOperatorKind.Equal, 5, filter);
+        }
+
+        [Fact]
+        public void ParseApplyWithFilterMissingOpenParenShouldThrow()
+        {
+            string apply = "filter UnitPrice eq 5)";
+            Action parse = () => this.testSubject.ParseApply(apply);
+            parse.ShouldThrow<ODataException>().Where(e => e.Message == ErrorStrings.UriQueryExpressionParser_OpenParenExpected(7, apply));
+        }
+
+        [Fact]
+        public void ParseApplyWithFilterMissingCloseParenShouldThrow()
+        {
+            string apply = "filter(UnitPrice eq 5";
+            Action parse = () => this.testSubject.ParseApply(apply);
+            parse.ShouldThrow<ODataException>().Where(e => e.Message == ErrorStrings.UriQueryExpressionParser_CloseParenOrOperatorExpected(apply.Length, apply));
+        }
+
+        [Fact]
+        public void ParseApplyWithFilterMissingExpressionShouldThrow()
+        {
+            string apply = "filter()";
+            Action parse = () => this.testSubject.ParseApply(apply);
+            parse.ShouldThrow<ODataException>().Where(e => e.Message == ErrorStrings.UriQueryExpressionParser_ExpressionExpected(7, apply));
+        }
+
+        [Fact]
+        public void ParseApplyWithFilterInvalidExpressionShouldThrow()
+        {
+            string apply = "filter(UnitPrice eq)";
+            Action parse = () => this.testSubject.ParseApply(apply);
+            parse.ShouldThrow<ODataException>().Where(e => e.Message == ErrorStrings.UriQueryExpressionParser_ExpressionExpected(apply.Length - 1, apply));
+        }
+
+
+        [Fact]
+        public void ParseApplyWithMultipleTransformationShouldReturnTransformations()
+        {
+            string apply = "groupby((UnitPrice), aggregate(SalesPrice with average as RetailPrice))/filter(UnitPrice eq 5)/aggregate(CustomerId with sum as Total, SharePrice with countdistinct as SharePriceDistinctCount)";
+
+            IEnumerable<QueryToken> actual = this.testSubject.ParseApply(apply);
+            actual.Should().NotBeNull();
+            actual.Should().HaveCount(3);
+
+            List<QueryToken> transformations = actual.ToList();
+
+            // verify groupby
+            GroupByToken groupBy = transformations[0] as GroupByToken;
+            groupBy.Should().NotBeNull();
+
+            VerifyGroupByTokenProperties(new string[] { "UnitPrice" }, groupBy);
+
+            
+            groupBy.Properties.Should().HaveCount(1);
+            groupBy.Child.Should().NotBeNull();
+
+            AggregateTransformationToken groupByAggregate = groupBy.Child as AggregateTransformationToken;
+            groupByAggregate.Expressions.Should().HaveCount(1);
+            VerifyAggregateExpressionToken("SalesPrice", AggregationMethodDefinition.Average, "RetailPrice", groupByAggregate.Expressions.First() as AggregateToken);
+
+            // verify filter
+            BinaryOperatorToken filter = transformations[1] as BinaryOperatorToken;
+
+            VerifyBinaryOperatorToken<int>("UnitPrice", BinaryOperatorKind.Equal, 5, filter);
+
+            // verify aggregate
+            AggregateTransformationToken aggregate = transformations[2] as AggregateTransformationToken;
+            aggregate.Should().NotBeNull();
+            aggregate.Expressions.Should().HaveCount(2);
+
+            List<AggregateTokenBase> aggregateExpressions = aggregate.Expressions.ToList();
+
+            VerifyAggregateExpressionToken("CustomerId", AggregationMethodDefinition.Sum, "Total", aggregateExpressions[0] as AggregateToken);
+            VerifyAggregateExpressionToken("SharePrice", AggregationMethodDefinition.CountDistinct, "SharePriceDistinctCount", aggregateExpressions[1] as AggregateToken);
+        }
+
+        [Fact]
+        public void ParseComputeWithMathematicalOperations()
+        {
+            string compute = "Prop1 mul Prop2 as Product,Prop1 div Prop2 as Ratio,Prop2 mod Prop2 as Remainder";
+            ComputeToken token = this.testSubject.ParseCompute(compute);
+            token.Kind.ShouldBeEquivalentTo(QueryTokenKind.Compute);
+            List<ComputeExpressionToken> tokens = token.Expressions.ToList();
+            tokens.Count.Should().Be(3);
+            tokens[0].Kind.ShouldBeEquivalentTo(QueryTokenKind.ComputeExpression);
+            tokens[1].Kind.ShouldBeEquivalentTo(QueryTokenKind.ComputeExpression);
+            tokens[2].Kind.ShouldBeEquivalentTo(QueryTokenKind.ComputeExpression);
+            tokens[0].Alias.ShouldBeEquivalentTo("Product");
+            tokens[1].Alias.ShouldBeEquivalentTo("Ratio");
+            tokens[2].Alias.ShouldBeEquivalentTo("Remainder");
+            (tokens[0].Expression as BinaryOperatorToken).OperatorKind.ShouldBeEquivalentTo(BinaryOperatorKind.Multiply);
+            (tokens[1].Expression as BinaryOperatorToken).OperatorKind.ShouldBeEquivalentTo(BinaryOperatorKind.Divide);
+            (tokens[2].Expression as BinaryOperatorToken).OperatorKind.ShouldBeEquivalentTo(BinaryOperatorKind.Modulo);
+
+            Action accept1 = () => tokens[0].Accept<ComputeExpression>(null);
+            accept1.ShouldThrow<NotImplementedException>();
+            Action accept2 = () => token.Accept<ComputeExpression>(null);
+            accept2.ShouldThrow<NotImplementedException>();
+        }
+    }
 }
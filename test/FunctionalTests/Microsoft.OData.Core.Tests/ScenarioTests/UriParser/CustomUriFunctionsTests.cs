﻿using System;
using System.Collections.Generic;
using System.Linq;
using System.Text;
<<<<<<< HEAD
using FluentAssertions;
using Xunit;
using Microsoft.OData.Edm;
using Microsoft.OData.UriParser;
using Microsoft.OData.Tests.UriParser;

=======
using System.Threading.Tasks;
using FluentAssertions;
using Microsoft.OData.Core;
using Microsoft.OData.Core.Tests.UriParser;
using Microsoft.OData.Core.UriParser;
using Microsoft.OData.Core.UriParser.Semantic;
using Microsoft.OData.Core.UriParser.TreeNodeKinds;
using Microsoft.OData.Core.UriParser.Parsers;
using Microsoft.OData.Core.UriParser.Parsers.Common;
using Microsoft.OData.Core.UriParser.Parsers.UriParsers;
using Microsoft.OData.Edm;
using Microsoft.OData.Edm.Library;
using Xunit;

>>>>>>> 80a7e4ee
namespace Microsoft.OData.Tests.ScenarioTests.UriParser
{
    /// <summary>
    /// Tests the CustomUriFunctions class.
    /// </summary>
    public class CustomUriFunctionsTests : IDisposable
    {
        #region Constants

        // Existing built-in uri functions
        private const string BUILT_IN_GEODISTANCE_FUNCTION_NAME = "geo.distance";

        private readonly FunctionSignatureWithReturnType GEO_DISTANCE_BUILTIN_FUNCTION_SIGNATURE = new FunctionSignatureWithReturnType(
                            EdmCoreModel.Instance.GetDouble(true),
                            EdmCoreModel.Instance.GetSpatial(EdmPrimitiveTypeKind.GeometryPoint, true),
                            EdmCoreModel.Instance.GetSpatial(EdmPrimitiveTypeKind.GeometryPoint, true));

        #endregion

        #region Private Fields

        IUriLiteralParser _CustomFoodUriTypePraser;

        #endregion

        #region Ctor

        public CustomUriFunctionsTests()
        {
            _CustomFoodUriTypePraser = new FoodCustomUriLiteralParser();

            CustomUriLiteralPrefixes.AddCustomLiteralPrefix(FoodCustomUriLiteralParser.FOOD_LITERAL_PREFIX, FoodCustomUriLiteralParser.FoodComplexType);
            CustomUriLiteralParsers.AddCustomUriLiteralParser(FoodCustomUriLiteralParser.FoodComplexType, _CustomFoodUriTypePraser);
        }

        public void Dispose()
        {
            CustomUriLiteralPrefixes.RemoveCustomLiteralPrefix(FoodCustomUriLiteralParser.FOOD_LITERAL_PREFIX);
            CustomUriLiteralParsers.RemoveCustomUriLiteralParser(_CustomFoodUriTypePraser);
        }

        #endregion

        #region Add Custom Function

        #region Validation

        [Fact]
        public void AddCustomFunction_FunctionCannotBeNull()
        {
            Action addNullFunctionAction = () =>
                CustomUriFunctions.AddCustomUriFunction("my.MyNullCustomFunction", null);

            addNullFunctionAction.ShouldThrow<ArgumentNullException>();
        }

        [Fact]
        public void AddCustomFunction_FunctionNameCannotBeNull()
        {
            FunctionSignatureWithReturnType customFunctionSignature =
                new FunctionSignatureWithReturnType(EdmCoreModel.Instance.GetBoolean(false), EdmCoreModel.Instance.GetInt32(false));

            Action addNullFunctionNameAction = () =>
                CustomUriFunctions.AddCustomUriFunction(null, customFunctionSignature);

            addNullFunctionNameAction.ShouldThrow<ArgumentNullException>();
        }

        [Fact]
        public void AddCustomFunction_FunctionNameCannotBeEmptyString()
        {
            FunctionSignatureWithReturnType customFunctionSignature =
                new FunctionSignatureWithReturnType(EdmCoreModel.Instance.GetBoolean(false), EdmCoreModel.Instance.GetInt32(false));

            Action addCustomFunctionSignature = () =>
                CustomUriFunctions.AddCustomUriFunction(string.Empty, customFunctionSignature);

            addCustomFunctionSignature.ShouldThrow<ArgumentNullException>();
        }

        [Fact]
        public void AddCustomFunction_CannotAddFunctionSignatureWithNullReturnType()
        {
            FunctionSignatureWithReturnType customFunctionSignatureWithNullReturnType =
                new FunctionSignatureWithReturnType(null, EdmCoreModel.Instance.GetInt32(false));

            Action addCustomFunctionSignature = () =>
                CustomUriFunctions.AddCustomUriFunction("my.customFunctionWithNoReturnType",
                                                        customFunctionSignatureWithNullReturnType);

            addCustomFunctionSignature.ShouldThrow<ArgumentNullException>();
        }

        #endregion

        [Fact]
        public void AddCustomFunction_CannotAddFunctionWhichAlreadyExistsAsBuiltInWithSameFullSignature_AddAsOverload()
        {
            try
            {
                // Add exisiting with 'addAsOverload' 'true'
                Action addCustomFunction = () =>
                    CustomUriFunctions.AddCustomUriFunction(BUILT_IN_GEODISTANCE_FUNCTION_NAME,
                                                            GEO_DISTANCE_BUILTIN_FUNCTION_SIGNATURE);

                // Assert
                addCustomFunction.ShouldThrow<ODataException>().
                    WithMessage(Strings.CustomUriFunctions_AddCustomUriFunction_BuiltInExistsFullSignature(BUILT_IN_GEODISTANCE_FUNCTION_NAME));
            }
            finally
            {
                // Clean from CustomUriFunctions cache
                CustomUriFunctions.RemoveCustomUriFunction(BUILT_IN_GEODISTANCE_FUNCTION_NAME);
            }
        }

        [Fact]
        public void AddCustomFunction_ShouldAddFunctionWhichAlreadyExistsAsBuiltInWithSameName_AddAsOverload()
        {
            try
            {
                FunctionSignatureWithReturnType customFunctionSignature =
                    new FunctionSignatureWithReturnType(EdmCoreModel.Instance.GetDouble(false),
                                                        EdmCoreModel.Instance.GetBoolean(false));

                // Add with 'addAsOverload' 'true'
                CustomUriFunctions.AddCustomUriFunction(BUILT_IN_GEODISTANCE_FUNCTION_NAME, customFunctionSignature);

                FunctionSignatureWithReturnType[] resultFunctionSignaturesWithReturnType =
                    this.GetCustomFunctionSignaturesOrNull(BUILT_IN_GEODISTANCE_FUNCTION_NAME);

                // Assert
                resultFunctionSignaturesWithReturnType.Should().NotBeNull();
                resultFunctionSignaturesWithReturnType.Length.Should().Be(1);
                resultFunctionSignaturesWithReturnType[0].Should().Be(customFunctionSignature);
            }
            finally
            {
                // Clean from CustomUriFunctions cache
                CustomUriFunctions.RemoveCustomUriFunction(BUILT_IN_GEODISTANCE_FUNCTION_NAME);
            }
        }

        // Existing Custom Function
        [Fact]
        public void AddCustomFunction_CannotAddFunctionWithFullSignatureExistsAsCustomFunction()
        {
            string customFunctionName = "my.ExistingCustomFunction";
            try
            {
                // Prepare
                var existingCustomFunctionSignature = new FunctionSignatureWithReturnType(EdmCoreModel.Instance.GetDouble(false), EdmCoreModel.Instance.GetBoolean(false));
                CustomUriFunctions.AddCustomUriFunction(customFunctionName, existingCustomFunctionSignature);

                // Test
                var newCustomFunctionSignature = new FunctionSignatureWithReturnType(EdmCoreModel.Instance.GetDouble(false), EdmCoreModel.Instance.GetBoolean(false));

                Action addCustomFunction = () =>
                    CustomUriFunctions.AddCustomUriFunction(customFunctionName, newCustomFunctionSignature);

                // Assert
                addCustomFunction.ShouldThrow<ODataException>().
                    WithMessage(Strings.CustomUriFunctions_AddCustomUriFunction_CustomFunctionOverloadExists(customFunctionName));
            }
            finally
            {
                // Clean from CustomUriFunctions cache
                CustomUriFunctions.RemoveCustomUriFunction(customFunctionName);
            }
        }

        [Fact]
        public void AddCustomFunction_CannotAddFunctionWithFullSignatureExistsAsCustomFunction_AddAsOverload()
        {
            string customFunctionName = "my.ExistingCustomFunction";
            try
            {
                // Prepare
                var existingCustomFunctionSignature = new FunctionSignatureWithReturnType(EdmCoreModel.Instance.GetDouble(false), EdmCoreModel.Instance.GetBoolean(false));
                CustomUriFunctions.AddCustomUriFunction(customFunctionName, existingCustomFunctionSignature);

                // Test
                var newCustomFunctionSignature = new FunctionSignatureWithReturnType(EdmCoreModel.Instance.GetDouble(false), EdmCoreModel.Instance.GetBoolean(false));

                Action addCustomFunction = () =>
                    CustomUriFunctions.AddCustomUriFunction(customFunctionName, newCustomFunctionSignature);

                // Asserts
                addCustomFunction.ShouldThrow<ODataException>().
                    WithMessage(Strings.CustomUriFunctions_AddCustomUriFunction_CustomFunctionOverloadExists(customFunctionName));
            }
            finally
            {
                // Clean from CustomUriFunctions cache
                CustomUriFunctions.RemoveCustomUriFunction(customFunctionName);
            }
        }

        [Fact]
        public void AddCustomFunction_CustomFunctionDoesntExist_ShouldAdd()
        {
            string customFunctionName = "my.NewCustomFunction";
            try
            {
                // New not existing custom function
                var newCustomFunctionSignature =
                    new FunctionSignatureWithReturnType(EdmCoreModel.Instance.GetDouble(false), EdmCoreModel.Instance.GetInt32(false), EdmCoreModel.Instance.GetBoolean(false));
                CustomUriFunctions.AddCustomUriFunction(customFunctionName, newCustomFunctionSignature);

                // Assert
                // Make sure both signatures exists
                FunctionSignatureWithReturnType[] customFunctionSignatures =
                    GetCustomFunctionSignaturesOrNull(customFunctionName);

                customFunctionSignatures.Length.Should().Be(1);
                customFunctionSignatures[0].Should().BeSameAs(newCustomFunctionSignature);
            }
            finally
            {
                // Clean from CustomUriFunctions cache
                CustomUriFunctions.RemoveCustomUriFunction(customFunctionName);
            }
        }

        [Fact]
        public void AddCustomFunction_CustomFunctionDoesntExist_ShouldAdd_NoArgumnetsToFunctionSignature()
        {
            string customFunctionName = "my.NewCustomFunction";
            try
            {
                // New not existing custom function - function without any argumnets
                var newCustomFunctionSignature =
                    new FunctionSignatureWithReturnType(EdmCoreModel.Instance.GetDouble(false));
                CustomUriFunctions.AddCustomUriFunction(customFunctionName, newCustomFunctionSignature);

                // Assert
                // Make sure both signatures exists
                FunctionSignatureWithReturnType[] customFunctionSignatures =
                    GetCustomFunctionSignaturesOrNull(customFunctionName);

                customFunctionSignatures.Length.Should().Be(1);
                customFunctionSignatures[0].Should().BeSameAs(newCustomFunctionSignature);
            }
            finally
            {
                // Clean from CustomUriFunctions cache
                CustomUriFunctions.RemoveCustomUriFunction(customFunctionName);
            }
        }

        [Fact]
        public void AddCustomFunction_CustomFunctionNameExistsButNotFullSignature_ShouldAddAsAnOverload()
        {
            string customFunctionName = "my.ExistingCustomFunction";
            try
            {
                // Prepare
                FunctionSignatureWithReturnType existingCustomFunctionSignature =
                    new FunctionSignatureWithReturnType(EdmCoreModel.Instance.GetDouble(false), EdmCoreModel.Instance.GetBoolean(false));
                CustomUriFunctions.AddCustomUriFunction(customFunctionName, existingCustomFunctionSignature);

                //Test
                // Same name, but different signature
                var newCustomFunctionSignature =
                    new FunctionSignatureWithReturnType(EdmCoreModel.Instance.GetDouble(false), EdmCoreModel.Instance.GetInt32(false), EdmCoreModel.Instance.GetBoolean(false));
                CustomUriFunctions.AddCustomUriFunction(customFunctionName, newCustomFunctionSignature);

                // Assert
                // Make sure both signatures exists
                bool areSiganturesAdded =
                    GetCustomFunctionSignaturesOrNull(customFunctionName).
                        All(x => x.Equals(existingCustomFunctionSignature) || x.Equals(newCustomFunctionSignature));

                areSiganturesAdded.Should().BeTrue();
            }
            finally
            {
                // Clean both signatures from CustomUriFunctions cache
                CustomUriFunctions.RemoveCustomUriFunction(customFunctionName);
            }
        }

        #endregion

        #region Remove Custom Function

        // Validation

        #region Validation

        [Fact]
        public void RemoveCustomFunction_NullFunctionName()
        {
            // Test
            Action removeFunction = () =>
                CustomUriFunctions.RemoveCustomUriFunction(null);

            // Assert
            removeFunction.ShouldThrow<ArgumentNullException>();
        }

        [Fact]
        public void RemoveCustomFunction_EmptyStringFunctionName()
        {
            // Test
            Action removeFunction = () =>
                CustomUriFunctions.RemoveCustomUriFunction(string.Empty);

            // Assert
            removeFunction.ShouldThrow<ArgumentNullException>();
        }

        [Fact]
        public void RemoveCustomFunction_NullFunctionSignature()
        {
            // Test
            Action removeFunction = () =>
                CustomUriFunctions.RemoveCustomUriFunction("FunctionName", null);

            // Assert
            removeFunction.ShouldThrow<ArgumentNullException>();
        }

        [Fact]
        public void RemoveCustomFunction_FunctionSignatureWithoutAReturnType()
        {
            FunctionSignatureWithReturnType existingCustomFunctionSignature =
                   new FunctionSignatureWithReturnType(null, EdmCoreModel.Instance.GetBoolean(false));

            // Test
            Action removeFunction = () =>
                CustomUriFunctions.RemoveCustomUriFunction("FunctionName", existingCustomFunctionSignature);

            // Assert
            removeFunction.ShouldThrow<ArgumentNullException>();
        }

        #endregion

        // Remove existing
        [Fact]
        public void RemoveCustomFunction_ShouldRemoveAnExistingFunction_ByName()
        {
            string customFunctionName = "my.ExistingCustomFunction";

            // Prepare
            FunctionSignatureWithReturnType existingCustomFunctionSignature =
                    new FunctionSignatureWithReturnType(EdmCoreModel.Instance.GetDouble(false), EdmCoreModel.Instance.GetBoolean(false));
            CustomUriFunctions.AddCustomUriFunction(customFunctionName, existingCustomFunctionSignature);

            GetCustomFunctionSignaturesOrNull(customFunctionName)[0].
                Equals(existingCustomFunctionSignature).
                Should().BeTrue();

            // Test
            bool isRemoveSucceeded = CustomUriFunctions.RemoveCustomUriFunction(customFunctionName);

            // Assert
            isRemoveSucceeded.Should().BeTrue();
            GetCustomFunctionSignaturesOrNull(customFunctionName).Should().BeNull();
        }


        // Remove not existing
        [Fact]
        public void RemoveCustomFunction_CannotRemoveFunctionWhichDoesntExist_ByName()
        {
            string customFunctionName = "my.ExistingCustomFunction";

            // Test
            bool isRemoveSucceeded = CustomUriFunctions.RemoveCustomUriFunction(customFunctionName);

            // Assert
            isRemoveSucceeded.Should().BeFalse();
        }

        // Remove signature, function name doesn't exist
        [Fact]
        public void RemoveCustomFunction_CannotRemoveFunctionWhichDoesntExist_ByNameAndSignature()
        {
            string customFunctionName = "my.ExistingCustomFunction";
            FunctionSignatureWithReturnType customFunctionSignature =
                 new FunctionSignatureWithReturnType(EdmCoreModel.Instance.GetDouble(false), EdmCoreModel.Instance.GetBoolean(false));

            // Test
            bool isRemoveSucceeded = CustomUriFunctions.RemoveCustomUriFunction(customFunctionName, customFunctionSignature);

            // Assert
            isRemoveSucceeded.Should().BeFalse();
        }

        // Remove signature, function name exists, signature doesn't
        [Fact]
        public void RemoveCustomFunction_CannotRemoveFunctionWithSameNameAndDifferentSignature()
        {
            string customFunctionName = "my.ExistingCustomFunction";

            try
            {
                // Prepare
                FunctionSignatureWithReturnType existingCustomFunctionSignature =
                        new FunctionSignatureWithReturnType(EdmCoreModel.Instance.GetDouble(false), EdmCoreModel.Instance.GetBoolean(false));
                CustomUriFunctions.AddCustomUriFunction(customFunctionName, existingCustomFunctionSignature);

                GetCustomFunctionSignaturesOrNull(customFunctionName)[0].Equals(existingCustomFunctionSignature).Should().BeTrue();

                // Function with different siganture
                FunctionSignatureWithReturnType customFunctionSignatureToRemove =
                        new FunctionSignatureWithReturnType(EdmCoreModel.Instance.GetInt16(false), EdmCoreModel.Instance.GetBoolean(false));

                // Test

                // Try Remove a function with the same name but different siganture
                bool isRemoveSucceeded = CustomUriFunctions.RemoveCustomUriFunction(customFunctionName, customFunctionSignatureToRemove);

                // Assert
                isRemoveSucceeded.Should().BeFalse();
            }
            finally
            {
                // Clean up cahce
                CustomUriFunctions.RemoveCustomUriFunction(customFunctionName);
            }

        }

        // Remove signature, function and signature exists
        [Fact]
        public void RemoveCustomFunction_RemoveFunctionWithSameNameAndSignature()
        {
            string customFunctionName = "my.ExistingCustomFunction";

            try
            {
                // Prepare
                FunctionSignatureWithReturnType existingCustomFunctionSignature =
                        new FunctionSignatureWithReturnType(EdmCoreModel.Instance.GetDouble(false), EdmCoreModel.Instance.GetBoolean(false));
                CustomUriFunctions.AddCustomUriFunction(customFunctionName, existingCustomFunctionSignature);

                GetCustomFunctionSignaturesOrNull(customFunctionName)[0].Equals(existingCustomFunctionSignature).Should().BeTrue();

                // Test
                bool isRemoveSucceeded = CustomUriFunctions.RemoveCustomUriFunction(customFunctionName, existingCustomFunctionSignature);

                // Assert
                isRemoveSucceeded.Should().BeTrue();

                GetCustomFunctionSignaturesOrNull(customFunctionName).Should().BeNull();
            }
            finally
            {
                CustomUriFunctions.RemoveCustomUriFunction(customFunctionName);
            }
        }

        // Remove one overload
        [Fact]
        public void RemoveCustomFunction_RemoveFunctionWithSameNameAndSignature_OtherOverloadsExists()
        {
            string customFunctionName = "my.ExistingCustomFunction";

            try
            {
                // Prepare
                FunctionSignatureWithReturnType existingCustomFunctionSignature =
                        new FunctionSignatureWithReturnType(EdmCoreModel.Instance.GetDouble(false), EdmCoreModel.Instance.GetBoolean(false));
                CustomUriFunctions.AddCustomUriFunction(customFunctionName, existingCustomFunctionSignature);

                FunctionSignatureWithReturnType existingCustomFunctionSignatureTwo =
                    new FunctionSignatureWithReturnType(EdmCoreModel.Instance.GetBoolean(false), EdmCoreModel.Instance.GetDate(false));
                CustomUriFunctions.AddCustomUriFunction(customFunctionName, existingCustomFunctionSignatureTwo);

                // Validate that the two overloads as 
                GetCustomFunctionSignaturesOrNull(customFunctionName).
                    All(funcSignature => funcSignature.Equals(existingCustomFunctionSignature) ||
                                            funcSignature.Equals(existingCustomFunctionSignatureTwo)).
                        Should().BeTrue();

                // Remove the first overload, second overload should not be removed
                bool isRemoveSucceeded = CustomUriFunctions.RemoveCustomUriFunction(customFunctionName, existingCustomFunctionSignature);

                // Assert
                isRemoveSucceeded.Should().BeTrue();

                FunctionSignatureWithReturnType[] overloads = GetCustomFunctionSignaturesOrNull(customFunctionName);
                overloads.Length.Should().Be(1);
                overloads[0].Should().Be(existingCustomFunctionSignatureTwo);
            }
            finally
            {
                // Clean up cache
                CustomUriFunctions.RemoveCustomUriFunction(customFunctionName);
            }
        }

        #endregion

        #region ODataUriParser

        [Fact]
        public void ParseWithCustomUriFunction()
        {
            try
            {
                FunctionSignatureWithReturnType myStringFunction
                    = new FunctionSignatureWithReturnType(EdmCoreModel.Instance.GetBoolean(true), EdmCoreModel.Instance.GetString(true), EdmCoreModel.Instance.GetString(true));

                // Add a custom uri function
                CustomUriFunctions.AddCustomUriFunction("mystringfunction", myStringFunction);

                var fullUri = new Uri("http://www.odata.com/OData/People" + "?$filter=mystringfunction(Name, 'BlaBla')");
                ODataUriParser parser = new ODataUriParser(HardCodedTestModel.TestModel, new Uri("http://www.odata.com/OData/"), fullUri);

                var startsWithArgs = parser.ParseFilter().Expression.ShouldBeSingleValueFunctionCallQueryNode("mystringfunction").And.Parameters.ToList();
                startsWithArgs[0].ShouldBeSingleValuePropertyAccessQueryNode(HardCodedTestModel.GetPersonNameProp());
                startsWithArgs[1].ShouldBeConstantQueryNode("BlaBla");
            }
            finally
            {
                CustomUriFunctions.RemoveCustomUriFunction("mystringfunction").Should().BeTrue();
            }
        }

        [Fact]
        public void ParseWithCustomUriFunction_AddAsOverloadToBuiltIn()
        {
            FunctionSignatureWithReturnType customStartWithFunctionSignature =
                new FunctionSignatureWithReturnType(EdmCoreModel.Instance.GetBoolean(true),
                                                    EdmCoreModel.Instance.GetString(true),
                                                    EdmCoreModel.Instance.GetInt32(true));
            try
            {
                // Add with override 'true'
                CustomUriFunctions.AddCustomUriFunction("startswith", customStartWithFunctionSignature);

                var fullUri = new Uri("http://www.odata.com/OData/People" + "?$filter=startswith(Name, 66)");
                ODataUriParser parser = new ODataUriParser(HardCodedTestModel.TestModel, new Uri("http://www.odata.com/OData/"), fullUri);

                var startsWithArgs = parser.ParseFilter().Expression.ShouldBeSingleValueFunctionCallQueryNode("startswith").And.Parameters.ToList();
                startsWithArgs[0].ShouldBeSingleValuePropertyAccessQueryNode(HardCodedTestModel.GetPersonNameProp());
                startsWithArgs[1].ShouldBeConstantQueryNode(66);
            }
            finally
            {
                CustomUriFunctions.RemoveCustomUriFunction("startswith").Should().BeTrue();
            }
        }

        [Fact]
        public void ParseWithCustomUriFunction_WithOtherSegmentsBeforeAndAfter()
        {
            try
            {
                FunctionSignatureWithReturnType myStringFunction
                    = new FunctionSignatureWithReturnType(EdmCoreModel.Instance.GetBoolean(true), EdmCoreModel.Instance.GetString(true), EdmCoreModel.Instance.GetString(true));

                // Add a custom uri function
                CustomUriFunctions.AddCustomUriFunction("mystringfunction", myStringFunction);

                var fullUri = new Uri("http://www.odata.com/OData/People" + "?$filter=ID gt 1 and mystringfunction(Name, 'BlaBla') and ID lt 5");
                ODataUriParser parser = new ODataUriParser(HardCodedTestModel.TestModel, new Uri("http://www.odata.com/OData/"), fullUri);

                SingleValueNode expression = parser.ParseFilter().Expression;
                expression.ShouldBeBinaryOperatorNode(BinaryOperatorKind.And).And.Right.ShouldBeConvertQueryNode(EdmPrimitiveTypeKind.Boolean).And.Source.ShouldBeBinaryOperatorNode(BinaryOperatorKind.LessThan);
                expression.ShouldBeBinaryOperatorNode(BinaryOperatorKind.And).And.Left.ShouldBeBinaryOperatorNode(BinaryOperatorKind.And).And.Left.ShouldBeConvertQueryNode(EdmPrimitiveTypeKind.Boolean).And.Source.ShouldBeBinaryOperatorNode(BinaryOperatorKind.GreaterThan);

                var startsWithArgs = expression.ShouldBeBinaryOperatorNode(BinaryOperatorKind.And).And.Left.ShouldBeBinaryOperatorNode(BinaryOperatorKind.And).And.Right.
                    ShouldBeSingleValueFunctionCallQueryNode("mystringfunction").And.Parameters.ToList();
                startsWithArgs[0].ShouldBeSingleValuePropertyAccessQueryNode(HardCodedTestModel.GetPersonNameProp());
                startsWithArgs[1].ShouldBeConstantQueryNode("BlaBla");
            }
            finally
            {
                CustomUriFunctions.RemoveCustomUriFunction("mystringfunction").Should().BeTrue();
            }
        }

        [Fact]
        public void ParseWithCustomUriFunction_BooleanEqualTrue()
        {
            try
            {
                FunctionSignatureWithReturnType myStringFunction
                    = new FunctionSignatureWithReturnType(EdmCoreModel.Instance.GetBoolean(true), EdmCoreModel.Instance.GetString(true), EdmCoreModel.Instance.GetString(true));

                // Add a custom uri function
                CustomUriFunctions.AddCustomUriFunction("mystringfunction", myStringFunction);

                var fullUri = new Uri("http://www.odata.com/OData/People" + "?$filter=mystringfunction(Name, 'BlaBla') eq true");
                ODataUriParser parser = new ODataUriParser(HardCodedTestModel.TestModel, new Uri("http://www.odata.com/OData/"), fullUri);

                SingleValueNode resultExpression = parser.ParseFilter().Expression;

                (resultExpression.ShouldBeBinaryOperatorNode(BinaryOperatorKind.Equal).And.Right.ShouldBeConvertQueryNode(EdmPrimitiveTypeKind.Boolean).And.Source as ConstantNode).Value.As<bool>().Should().BeTrue();

                var startsWithArgs = resultExpression.ShouldBeBinaryOperatorNode(BinaryOperatorKind.Equal).And.Left.ShouldBeSingleValueFunctionCallQueryNode("mystringfunction").And.Parameters.ToList();
                startsWithArgs[0].ShouldBeSingleValuePropertyAccessQueryNode(HardCodedTestModel.GetPersonNameProp());
                startsWithArgs[1].ShouldBeConstantQueryNode("BlaBla");
            }
            finally
            {
                CustomUriFunctions.RemoveCustomUriFunction("mystringfunction").Should().BeTrue();
            }
        }

        [Fact]
        public void ParseWithCustomUriFunction_BooleanEqualFalse()
        {
            try
            {
                FunctionSignatureWithReturnType myStringFunction
                    = new FunctionSignatureWithReturnType(EdmCoreModel.Instance.GetBoolean(true), EdmCoreModel.Instance.GetString(true), EdmCoreModel.Instance.GetString(true));

                // Add a custom uri function
                CustomUriFunctions.AddCustomUriFunction("mystringfunction", myStringFunction);

                var fullUri = new Uri("http://www.odata.com/OData/People" + "?$filter=mystringfunction(Name, 'BlaBla') eq false");
                ODataUriParser parser = new ODataUriParser(HardCodedTestModel.TestModel, new Uri("http://www.odata.com/OData/"), fullUri);

                SingleValueNode resultExpression = parser.ParseFilter().Expression;

                (resultExpression.ShouldBeBinaryOperatorNode(BinaryOperatorKind.Equal).And.Right.ShouldBeConvertQueryNode(EdmPrimitiveTypeKind.Boolean).And.Source as ConstantNode).Value.As<bool>().Should().BeFalse();

                var startsWithArgs = resultExpression.ShouldBeBinaryOperatorNode(BinaryOperatorKind.Equal).And.Left.ShouldBeSingleValueFunctionCallQueryNode("mystringfunction").And.Parameters.ToList();
                startsWithArgs[0].ShouldBeSingleValuePropertyAccessQueryNode(HardCodedTestModel.GetPersonNameProp());
                startsWithArgs[1].ShouldBeConstantQueryNode("BlaBla");
            }
            finally
            {
                CustomUriFunctions.RemoveCustomUriFunction("mystringfunction").Should().BeTrue();
            }
        }

        [Fact]
        public void ParseWithCustomUriFunction_IntReturnType()
        {
            try
            {
                FunctionSignatureWithReturnType myIntFunction
                    = new FunctionSignatureWithReturnType(EdmCoreModel.Instance.GetInt32(true), EdmCoreModel.Instance.GetString(true), EdmCoreModel.Instance.GetString(true));

                // Add a custom uri function
                CustomUriFunctions.AddCustomUriFunction("myIntFunction", myIntFunction);

                var fullUri = new Uri("http://www.odata.com/OData/People" + "?$filter=myIntFunction(Name, 'BlaBla') eq 6");
                ODataUriParser parser = new ODataUriParser(HardCodedTestModel.TestModel, new Uri("http://www.odata.com/OData/"), fullUri);

                SingleValueNode parsedExpression = parser.ParseFilter().Expression;

                var startsWithArgs = parsedExpression.ShouldBeBinaryOperatorNode(BinaryOperatorKind.Equal).And.Left.
                    ShouldBeSingleValueFunctionCallQueryNode("myIntFunction").And.Parameters.ToList();
                startsWithArgs[0].ShouldBeSingleValuePropertyAccessQueryNode(HardCodedTestModel.GetPersonNameProp());
                startsWithArgs[1].ShouldBeConstantQueryNode("BlaBla");

                parsedExpression.ShouldBeBinaryOperatorNode(BinaryOperatorKind.Equal).And.Right.ShouldBeConstantQueryNode<int>(6);
            }
            finally
            {
                CustomUriFunctions.RemoveCustomUriFunction("myIntFunction").Should().BeTrue();
            }
        }

        [Fact]
        public void ParseWithCustomUriFunction_WithComplexType()
        {
            try
            {
                FunctionSignatureWithReturnType myComplexFunction
                    = new FunctionSignatureWithReturnType(EdmCoreModel.Instance.GetBoolean(true),
                        FoodCustomUriLiteralParser.FoodComplexType,
                        EdmCoreModel.Instance.GetString(true));

                // Add a custom uri function
                CustomUriFunctions.AddCustomUriFunction("myComplexFunction", myComplexFunction);

                var fullUri = new Uri("http://www.odata.com/OData/Lions?$filter=myComplexFunction(FavoriteFood, 'BlaBla')");
                ODataUriParser parser = new ODataUriParser(HardCodedTestModel.TestModel, new Uri("http://www.odata.com/OData/"), fullUri);

                var startsWithArgs = parser.ParseFilter().Expression.ShouldBeSingleValueFunctionCallQueryNode("myComplexFunction").And.Parameters.ToList();
                startsWithArgs[0].ShouldBeConvertQueryNode(EdmPrimitiveTypeKind.None).And.Source.ShouldBeSingleValuePropertyAccessQueryNode(FoodCustomUriLiteralParser.FoodLionsProperty);
                startsWithArgs[1].ShouldBeConstantQueryNode("BlaBla");
            }
            finally
            {
                CustomUriFunctions.RemoveCustomUriFunction("myComplexFunction").Should().BeTrue();
            }
        }

        [Fact]
        public void ParseWithCustomUriFunction_WithComplexReturnType()
        {
            FunctionSignatureWithReturnType myComplexFunction
                = new FunctionSignatureWithReturnType(
                    FoodCustomUriLiteralParser.FoodComplexType,
                    FoodCustomUriLiteralParser.FoodComplexType,
                    EdmCoreModel.Instance.GetString(true));

            try
            {                // Add a custom uri function
                CustomUriFunctions.AddCustomUriFunction("myComplexFunctionWithReturnValue", myComplexFunction);

                var fullUri = new Uri(string.Format("http://www.odata.com/OData/Lions?$filter=myComplexFunctionWithReturnValue(FavoriteFood, 'BlaBla') eq {0}'Yogev'", FoodCustomUriLiteralParser.FOOD_LITERAL_PREFIX));
                ODataUriParser parser = new ODataUriParser(HardCodedTestModel.TestModel, new Uri("http://www.odata.com/OData/"), fullUri);

                SingleValueNode expressionParseResult = parser.ParseFilter().Expression;

                FoodCustomUriLiteralParser.Food colorValue =
                  (expressionParseResult.ShouldBeBinaryOperatorNode(BinaryOperatorKind.Equal).
                  And.Right as ConstantNode).
                  Value.As<FoodCustomUriLiteralParser.Food>();

                colorValue.Should().NotBeNull();
                colorValue.Color.Should().Be("Yogev");

                var startsWithArgs = expressionParseResult.ShouldBeBinaryOperatorNode(BinaryOperatorKind.Equal).
                  And.Left.ShouldBeSingleValueFunctionCallQueryNode("myComplexFunctionWithReturnValue").And.Parameters.ToList();
                startsWithArgs[0].ShouldBeConvertQueryNode(EdmPrimitiveTypeKind.None).And.Source.ShouldBeSingleValuePropertyAccessQueryNode(FoodCustomUriLiteralParser.FoodLionsProperty);
                startsWithArgs[1].ShouldBeConstantQueryNode("BlaBla");
            }
            finally
            {
                CustomUriFunctions.RemoveCustomUriFunction("myComplexFunctionWithReturnValue");
            }
        }

        [Fact]
        public void ParseWithCustomUriFunction_WithComplexReturnTypeAndOtherUrlSegments()
        {
            FunctionSignatureWithReturnType myComplexFunction
                = new FunctionSignatureWithReturnType(
                    FoodCustomUriLiteralParser.FoodComplexType,
                    FoodCustomUriLiteralParser.FoodComplexType,
                    EdmCoreModel.Instance.GetString(true));

            try
            {
                // Add a custom uri function
                CustomUriFunctions.AddCustomUriFunction("myComplexFunction", myComplexFunction);

                var fullUri = new Uri(string.Format("http://www.odata.com/OData/Lions?$filter=myComplexFunction(FavoriteFood, 'BlaBla') eq {0}'Yogev' and ID1 eq {1}", FoodCustomUriLiteralParser.FOOD_LITERAL_PREFIX, 3));
                ODataUriParser parser = new ODataUriParser(HardCodedTestModel.TestModel, new Uri("http://www.odata.com/OData/"), fullUri);

                SingleValueNode expressionParseResult = parser.ParseFilter().Expression;

                BinaryOperatorNode binary = expressionParseResult.ShouldBeBinaryOperatorNode(BinaryOperatorKind.And).And;

                (binary.Right.ShouldBeBinaryOperatorNode(BinaryOperatorKind.Equal).And.Right as ConstantNode).
                    Value.As<int>().Should().Be(3);

                FoodCustomUriLiteralParser.Food colorValue =
                  (binary.Left.ShouldBeBinaryOperatorNode(BinaryOperatorKind.Equal).
                  And.Right as ConstantNode).
                  Value.As<FoodCustomUriLiteralParser.Food>();

                colorValue.Should().NotBeNull();
                colorValue.Color.Should().Be("Yogev");

                var startsWithArgs = binary.Left.ShouldBeBinaryOperatorNode(BinaryOperatorKind.Equal).
                  And.Left.ShouldBeSingleValueFunctionCallQueryNode("myComplexFunction").And.Parameters.ToList();
                startsWithArgs[0].ShouldBeConvertQueryNode(EdmPrimitiveTypeKind.None).And.Source.ShouldBeSingleValuePropertyAccessQueryNode(FoodCustomUriLiteralParser.FoodLionsProperty);
                startsWithArgs[1].ShouldBeConstantQueryNode("BlaBla");
            }
            finally
            {
                CustomUriFunctions.RemoveCustomUriFunction("myComplexFunction");
            }
        }

        #endregion

        #region Private Methods

        private FunctionSignatureWithReturnType[] GetCustomFunctionSignaturesOrNull(string customFunctionName)
        {
            FunctionSignatureWithReturnType[] resultFunctionSignaturesWithReturnType = null;
            CustomUriFunctions.TryGetCustomFunction(customFunctionName, out resultFunctionSignaturesWithReturnType);

            return resultFunctionSignaturesWithReturnType as FunctionSignatureWithReturnType[];
        }

        #endregion

        #region Private Classes

        private class FoodCustomUriLiteralParser : IUriLiteralParser
        {
            public const string FOOD_LITERAL_PREFIX = "myCustomFoodTypePrefixLiteral";

            public static EdmComplexTypeReference FoodComplexType;
            public static IEdmStructuralProperty FoodLionsProperty;

            static FoodCustomUriLiteralParser()
            {
                FoodComplexType = new EdmComplexTypeReference(HardCodedTestModel.GetFoodComplexType(), false);
                FoodLionsProperty = HardCodedTestModel.GetFoodStructuredProperty();
            }

            public object ParseUriStringToType(string text, IEdmTypeReference targetType, out UriLiteralParsingException parsingException)
            {
                parsingException = null;

                if (!targetType.IsEquivalentTo(FoodComplexType))
                {
                    return null;
                }
                if (text == null)
                {
                    return null;
                }

                // Take care of literals
                if (!text.StartsWith(FOOD_LITERAL_PREFIX))
                {
                    return null;
                }

                text = text.Replace(FOOD_LITERAL_PREFIX, string.Empty);

                if (!UriParserHelper.IsUriValueQuoted(text))
                {
                    parsingException = new UriLiteralParsingException("Edm.Food value must be quoted");
                    return null;
                }

                text = UriParserHelper.RemoveQuotes(text);

                return new Food() { Color = text };
            }

            internal class Food
            {
                public string Color { get; set; }
            }
        }

        #endregion
    }
}<|MERGE_RESOLUTION|>--- conflicted
+++ resolved
@@ -1,30 +1,11 @@
-﻿using System;
-using System.Collections.Generic;
+using System;
 using System.Linq;
-using System.Text;
-<<<<<<< HEAD
 using FluentAssertions;
 using Xunit;
 using Microsoft.OData.Edm;
-using Microsoft.OData.UriParser;
-using Microsoft.OData.Tests.UriParser;
-
-=======
-using System.Threading.Tasks;
-using FluentAssertions;
-using Microsoft.OData.Core;
-using Microsoft.OData.Core.Tests.UriParser;
-using Microsoft.OData.Core.UriParser;
-using Microsoft.OData.Core.UriParser.Semantic;
-using Microsoft.OData.Core.UriParser.TreeNodeKinds;
-using Microsoft.OData.Core.UriParser.Parsers;
-using Microsoft.OData.Core.UriParser.Parsers.Common;
-using Microsoft.OData.Core.UriParser.Parsers.UriParsers;
-using Microsoft.OData.Edm;
-using Microsoft.OData.Edm.Library;
-using Xunit;
-
->>>>>>> 80a7e4ee
+using Microsoft.OData.UriParser;
+using Microsoft.OData.Tests.UriParser;
+
 namespace Microsoft.OData.Tests.ScenarioTests.UriParser
 {
     /// <summary>
@@ -33,7 +14,6 @@
     public class CustomUriFunctionsTests : IDisposable
     {
         #region Constants
-
         // Existing built-in uri functions
         private const string BUILT_IN_GEODISTANCE_FUNCTION_NAME = "geo.distance";
 

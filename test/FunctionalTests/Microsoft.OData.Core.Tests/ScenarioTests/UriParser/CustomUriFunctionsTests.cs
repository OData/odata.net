<<<<<<< HEAD
﻿using Microsoft.OData;
using Microsoft.OData.UriParser;
using Microsoft.OData.Edm;
using Xunit;
using FluentAssertions;
using System;
=======
﻿using System;
>>>>>>> 6689292d
using System.Collections.Generic;
using System.Linq;
using System.Text;
using System.Threading.Tasks;
<<<<<<< HEAD
using Microsoft.OData.Tests.UriParser;
=======
using FluentAssertions;
using Microsoft.OData.Core;
using Microsoft.OData.Core.Tests.UriParser;
using Microsoft.OData.Core.UriParser;
using Microsoft.OData.Core.UriParser.Semantic;
using Microsoft.OData.Core.UriParser.TreeNodeKinds;
using Microsoft.OData.Core.UriParser.Parsers;
using Microsoft.OData.Core.UriParser.Parsers.Common;
using Microsoft.OData.Core.UriParser.Parsers.UriParsers;
using Microsoft.OData.Edm;
using Microsoft.OData.Edm.Library;
using Xunit;
>>>>>>> 6689292d

namespace Microsoft.OData.Tests.ScenarioTests.UriParser
{
    /// <summary>
    /// Tests the CustomUriFunctions class.
    /// </summary>
    public class CustomUriFunctionsTests : IDisposable
    {
        #region Constants

        // Existing built-in uri functions
        private const string BUILT_IN_GEODISTANCE_FUNCTION_NAME = "geo.distance";

        private readonly FunctionSignatureWithReturnType GEO_DISTANCE_BUILTIN_FUNCTION_SIGNATURE = new FunctionSignatureWithReturnType(
                            EdmCoreModel.Instance.GetDouble(true),
                            EdmCoreModel.Instance.GetSpatial(EdmPrimitiveTypeKind.GeometryPoint, true),
                            EdmCoreModel.Instance.GetSpatial(EdmPrimitiveTypeKind.GeometryPoint, true));

        #endregion

        #region Private Fields

        IUriLiteralParser _CustomFoodUriTypePraser;

        #endregion

        #region Ctor

        public CustomUriFunctionsTests()
        {
            _CustomFoodUriTypePraser = new FoodCustomUriLiteralParser();

            CustomUriLiteralPrefixes.AddCustomLiteralPrefix(FoodCustomUriLiteralParser.FOOD_LITERAL_PREFIX, FoodCustomUriLiteralParser.FoodComplexType);
            CustomUriLiteralParsers.AddCustomUriLiteralParser(FoodCustomUriLiteralParser.FoodComplexType, _CustomFoodUriTypePraser);
        }

        public void Dispose()
        {
            CustomUriLiteralPrefixes.RemoveCustomLiteralPrefix(FoodCustomUriLiteralParser.FOOD_LITERAL_PREFIX);
            CustomUriLiteralParsers.RemoveCustomUriLiteralParser(_CustomFoodUriTypePraser);
        }

        #endregion

        #region Add Custom Function

        #region Validation

        [Fact]
        public void AddCustomFunction_FunctionCannotBeNull()
        {
            Action addNullFunctionAction = () =>
                CustomUriFunctions.AddCustomUriFunction("my.MyNullCustomFunction", null);

            addNullFunctionAction.ShouldThrow<ArgumentNullException>();
        }

        [Fact]
        public void AddCustomFunction_FunctionNameCannotBeNull()
        {
            FunctionSignatureWithReturnType customFunctionSignature =
                new FunctionSignatureWithReturnType(EdmCoreModel.Instance.GetBoolean(false), EdmCoreModel.Instance.GetInt32(false));

            Action addNullFunctionNameAction = () =>
                CustomUriFunctions.AddCustomUriFunction(null, customFunctionSignature);

            addNullFunctionNameAction.ShouldThrow<ArgumentNullException>();
        }

        [Fact]
        public void AddCustomFunction_FunctionNameCannotBeEmptyString()
        {
            FunctionSignatureWithReturnType customFunctionSignature =
                new FunctionSignatureWithReturnType(EdmCoreModel.Instance.GetBoolean(false), EdmCoreModel.Instance.GetInt32(false));

            Action addCustomFunctionSignature = () =>
                CustomUriFunctions.AddCustomUriFunction(string.Empty, customFunctionSignature);

            addCustomFunctionSignature.ShouldThrow<ArgumentNullException>();
        }

        [Fact]
        public void AddCustomFunction_CannotAddFunctionSignatureWithNullReturnType()
        {
            FunctionSignatureWithReturnType customFunctionSignatureWithNullReturnType =
                new FunctionSignatureWithReturnType(null, EdmCoreModel.Instance.GetInt32(false));

            Action addCustomFunctionSignature = () =>
                CustomUriFunctions.AddCustomUriFunction("my.customFunctionWithNoReturnType",
                                                        customFunctionSignatureWithNullReturnType);

            addCustomFunctionSignature.ShouldThrow<ArgumentNullException>();
        }

        #endregion

        [Fact]
        public void AddCustomFunction_CannotAddFunctionWhichAlreadyExistsAsBuiltInWithSameFullSignature_AddAsOverload()
        {
            try
            {
                // Add exisiting with 'addAsOverload' 'true'
                Action addCustomFunction = () =>
                    CustomUriFunctions.AddCustomUriFunction(BUILT_IN_GEODISTANCE_FUNCTION_NAME,
                                                            GEO_DISTANCE_BUILTIN_FUNCTION_SIGNATURE);

                // Assert
                addCustomFunction.ShouldThrow<ODataException>().
                    WithMessage(Strings.CustomUriFunctions_AddCustomUriFunction_BuiltInExistsFullSignature(BUILT_IN_GEODISTANCE_FUNCTION_NAME));
            }
            finally
            {
                // Clean from CustomUriFunctions cache
                CustomUriFunctions.RemoveCustomUriFunction(BUILT_IN_GEODISTANCE_FUNCTION_NAME);
            }
        }

        [Fact]
        public void AddCustomFunction_ShouldAddFunctionWhichAlreadyExistsAsBuiltInWithSameName_AddAsOverload()
        {
            try
            {
                FunctionSignatureWithReturnType customFunctionSignature =
                    new FunctionSignatureWithReturnType(EdmCoreModel.Instance.GetDouble(false),
                                                        EdmCoreModel.Instance.GetBoolean(false));

                // Add with 'addAsOverload' 'true'
                CustomUriFunctions.AddCustomUriFunction(BUILT_IN_GEODISTANCE_FUNCTION_NAME, customFunctionSignature);

                FunctionSignatureWithReturnType[] resultFunctionSignaturesWithReturnType =
                    this.GetCustomFunctionSignaturesOrNull(BUILT_IN_GEODISTANCE_FUNCTION_NAME);

                // Assert
                resultFunctionSignaturesWithReturnType.Should().NotBeNull();
                resultFunctionSignaturesWithReturnType.Length.Should().Be(1);
                resultFunctionSignaturesWithReturnType[0].Should().Be(customFunctionSignature);
            }
            finally
            {
                // Clean from CustomUriFunctions cache
                CustomUriFunctions.RemoveCustomUriFunction(BUILT_IN_GEODISTANCE_FUNCTION_NAME);
            }
        }

        // Existing Custom Function
        [Fact]
        public void AddCustomFunction_CannotAddFunctionWithFullSignatureExistsAsCustomFunction()
        {
            string customFunctionName = "my.ExistingCustomFunction";
            try
            {
                // Prepare
                var existingCustomFunctionSignature = new FunctionSignatureWithReturnType(EdmCoreModel.Instance.GetDouble(false), EdmCoreModel.Instance.GetBoolean(false));
                CustomUriFunctions.AddCustomUriFunction(customFunctionName, existingCustomFunctionSignature);

                // Test
                var newCustomFunctionSignature = new FunctionSignatureWithReturnType(EdmCoreModel.Instance.GetDouble(false), EdmCoreModel.Instance.GetBoolean(false));

                Action addCustomFunction = () =>
                    CustomUriFunctions.AddCustomUriFunction(customFunctionName, newCustomFunctionSignature);

                // Assert
                addCustomFunction.ShouldThrow<ODataException>().
                    WithMessage(Strings.CustomUriFunctions_AddCustomUriFunction_CustomFunctionOverloadExists(customFunctionName));
            }
            finally
            {
                // Clean from CustomUriFunctions cache
                CustomUriFunctions.RemoveCustomUriFunction(customFunctionName);
            }
        }

        [Fact]
        public void AddCustomFunction_CannotAddFunctionWithFullSignatureExistsAsCustomFunction_AddAsOverload()
        {
            string customFunctionName = "my.ExistingCustomFunction";
            try
            {
                // Prepare
                var existingCustomFunctionSignature = new FunctionSignatureWithReturnType(EdmCoreModel.Instance.GetDouble(false), EdmCoreModel.Instance.GetBoolean(false));
                CustomUriFunctions.AddCustomUriFunction(customFunctionName, existingCustomFunctionSignature);

                // Test
                var newCustomFunctionSignature = new FunctionSignatureWithReturnType(EdmCoreModel.Instance.GetDouble(false), EdmCoreModel.Instance.GetBoolean(false));

                Action addCustomFunction = () =>
                    CustomUriFunctions.AddCustomUriFunction(customFunctionName, newCustomFunctionSignature);

                // Asserts
                addCustomFunction.ShouldThrow<ODataException>().
                    WithMessage(Strings.CustomUriFunctions_AddCustomUriFunction_CustomFunctionOverloadExists(customFunctionName));
            }
            finally
            {
                // Clean from CustomUriFunctions cache
                CustomUriFunctions.RemoveCustomUriFunction(customFunctionName);
            }
        }

        [Fact]
        public void AddCustomFunction_CustomFunctionDoesntExist_ShouldAdd()
        {
            string customFunctionName = "my.NewCustomFunction";
            try
            {
                // New not existing custom function
                var newCustomFunctionSignature =
                    new FunctionSignatureWithReturnType(EdmCoreModel.Instance.GetDouble(false), EdmCoreModel.Instance.GetInt32(false), EdmCoreModel.Instance.GetBoolean(false));
                CustomUriFunctions.AddCustomUriFunction(customFunctionName, newCustomFunctionSignature);

                // Assert
                // Make sure both signatures exists
                FunctionSignatureWithReturnType[] customFunctionSignatures =
                    GetCustomFunctionSignaturesOrNull(customFunctionName);

                customFunctionSignatures.Length.Should().Be(1);
                customFunctionSignatures[0].Should().BeSameAs(newCustomFunctionSignature);
            }
            finally
            {
                // Clean from CustomUriFunctions cache
                CustomUriFunctions.RemoveCustomUriFunction(customFunctionName);
            }
        }

        [Fact]
        public void AddCustomFunction_CustomFunctionDoesntExist_ShouldAdd_NoArgumnetsToFunctionSignature()
        {
            string customFunctionName = "my.NewCustomFunction";
            try
            {
                // New not existing custom function - function without any argumnets
                var newCustomFunctionSignature =
                    new FunctionSignatureWithReturnType(EdmCoreModel.Instance.GetDouble(false));
                CustomUriFunctions.AddCustomUriFunction(customFunctionName, newCustomFunctionSignature);

                // Assert
                // Make sure both signatures exists
                FunctionSignatureWithReturnType[] customFunctionSignatures =
                    GetCustomFunctionSignaturesOrNull(customFunctionName);

                customFunctionSignatures.Length.Should().Be(1);
                customFunctionSignatures[0].Should().BeSameAs(newCustomFunctionSignature);
            }
            finally
            {
                // Clean from CustomUriFunctions cache
                CustomUriFunctions.RemoveCustomUriFunction(customFunctionName);
            }
        }

        [Fact]
        public void AddCustomFunction_CustomFunctionNameExistsButNotFullSignature_ShouldAddAsAnOverload()
        {
            string customFunctionName = "my.ExistingCustomFunction";
            try
            {
                // Prepare
                FunctionSignatureWithReturnType existingCustomFunctionSignature =
                    new FunctionSignatureWithReturnType(EdmCoreModel.Instance.GetDouble(false), EdmCoreModel.Instance.GetBoolean(false));
                CustomUriFunctions.AddCustomUriFunction(customFunctionName, existingCustomFunctionSignature);

                //Test
                // Same name, but different signature
                var newCustomFunctionSignature =
                    new FunctionSignatureWithReturnType(EdmCoreModel.Instance.GetDouble(false), EdmCoreModel.Instance.GetInt32(false), EdmCoreModel.Instance.GetBoolean(false));
                CustomUriFunctions.AddCustomUriFunction(customFunctionName, newCustomFunctionSignature);

                // Assert
                // Make sure both signatures exists
                bool areSiganturesAdded =
                    GetCustomFunctionSignaturesOrNull(customFunctionName).
                        All(x => x.Equals(existingCustomFunctionSignature) || x.Equals(newCustomFunctionSignature));

                areSiganturesAdded.Should().BeTrue();
            }
            finally
            {
                // Clean both signatures from CustomUriFunctions cache
                CustomUriFunctions.RemoveCustomUriFunction(customFunctionName);
            }
        }

        #endregion

        #region Remove Custom Function

        // Validation

        #region Validation

        [Fact]
        public void RemoveCustomFunction_NullFunctionName()
        {
            // Test
            Action removeFunction = () =>
                CustomUriFunctions.RemoveCustomUriFunction(null);

            // Assert
            removeFunction.ShouldThrow<ArgumentNullException>();
        }

        [Fact]
        public void RemoveCustomFunction_EmptyStringFunctionName()
        {
            // Test
            Action removeFunction = () =>
                CustomUriFunctions.RemoveCustomUriFunction(string.Empty);

            // Assert
            removeFunction.ShouldThrow<ArgumentNullException>();
        }

        [Fact]
        public void RemoveCustomFunction_NullFunctionSignature()
        {
            // Test
            Action removeFunction = () =>
                CustomUriFunctions.RemoveCustomUriFunction("FunctionName", null);

            // Assert
            removeFunction.ShouldThrow<ArgumentNullException>();
        }

        [Fact]
        public void RemoveCustomFunction_FunctionSignatureWithoutAReturnType()
        {
            FunctionSignatureWithReturnType existingCustomFunctionSignature =
                   new FunctionSignatureWithReturnType(null, EdmCoreModel.Instance.GetBoolean(false));

            // Test
            Action removeFunction = () =>
                CustomUriFunctions.RemoveCustomUriFunction("FunctionName", existingCustomFunctionSignature);

            // Assert
            removeFunction.ShouldThrow<ArgumentNullException>();
        }

        #endregion

        // Remove existing
        [Fact]
        public void RemoveCustomFunction_ShouldRemoveAnExistingFunction_ByName()
        {
            string customFunctionName = "my.ExistingCustomFunction";

            // Prepare
            FunctionSignatureWithReturnType existingCustomFunctionSignature =
                    new FunctionSignatureWithReturnType(EdmCoreModel.Instance.GetDouble(false), EdmCoreModel.Instance.GetBoolean(false));
            CustomUriFunctions.AddCustomUriFunction(customFunctionName, existingCustomFunctionSignature);

            GetCustomFunctionSignaturesOrNull(customFunctionName)[0].
                Equals(existingCustomFunctionSignature).
                Should().BeTrue();

            // Test
            bool isRemoveSucceeded = CustomUriFunctions.RemoveCustomUriFunction(customFunctionName);

            // Assert
            isRemoveSucceeded.Should().BeTrue();
            GetCustomFunctionSignaturesOrNull(customFunctionName).Should().BeNull();
        }


        // Remove not existing
        [Fact]
        public void RemoveCustomFunction_CannotRemoveFunctionWhichDoesntExist_ByName()
        {
            string customFunctionName = "my.ExistingCustomFunction";

            // Test
            bool isRemoveSucceeded = CustomUriFunctions.RemoveCustomUriFunction(customFunctionName);

            // Assert
            isRemoveSucceeded.Should().BeFalse();
        }

        // Remove signature, function name doesn't exist
        [Fact]
        public void RemoveCustomFunction_CannotRemoveFunctionWhichDoesntExist_ByNameAndSignature()
        {
            string customFunctionName = "my.ExistingCustomFunction";
            FunctionSignatureWithReturnType customFunctionSignature =
                 new FunctionSignatureWithReturnType(EdmCoreModel.Instance.GetDouble(false), EdmCoreModel.Instance.GetBoolean(false));

            // Test
            bool isRemoveSucceeded = CustomUriFunctions.RemoveCustomUriFunction(customFunctionName, customFunctionSignature);

            // Assert
            isRemoveSucceeded.Should().BeFalse();
        }

        // Remove signature, function name exists, signature doesn't
        [Fact]
        public void RemoveCustomFunction_CannotRemoveFunctionWithSameNameAndDifferentSignature()
        {
            string customFunctionName = "my.ExistingCustomFunction";

            try
            {
                // Prepare
                FunctionSignatureWithReturnType existingCustomFunctionSignature =
                        new FunctionSignatureWithReturnType(EdmCoreModel.Instance.GetDouble(false), EdmCoreModel.Instance.GetBoolean(false));
                CustomUriFunctions.AddCustomUriFunction(customFunctionName, existingCustomFunctionSignature);

                GetCustomFunctionSignaturesOrNull(customFunctionName)[0].Equals(existingCustomFunctionSignature).Should().BeTrue();

                // Function with different siganture
                FunctionSignatureWithReturnType customFunctionSignatureToRemove =
                        new FunctionSignatureWithReturnType(EdmCoreModel.Instance.GetInt16(false), EdmCoreModel.Instance.GetBoolean(false));

                // Test

                // Try Remove a function with the same name but different siganture
                bool isRemoveSucceeded = CustomUriFunctions.RemoveCustomUriFunction(customFunctionName, customFunctionSignatureToRemove);

                // Assert
                isRemoveSucceeded.Should().BeFalse();
            }
            finally
            {
                // Clean up cahce
                CustomUriFunctions.RemoveCustomUriFunction(customFunctionName);
            }

        }

        // Remove signature, function and signature exists
        [Fact]
        public void RemoveCustomFunction_RemoveFunctionWithSameNameAndSignature()
        {
            string customFunctionName = "my.ExistingCustomFunction";

            try
            {
                // Prepare
                FunctionSignatureWithReturnType existingCustomFunctionSignature =
                        new FunctionSignatureWithReturnType(EdmCoreModel.Instance.GetDouble(false), EdmCoreModel.Instance.GetBoolean(false));
                CustomUriFunctions.AddCustomUriFunction(customFunctionName, existingCustomFunctionSignature);

                GetCustomFunctionSignaturesOrNull(customFunctionName)[0].Equals(existingCustomFunctionSignature).Should().BeTrue();

                // Test
                bool isRemoveSucceeded = CustomUriFunctions.RemoveCustomUriFunction(customFunctionName, existingCustomFunctionSignature);

                // Assert
                isRemoveSucceeded.Should().BeTrue();

                GetCustomFunctionSignaturesOrNull(customFunctionName).Should().BeNull();
            }
            finally
            {
                CustomUriFunctions.RemoveCustomUriFunction(customFunctionName);
            }
        }

        // Remove one overload
        [Fact]
        public void RemoveCustomFunction_RemoveFunctionWithSameNameAndSignature_OtherOverloadsExists()
        {
            string customFunctionName = "my.ExistingCustomFunction";

            try
            {
                // Prepare
                FunctionSignatureWithReturnType existingCustomFunctionSignature =
                        new FunctionSignatureWithReturnType(EdmCoreModel.Instance.GetDouble(false), EdmCoreModel.Instance.GetBoolean(false));
                CustomUriFunctions.AddCustomUriFunction(customFunctionName, existingCustomFunctionSignature);

                FunctionSignatureWithReturnType existingCustomFunctionSignatureTwo =
                    new FunctionSignatureWithReturnType(EdmCoreModel.Instance.GetBoolean(false), EdmCoreModel.Instance.GetDate(false));
                CustomUriFunctions.AddCustomUriFunction(customFunctionName, existingCustomFunctionSignatureTwo);

                // Validate that the two overloads as 
                GetCustomFunctionSignaturesOrNull(customFunctionName).
                    All(funcSignature => funcSignature.Equals(existingCustomFunctionSignature) ||
                                            funcSignature.Equals(existingCustomFunctionSignatureTwo)).
                        Should().BeTrue();

                // Remove the first overload, second overload should not be removed
                bool isRemoveSucceeded = CustomUriFunctions.RemoveCustomUriFunction(customFunctionName, existingCustomFunctionSignature);

                // Assert
                isRemoveSucceeded.Should().BeTrue();

                FunctionSignatureWithReturnType[] overloads = GetCustomFunctionSignaturesOrNull(customFunctionName);
                overloads.Length.Should().Be(1);
                overloads[0].Should().Be(existingCustomFunctionSignatureTwo);
            }
            finally
            {
                // Clean up cache
                CustomUriFunctions.RemoveCustomUriFunction(customFunctionName);
            }
        }

        #endregion

        #region ODataUriParser

        [Fact]
        public void ParseWithCustomUriFunction()
        {
            try
            {
                FunctionSignatureWithReturnType myStringFunction
                    = new FunctionSignatureWithReturnType(EdmCoreModel.Instance.GetBoolean(true), EdmCoreModel.Instance.GetString(true), EdmCoreModel.Instance.GetString(true));

                // Add a custom uri function
                CustomUriFunctions.AddCustomUriFunction("mystringfunction", myStringFunction);

                var fullUri = new Uri("http://www.odata.com/OData/People" + "?$filter=mystringfunction(Name, 'BlaBla')");
                ODataUriParser parser = new ODataUriParser(HardCodedTestModel.TestModel, new Uri("http://www.odata.com/OData/"), fullUri);

                var startsWithArgs = parser.ParseFilter().Expression.ShouldBeSingleValueFunctionCallQueryNode("mystringfunction").And.Parameters.ToList();
                startsWithArgs[0].ShouldBeSingleValuePropertyAccessQueryNode(HardCodedTestModel.GetPersonNameProp());
                startsWithArgs[1].ShouldBeConstantQueryNode("BlaBla");
            }
            finally
            {
                CustomUriFunctions.RemoveCustomUriFunction("mystringfunction").Should().BeTrue();
            }
        }

        [Fact]
        public void ParseWithCustomUriFunction_AddAsOverloadToBuiltIn()
        {
            FunctionSignatureWithReturnType customStartWithFunctionSignature =
                new FunctionSignatureWithReturnType(EdmCoreModel.Instance.GetBoolean(true),
                                                    EdmCoreModel.Instance.GetString(true),
                                                    EdmCoreModel.Instance.GetInt32(true));
            try
            {
                // Add with override 'true'
                CustomUriFunctions.AddCustomUriFunction("startswith", customStartWithFunctionSignature);

                var fullUri = new Uri("http://www.odata.com/OData/People" + "?$filter=startswith(Name, 66)");
                ODataUriParser parser = new ODataUriParser(HardCodedTestModel.TestModel, new Uri("http://www.odata.com/OData/"), fullUri);

                var startsWithArgs = parser.ParseFilter().Expression.ShouldBeSingleValueFunctionCallQueryNode("startswith").And.Parameters.ToList();
                startsWithArgs[0].ShouldBeSingleValuePropertyAccessQueryNode(HardCodedTestModel.GetPersonNameProp());
                startsWithArgs[1].ShouldBeConstantQueryNode(66);
            }
            finally
            {
                CustomUriFunctions.RemoveCustomUriFunction("startswith").Should().BeTrue();
            }
        }

        [Fact]
        public void ParseWithCustomUriFunction_WithOtherSegmentsBeforeAndAfter()
        {
            try
            {
                FunctionSignatureWithReturnType myStringFunction
                    = new FunctionSignatureWithReturnType(EdmCoreModel.Instance.GetBoolean(true), EdmCoreModel.Instance.GetString(true), EdmCoreModel.Instance.GetString(true));

                // Add a custom uri function
                CustomUriFunctions.AddCustomUriFunction("mystringfunction", myStringFunction);

                var fullUri = new Uri("http://www.odata.com/OData/People" + "?$filter=ID gt 1 and mystringfunction(Name, 'BlaBla') and ID lt 5");
                ODataUriParser parser = new ODataUriParser(HardCodedTestModel.TestModel, new Uri("http://www.odata.com/OData/"), fullUri);

                SingleValueNode expression = parser.ParseFilter().Expression;
                expression.ShouldBeBinaryOperatorNode(BinaryOperatorKind.And).And.Right.ShouldBeConvertQueryNode(EdmPrimitiveTypeKind.Boolean).And.Source.ShouldBeBinaryOperatorNode(BinaryOperatorKind.LessThan);
                expression.ShouldBeBinaryOperatorNode(BinaryOperatorKind.And).And.Left.ShouldBeBinaryOperatorNode(BinaryOperatorKind.And).And.Left.ShouldBeConvertQueryNode(EdmPrimitiveTypeKind.Boolean).And.Source.ShouldBeBinaryOperatorNode(BinaryOperatorKind.GreaterThan);

                var startsWithArgs = expression.ShouldBeBinaryOperatorNode(BinaryOperatorKind.And).And.Left.ShouldBeBinaryOperatorNode(BinaryOperatorKind.And).And.Right.
                    ShouldBeSingleValueFunctionCallQueryNode("mystringfunction").And.Parameters.ToList();
                startsWithArgs[0].ShouldBeSingleValuePropertyAccessQueryNode(HardCodedTestModel.GetPersonNameProp());
                startsWithArgs[1].ShouldBeConstantQueryNode("BlaBla");
            }
            finally
            {
                CustomUriFunctions.RemoveCustomUriFunction("mystringfunction").Should().BeTrue();
            }
        }

        [Fact]
        public void ParseWithCustomUriFunction_BooleanEqualTrue()
        {
            try
            {
                FunctionSignatureWithReturnType myStringFunction
                    = new FunctionSignatureWithReturnType(EdmCoreModel.Instance.GetBoolean(true), EdmCoreModel.Instance.GetString(true), EdmCoreModel.Instance.GetString(true));

                // Add a custom uri function
                CustomUriFunctions.AddCustomUriFunction("mystringfunction", myStringFunction);

                var fullUri = new Uri("http://www.odata.com/OData/People" + "?$filter=mystringfunction(Name, 'BlaBla') eq true");
                ODataUriParser parser = new ODataUriParser(HardCodedTestModel.TestModel, new Uri("http://www.odata.com/OData/"), fullUri);

                SingleValueNode resultExpression = parser.ParseFilter().Expression;

                (resultExpression.ShouldBeBinaryOperatorNode(BinaryOperatorKind.Equal).And.Right.ShouldBeConvertQueryNode(EdmPrimitiveTypeKind.Boolean).And.Source as ConstantNode).Value.As<bool>().Should().BeTrue();

                var startsWithArgs = resultExpression.ShouldBeBinaryOperatorNode(BinaryOperatorKind.Equal).And.Left.ShouldBeSingleValueFunctionCallQueryNode("mystringfunction").And.Parameters.ToList();
                startsWithArgs[0].ShouldBeSingleValuePropertyAccessQueryNode(HardCodedTestModel.GetPersonNameProp());
                startsWithArgs[1].ShouldBeConstantQueryNode("BlaBla");
            }
            finally
            {
                CustomUriFunctions.RemoveCustomUriFunction("mystringfunction").Should().BeTrue();
            }
        }

        [Fact]
        public void ParseWithCustomUriFunction_BooleanEqualFalse()
        {
            try
            {
                FunctionSignatureWithReturnType myStringFunction
                    = new FunctionSignatureWithReturnType(EdmCoreModel.Instance.GetBoolean(true), EdmCoreModel.Instance.GetString(true), EdmCoreModel.Instance.GetString(true));

                // Add a custom uri function
                CustomUriFunctions.AddCustomUriFunction("mystringfunction", myStringFunction);

                var fullUri = new Uri("http://www.odata.com/OData/People" + "?$filter=mystringfunction(Name, 'BlaBla') eq false");
                ODataUriParser parser = new ODataUriParser(HardCodedTestModel.TestModel, new Uri("http://www.odata.com/OData/"), fullUri);

                SingleValueNode resultExpression = parser.ParseFilter().Expression;

                (resultExpression.ShouldBeBinaryOperatorNode(BinaryOperatorKind.Equal).And.Right.ShouldBeConvertQueryNode(EdmPrimitiveTypeKind.Boolean).And.Source as ConstantNode).Value.As<bool>().Should().BeFalse();

                var startsWithArgs = resultExpression.ShouldBeBinaryOperatorNode(BinaryOperatorKind.Equal).And.Left.ShouldBeSingleValueFunctionCallQueryNode("mystringfunction").And.Parameters.ToList();
                startsWithArgs[0].ShouldBeSingleValuePropertyAccessQueryNode(HardCodedTestModel.GetPersonNameProp());
                startsWithArgs[1].ShouldBeConstantQueryNode("BlaBla");
            }
            finally
            {
                CustomUriFunctions.RemoveCustomUriFunction("mystringfunction").Should().BeTrue();
            }
        }

        [Fact]
        public void ParseWithCustomUriFunction_IntReturnType()
        {
            try
            {
                FunctionSignatureWithReturnType myIntFunction
                    = new FunctionSignatureWithReturnType(EdmCoreModel.Instance.GetInt32(true), EdmCoreModel.Instance.GetString(true), EdmCoreModel.Instance.GetString(true));

                // Add a custom uri function
                CustomUriFunctions.AddCustomUriFunction("myIntFunction", myIntFunction);

                var fullUri = new Uri("http://www.odata.com/OData/People" + "?$filter=myIntFunction(Name, 'BlaBla') eq 6");
                ODataUriParser parser = new ODataUriParser(HardCodedTestModel.TestModel, new Uri("http://www.odata.com/OData/"), fullUri);

                SingleValueNode parsedExpression = parser.ParseFilter().Expression;

                var startsWithArgs = parsedExpression.ShouldBeBinaryOperatorNode(BinaryOperatorKind.Equal).And.Left.
                    ShouldBeSingleValueFunctionCallQueryNode("myIntFunction").And.Parameters.ToList();
                startsWithArgs[0].ShouldBeSingleValuePropertyAccessQueryNode(HardCodedTestModel.GetPersonNameProp());
                startsWithArgs[1].ShouldBeConstantQueryNode("BlaBla");

                parsedExpression.ShouldBeBinaryOperatorNode(BinaryOperatorKind.Equal).And.Right.ShouldBeConstantQueryNode<int>(6);
            }
            finally
            {
                CustomUriFunctions.RemoveCustomUriFunction("myIntFunction").Should().BeTrue();
            }
        }

        [Fact]
        public void ParseWithCustomUriFunction_WithComplexType()
        {
            try
            {
                FunctionSignatureWithReturnType myComplexFunction
                    = new FunctionSignatureWithReturnType(EdmCoreModel.Instance.GetBoolean(true),
                        FoodCustomUriLiteralParser.FoodComplexType,
                        EdmCoreModel.Instance.GetString(true));

                // Add a custom uri function
                CustomUriFunctions.AddCustomUriFunction("myComplexFunction", myComplexFunction);

                var fullUri = new Uri("http://www.odata.com/OData/Lions?$filter=myComplexFunction(FavoriteFood, 'BlaBla')");
                ODataUriParser parser = new ODataUriParser(HardCodedTestModel.TestModel, new Uri("http://www.odata.com/OData/"), fullUri);

                var startsWithArgs = parser.ParseFilter().Expression.ShouldBeSingleValueFunctionCallQueryNode("myComplexFunction").And.Parameters.ToList();
                startsWithArgs[0].ShouldBeConvertQueryNode(EdmPrimitiveTypeKind.None).And.Source.ShouldBeSingleValuePropertyAccessQueryNode(FoodCustomUriLiteralParser.FoodLionsProperty);
                startsWithArgs[1].ShouldBeConstantQueryNode("BlaBla");
            }
            finally
            {
                CustomUriFunctions.RemoveCustomUriFunction("myComplexFunction").Should().BeTrue();
            }
        }

        [Fact]
        public void ParseWithCustomUriFunction_WithComplexReturnType()
        {
            FunctionSignatureWithReturnType myComplexFunction
                = new FunctionSignatureWithReturnType(
                    FoodCustomUriLiteralParser.FoodComplexType,
                    FoodCustomUriLiteralParser.FoodComplexType,
                    EdmCoreModel.Instance.GetString(true));

            try
            {                // Add a custom uri function
                CustomUriFunctions.AddCustomUriFunction("myComplexFunctionWithReturnValue", myComplexFunction);

                var fullUri = new Uri(string.Format("http://www.odata.com/OData/Lions?$filter=myComplexFunctionWithReturnValue(FavoriteFood, 'BlaBla') eq {0}'Yogev'", FoodCustomUriLiteralParser.FOOD_LITERAL_PREFIX));
                ODataUriParser parser = new ODataUriParser(HardCodedTestModel.TestModel, new Uri("http://www.odata.com/OData/"), fullUri);

                SingleValueNode expressionParseResult = parser.ParseFilter().Expression;

                FoodCustomUriLiteralParser.Food colorValue =
                  (expressionParseResult.ShouldBeBinaryOperatorNode(BinaryOperatorKind.Equal).
                  And.Right as ConstantNode).
                  Value.As<FoodCustomUriLiteralParser.Food>();

                colorValue.Should().NotBeNull();
                colorValue.Color.Should().Be("Yogev");

                var startsWithArgs = expressionParseResult.ShouldBeBinaryOperatorNode(BinaryOperatorKind.Equal).
                  And.Left.ShouldBeSingleValueFunctionCallQueryNode("myComplexFunctionWithReturnValue").And.Parameters.ToList();
                startsWithArgs[0].ShouldBeConvertQueryNode(EdmPrimitiveTypeKind.None).And.Source.ShouldBeSingleValuePropertyAccessQueryNode(FoodCustomUriLiteralParser.FoodLionsProperty);
                startsWithArgs[1].ShouldBeConstantQueryNode("BlaBla");
            }
            finally
            {
                CustomUriFunctions.RemoveCustomUriFunction("myComplexFunctionWithReturnValue");
            }
        }

        [Fact]
        public void ParseWithCustomUriFunction_WithComplexReturnTypeAndOtherUrlSegments()
        {
            FunctionSignatureWithReturnType myComplexFunction
                = new FunctionSignatureWithReturnType(
                    FoodCustomUriLiteralParser.FoodComplexType,
                    FoodCustomUriLiteralParser.FoodComplexType,
                    EdmCoreModel.Instance.GetString(true));

            try
            {
                // Add a custom uri function
                CustomUriFunctions.AddCustomUriFunction("myComplexFunction", myComplexFunction);

                var fullUri = new Uri(string.Format("http://www.odata.com/OData/Lions?$filter=myComplexFunction(FavoriteFood, 'BlaBla') eq {0}'Yogev' and ID1 eq {1}", FoodCustomUriLiteralParser.FOOD_LITERAL_PREFIX, 3));
                ODataUriParser parser = new ODataUriParser(HardCodedTestModel.TestModel, new Uri("http://www.odata.com/OData/"), fullUri);

                SingleValueNode expressionParseResult = parser.ParseFilter().Expression;

                BinaryOperatorNode binary = expressionParseResult.ShouldBeBinaryOperatorNode(BinaryOperatorKind.And).And;

                (binary.Right.ShouldBeBinaryOperatorNode(BinaryOperatorKind.Equal).And.Right as ConstantNode).
                    Value.As<int>().Should().Be(3);

                FoodCustomUriLiteralParser.Food colorValue =
                  (binary.Left.ShouldBeBinaryOperatorNode(BinaryOperatorKind.Equal).
                  And.Right as ConstantNode).
                  Value.As<FoodCustomUriLiteralParser.Food>();

                colorValue.Should().NotBeNull();
                colorValue.Color.Should().Be("Yogev");

                var startsWithArgs = binary.Left.ShouldBeBinaryOperatorNode(BinaryOperatorKind.Equal).
                  And.Left.ShouldBeSingleValueFunctionCallQueryNode("myComplexFunction").And.Parameters.ToList();
                startsWithArgs[0].ShouldBeConvertQueryNode(EdmPrimitiveTypeKind.None).And.Source.ShouldBeSingleValuePropertyAccessQueryNode(FoodCustomUriLiteralParser.FoodLionsProperty);
                startsWithArgs[1].ShouldBeConstantQueryNode("BlaBla");
            }
            finally
            {
                CustomUriFunctions.RemoveCustomUriFunction("myComplexFunction");
            }
        }

        #endregion

        #region Private Methods

        private FunctionSignatureWithReturnType[] GetCustomFunctionSignaturesOrNull(string customFunctionName)
        {
            FunctionSignatureWithReturnType[] resultFunctionSignaturesWithReturnType = null;
            CustomUriFunctions.TryGetCustomFunction(customFunctionName, out resultFunctionSignaturesWithReturnType);

            return resultFunctionSignaturesWithReturnType as FunctionSignatureWithReturnType[];
        }

        #endregion

        #region Private Classes

        private class FoodCustomUriLiteralParser : IUriLiteralParser
        {
            public const string FOOD_LITERAL_PREFIX = "myCustomFoodTypePrefixLiteral";

            public static EdmComplexTypeReference FoodComplexType;
            public static IEdmStructuralProperty FoodLionsProperty;

            static FoodCustomUriLiteralParser()
            {
                FoodComplexType = new EdmComplexTypeReference(HardCodedTestModel.GetFoodComplexType(), false);
                FoodLionsProperty = HardCodedTestModel.GetFoodStructuredProperty();
            }

            public object ParseUriStringToType(string text, IEdmTypeReference targetType, out UriLiteralParsingException parsingException)
            {
                parsingException = null;

                if (!targetType.IsEquivalentTo(FoodComplexType))
                {
                    return null;
                }
                if (text == null)
                {
                    return null;
                }

                // Take care of literals
                if (!text.StartsWith(FOOD_LITERAL_PREFIX))
                {
                    return null;
                }

                text = text.Replace(FOOD_LITERAL_PREFIX, string.Empty);

                if (!UriParserHelper.IsUriValueQuoted(text))
                {
                    parsingException = new UriLiteralParsingException("Edm.Food value must be quoted");
                    return null;
                }

                text = UriParserHelper.RemoveQuotes(text);

                return new Food() { Color = text };
            }

            internal class Food
            {
                public string Color { get; set; }
            }
        }

        #endregion
    }
}
<|MERGE_RESOLUTION|>--- conflicted
+++ resolved
@@ -1,20 +1,8 @@
-<<<<<<< HEAD
-﻿using Microsoft.OData;
-using Microsoft.OData.UriParser;
-using Microsoft.OData.Edm;
-using Xunit;
-using FluentAssertions;
-using System;
-=======
 ﻿using System;
->>>>>>> 6689292d
 using System.Collections.Generic;
 using System.Linq;
 using System.Text;
 using System.Threading.Tasks;
-<<<<<<< HEAD
-using Microsoft.OData.Tests.UriParser;
-=======
 using FluentAssertions;
 using Microsoft.OData.Core;
 using Microsoft.OData.Core.Tests.UriParser;
@@ -27,7 +15,6 @@
 using Microsoft.OData.Edm;
 using Microsoft.OData.Edm.Library;
 using Xunit;
->>>>>>> 6689292d
 
 namespace Microsoft.OData.Tests.ScenarioTests.UriParser
 {
@@ -866,4 +853,4 @@
 
         #endregion
     }
-}
+}
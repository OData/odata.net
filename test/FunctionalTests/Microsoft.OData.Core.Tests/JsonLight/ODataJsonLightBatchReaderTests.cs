--- conflicted
+++ resolved
@@ -1,1264 +1,1261 @@
-﻿//---------------------------------------------------------------------
-// <copyright file="ODataJsonLightBatchReaderTests.cs" company="Microsoft">
-//      Copyright (C) Microsoft Corporation. All rights reserved. See License.txt in the project root for license information.
-// </copyright>
-//---------------------------------------------------------------------
-
-using System;
-using System.Collections.Generic;
-using System.IO;
-using System.Linq;
-using System.Text;
-using System.Threading.Tasks;
-using Microsoft.OData.Edm;
-using Microsoft.OData.JsonLight;
-using Xunit;
-using ErrorStrings = Microsoft.OData.Strings;
-
-namespace Microsoft.OData.Core.Tests.JsonLight
-{
-    public class ODataJsonLightBatchReaderTests
-    {
-        private const string ServiceUri = "http://tempuri.org";
-        private EdmModel model;
-        private ODataMessageReaderSettings messageReaderSettings;
-        private ODataMediaType mediaType;
-
-        private EdmEnumType customerTypeEnumType;
-        private EdmEntityType customerEntityType;
-        private EdmEntityType orderEntityType;
-        private EdmEntitySet customerEntitySet;
-        private EdmEntitySet orderEntitySet;
-
-        public ODataJsonLightBatchReaderTests()
-        {
-            InitializeEdmModel();
-            this.messageReaderSettings = new ODataMessageReaderSettings { Version = ODataVersion.V4 };
-            this.mediaType = new ODataMediaType("application", "json",
-                new[]
-                {
-                    new KeyValuePair<string, string>("odata.metadata", "minimal"),
-                    new KeyValuePair<string, string>("odata.streaming", "true"),
-                    new KeyValuePair<string, string>("IEEE754Compatible", "false"),
-                    new KeyValuePair<string, string>("charset", "utf-8")
-                });
-        }
-
-        [Fact]
-        public async Task ReadBatchRequestAsync()
-        {
-            var payload = "{\"requests\":[{" +
-                "\"id\":\"1\"," +
-                "\"method\":\"POST\"," +
-                "\"url\":\"http://tempuri.org/Customers\"," +
-                "\"headers\":{\"odata-version\":\"4.0\",\"content-type\":\"application/json;odata.metadata=minimal;odata.streaming=true;IEEE754Compatible=false;charset=utf-8\"}, " +
-                "\"body\" :{\"@odata.type\":\"#NS.Customer\",\"Id\":1,\"Name\":\"Customer 1\",\"Type\":\"Retail\"}}]}";
-
-            await SetupJsonLightBatchReaderAndRunTestAsync(
-                payload,
-                async (jsonLightBatchReader) =>
-                {
-                    while (await jsonLightBatchReader.ReadAsync())
-                    {
-                        switch (jsonLightBatchReader.State)
-                        {
-                            case ODataBatchReaderState.Operation:
-                                var operationRequestMessage = await jsonLightBatchReader.CreateOperationRequestMessageAsync();
-
-                                Assert.Equal("1", operationRequestMessage.ContentId);
-                                Assert.NotNull(operationRequestMessage.Url);
-                                Assert.Equal("http://tempuri.org/Customers", operationRequestMessage.Url.AbsoluteUri);
-                                Assert.Equal("POST", operationRequestMessage.Method);
-
-                                using (var messageReader = new ODataMessageReader(operationRequestMessage, new ODataMessageReaderSettings(), this.model))
-                                {
-                                    var jsonLightResourceReader = await messageReader.CreateODataResourceReaderAsync();
-
-                                    await DoReadAsync(
-                                        jsonLightResourceReader,
-                                        verifyResourceAction: (resource) =>
-                                        {
-                                            Assert.NotNull(resource);
-                                            Assert.Equal("NS.Customer", resource.TypeName);
-                                            var properties = resource.Properties.ToArray();
-                                            Assert.Equal(3, properties.Length);
-                                            Assert.Equal("Id", properties[0].Name);
-                                            Assert.Equal(1, properties[0].Value);
-                                            Assert.Equal("Name", properties[1].Name);
-                                            Assert.Equal("Customer 1", properties[1].Value);
-                                            Assert.Equal("Type", properties[2].Name);
-                                            var customerTypeEnumValue = Assert.IsType<ODataEnumValue>(properties[2].Value);
-                                            Assert.Equal("Retail", customerTypeEnumValue.Value);
-                                        });
-                                }
-
-                                break;
-                            default:
-                                break;
-                        }
-                    }
-                },
-                isResponse: false);
-        }
-
-        [Fact]
-        public async Task ReadBatchRequestWithChangesetAsync()
-        {
-            var payload = "{\"requests\":[{" +
-                "\"id\":\"1\"," +
-                "\"atomicityGroup\":\"69028f2c-f57b-4850-89f0-b7e5e002d4bc\"," +
-                "\"method\":\"POST\"," +
-                "\"url\":\"http://tempuri.org/Customers\"," +
-                "\"headers\":{\"odata-version\":\"4.0\",\"content-type\":\"application/json;odata.metadata=minimal;odata.streaming=true;IEEE754Compatible=false;charset=utf-8\"}, " +
-                "\"body\" :{\"@odata.type\":\"#NS.Customer\",\"Id\":1,\"Name\":\"Customer 1\",\"Type\":\"Retail\"}}]}";
-
-            await SetupJsonLightBatchReaderAndRunTestAsync(
-                payload,
-                async (jsonLightBatchReader) =>
-                {
-                    while (await jsonLightBatchReader.ReadAsync())
-                    {
-                        switch (jsonLightBatchReader.State)
-                        {
-                            case ODataBatchReaderState.Operation:
-                                var operationRequestMessage = await jsonLightBatchReader.CreateOperationRequestMessageAsync();
-
-                                Assert.Equal("1", operationRequestMessage.ContentId);
-                                Assert.NotNull(operationRequestMessage.Url);
-                                Assert.Equal("http://tempuri.org/Customers", operationRequestMessage.Url.AbsoluteUri);
-                                Assert.Equal("POST", operationRequestMessage.Method);
-
-                                using (var messageReader = new ODataMessageReader(operationRequestMessage, new ODataMessageReaderSettings(), this.model))
-                                {
-                                    var jsonLightResourceReader = await messageReader.CreateODataResourceReaderAsync();
-
-                                    await DoReadAsync(
-                                        jsonLightResourceReader,
-                                        verifyResourceAction: (resource) =>
-                                        {
-                                            Assert.NotNull(resource);
-                                            Assert.Equal("NS.Customer", resource.TypeName);
-                                            var properties = resource.Properties.ToArray();
-                                            Assert.Equal(3, properties.Length);
-                                            Assert.Equal("Id", properties[0].Name);
-                                            Assert.Equal(1, properties[0].Value);
-                                            Assert.Equal("Name", properties[1].Name);
-                                            Assert.Equal("Customer 1", properties[1].Value);
-                                            Assert.Equal("Type", properties[2].Name);
-                                            var customerTypeEnumValue = Assert.IsType<ODataEnumValue>(properties[2].Value);
-                                            Assert.Equal("Retail", customerTypeEnumValue.Value);
-                                        });
-                                }
-
-                                break;
-                            case ODataBatchReaderState.ChangesetStart:
-                                Assert.Equal("69028f2c-f57b-4850-89f0-b7e5e002d4bc", jsonLightBatchReader.CurrentGroupId);
-                                break;
-                            default:
-                                break;
-                        }
-                    }
-                },
-                isResponse: false);
-        }
-
-        [Fact]
-        public async Task ReadBatchRequestWithDependsOnIdsAsync()
-        {
-            var payload = "{\"requests\":[" +
-                "{\"id\":\"1\"," +
-                "\"method\":\"POST\"," +
-                "\"url\":\"http://tempuri.org/Customers\"," +
-                "\"headers\":{\"odata-version\":\"4.0\",\"content-type\":\"application/json;odata.metadata=minimal;odata.streaming=true;IEEE754Compatible=false;charset=utf-8\"}, " +
-                "\"body\" :{\"@odata.type\":\"#NS.Customer\",\"Id\":1,\"Name\":\"Customer 1\",\"Type\":\"Retail\"}}," +
-                "{\"id\":\"2\"," +
-                "\"dependsOn\":[\"1\"]," +
-                "\"method\":\"POST\"," +
-                "\"url\":\"http://tempuri.org/Orders\"," +
-                "\"headers\":{\"odata-version\":\"4.0\",\"content-type\":\"application/json;odata.metadata=minimal;odata.streaming=true;IEEE754Compatible=false;charset=utf-8\"}, " +
-                "\"body\" :{\"@odata.type\":\"#NS.Order\",\"Id\":1,\"CustomerId\":1,\"Amount\":13}}]}";
-
-            var verifyContentIdStack = new Stack<string>(new[] { "2", "1" });
-            var verifyUrlStack = new Stack<string>(new[] { "http://tempuri.org/Orders", "http://tempuri.org/Customers" });
-
-            var verifyDependsOnIdsStack = new Stack<Action<IEnumerable<string>>>();
-            verifyDependsOnIdsStack.Push((dependsOnIds) => Assert.Equal("1", Assert.Single(dependsOnIds)));
-            verifyDependsOnIdsStack.Push((dependsOnIds) => Assert.Empty(dependsOnIds));
-
-            var verifyResourceStack = new Stack<Action<ODataResource>>();
-            verifyResourceStack.Push((resource) =>
-            {
-                Assert.NotNull(resource);
-                Assert.Equal("NS.Order", resource.TypeName);
-                var properties = resource.Properties.ToArray();
-                Assert.Equal(3, properties.Length);
-                Assert.Equal("Id", properties[0].Name);
-                Assert.Equal(1, properties[0].Value);
-                Assert.Equal("CustomerId", properties[1].Name);
-                Assert.Equal(1, properties[1].Value);
-                Assert.Equal("Amount", properties[2].Name);
-                Assert.Equal(13M, properties[2].Value);
-            });
-            verifyResourceStack.Push((resource) =>
-            {
-                Assert.NotNull(resource);
-                Assert.Equal("NS.Customer", resource.TypeName);
-                var properties = resource.Properties.ToArray();
-                Assert.Equal(3, properties.Length);
-                Assert.Equal("Id", properties[0].Name);
-                Assert.Equal(1, properties[0].Value);
-                Assert.Equal("Name", properties[1].Name);
-                Assert.Equal("Customer 1", properties[1].Value);
-                Assert.Equal("Type", properties[2].Name);
-                var customerTypeEnumValue = Assert.IsType<ODataEnumValue>(properties[2].Value);
-                Assert.Equal("Retail", customerTypeEnumValue.Value);
-            });
-
-            await SetupJsonLightBatchReaderAndRunTestAsync(
-                payload,
-                async (jsonLightBatchReader) =>
-                {
-                    while (await jsonLightBatchReader.ReadAsync())
-                    {
-                        switch (jsonLightBatchReader.State)
-                        {
-                            case ODataBatchReaderState.Operation:
-                                var operationRequestMessage = await jsonLightBatchReader.CreateOperationRequestMessageAsync();
-
-                                Assert.NotEmpty(verifyContentIdStack);
-                                Assert.Equal(verifyContentIdStack.Pop(), operationRequestMessage.ContentId);
-
-                                Assert.NotEmpty(verifyUrlStack);
-                                Assert.NotNull(operationRequestMessage.Url);
-                                Assert.Equal(verifyUrlStack.Pop(), operationRequestMessage.Url.AbsoluteUri);
-
-                                Assert.NotEmpty(verifyDependsOnIdsStack);
-                                var verifyDependsOnId = verifyDependsOnIdsStack.Pop();
-                                verifyDependsOnId(operationRequestMessage.DependsOnIds);
-
-                                using (var messageReader = new ODataMessageReader(operationRequestMessage, new ODataMessageReaderSettings(), this.model))
-                                {
-                                    var jsonLightResourceReader = await messageReader.CreateODataResourceReaderAsync();
-
-                                    await DoReadAsync(
-                                        jsonLightResourceReader,
-                                        verifyResourceAction: (resource) =>
-                                        {
-                                            Assert.NotEmpty(verifyResourceStack);
-                                            var innerVerifyResourceStack = verifyResourceStack.Pop();
-                                            innerVerifyResourceStack(resource);
-                                        });
-                                }
-
-                                break;
-                            default:
-                                break;
-                        }
-                    }
-                },
-                isResponse: false);
-        }
-
-        [Fact]
-        public async Task ReadBatchRequestWithChangesetAndDependsOnIdsAsync()
-        {
-            var payload = "{\"requests\":[" +
-                "{\"id\":\"1\"," +
-                "\"atomicityGroup\":\"69028f2c-f57b-4850-89f0-b7e5e002d4bc\"," +
-                "\"method\":\"POST\"," +
-                "\"url\":\"http://tempuri.org/Customers\"," +
-                "\"headers\":{\"odata-version\":\"4.0\",\"content-type\":\"application/json;odata.metadata=minimal;odata.streaming=true;IEEE754Compatible=false;charset=utf-8\"}, " +
-                "\"body\" :{\"@odata.type\":\"#NS.Customer\",\"Id\":1,\"Name\":\"Customer 1\",\"Type\":\"Retail\"}}," +
-                "{\"id\":\"2\"," +
-                "\"atomicityGroup\":\"69028f2c-f57b-4850-89f0-b7e5e002d4bc\"," +
-                "\"dependsOn\":[\"1\"]," +
-                "\"method\":\"POST\"," +
-                "\"url\":\"http://tempuri.org/Orders\"," +
-                "\"headers\":{\"odata-version\":\"4.0\",\"content-type\":\"application/json;odata.metadata=minimal;odata.streaming=true;IEEE754Compatible=false;charset=utf-8\"}, " +
-                "\"body\" :{\"@odata.type\":\"#NS.Order\",\"Id\":1,\"CustomerId\":1,\"Amount\":13}}]}";
-
-            var verifyContentIdStack = new Stack<string>(new[] { "2", "1" });
-            var verifyUrlStack = new Stack<string>(new[] { "http://tempuri.org/Orders", "http://tempuri.org/Customers" });
-
-            var verifyDependsOnIdsStack = new Stack<Action<IEnumerable<string>>>();
-            verifyDependsOnIdsStack.Push((dependsOnIds) => Assert.Equal("1", Assert.Single(dependsOnIds)));
-            verifyDependsOnIdsStack.Push((dependsOnIds) => Assert.Empty(dependsOnIds));
-
-            var verifyResourceStack = new Stack<Action<ODataResource>>();
-            verifyResourceStack.Push((resource) =>
-            {
-                Assert.NotNull(resource);
-                Assert.Equal("NS.Order", resource.TypeName);
-                var properties = resource.Properties.ToArray();
-                Assert.Equal(3, properties.Length);
-                Assert.Equal("Id", properties[0].Name);
-                Assert.Equal(1, properties[0].Value);
-                Assert.Equal("CustomerId", properties[1].Name);
-                Assert.Equal(1, properties[1].Value);
-                Assert.Equal("Amount", properties[2].Name);
-                Assert.Equal(13M, properties[2].Value);
-            });
-            verifyResourceStack.Push((resource) =>
-            {
-                Assert.NotNull(resource);
-                Assert.Equal("NS.Customer", resource.TypeName);
-                var properties = resource.Properties.ToArray();
-                Assert.Equal(3, properties.Length);
-                Assert.Equal("Id", properties[0].Name);
-                Assert.Equal(1, properties[0].Value);
-                Assert.Equal("Name", properties[1].Name);
-                Assert.Equal("Customer 1", properties[1].Value);
-                Assert.Equal("Type", properties[2].Name);
-                var customerTypeEnumValue = Assert.IsType<ODataEnumValue>(properties[2].Value);
-                Assert.Equal("Retail", customerTypeEnumValue.Value);
-            });
-
-            await SetupJsonLightBatchReaderAndRunTestAsync(
-                payload,
-                async (jsonLightBatchReader) =>
-                {
-                    while (await jsonLightBatchReader.ReadAsync())
-                    {
-                        switch (jsonLightBatchReader.State)
-                        {
-                            case ODataBatchReaderState.Operation:
-                                var operationRequestMessage = await jsonLightBatchReader.CreateOperationRequestMessageAsync();
-
-                                Assert.NotEmpty(verifyContentIdStack);
-                                Assert.Equal(verifyContentIdStack.Pop(), operationRequestMessage.ContentId);
-
-                                Assert.NotEmpty(verifyUrlStack);
-                                Assert.NotNull(operationRequestMessage.Url);
-                                Assert.Equal(verifyUrlStack.Pop(), operationRequestMessage.Url.AbsoluteUri);
-
-                                Assert.NotEmpty(verifyDependsOnIdsStack);
-                                var verifyDependsOnId = verifyDependsOnIdsStack.Pop();
-                                verifyDependsOnId(operationRequestMessage.DependsOnIds);
-
-                                Assert.Equal("POST", operationRequestMessage.Method);
-
-                                using (var messageReader = new ODataMessageReader(operationRequestMessage, new ODataMessageReaderSettings(), this.model))
-                                {
-                                    var jsonLightResourceReader = await messageReader.CreateODataResourceReaderAsync();
-
-                                    await DoReadAsync(
-                                        jsonLightResourceReader,
-                                        verifyResourceAction: (resource) =>
-                                        {
-                                            Assert.NotEmpty(verifyResourceStack);
-                                            var innerVerifyResourceStack = verifyResourceStack.Pop();
-                                            innerVerifyResourceStack(resource);
-                                        });
-                                }
-
-                                break;
-                            case ODataBatchReaderState.ChangesetStart:
-                                Assert.Equal("69028f2c-f57b-4850-89f0-b7e5e002d4bc", jsonLightBatchReader.CurrentGroupId);
-                                break;
-                            default:
-                                break;
-                        }
-                    }
-                },
-                isResponse: false);
-        }
-
-        [Fact]
-<<<<<<< HEAD
-=======
-        public void ReadBatchRequestWithNullHeaders()
-        {
-            var payload = "{\"requests\": [{" +
-                "\"id\": \"1\"," +
-                "\"method\": \"POST\"," +
-                "\"url\": \"http://tempuri.org/Customers\"," +
-                "\"headers\": {\"odata-version\":\"4.0\",\"content-type\":\"application/json;odata.metadata=minimal;odata.streaming=true;IEEE754Compatible=false;charset=utf-8\",\"null-header\":null}, " +
-                "\"body\": {\"@odata.type\":\"#NS.Customer\",\"Id\":1,\"Name\":\"Customer 1\",\"Type\":\"Retail\"}}]}";
-
-            SetupJsonLightBatchReaderAndRunTest(
-                payload,
-                (jsonLightBatchReader) =>
-                {
-                    try
-                    {
-                        while (jsonLightBatchReader.Read())
-                        {
-                            if (jsonLightBatchReader.State == ODataBatchReaderState.Operation)
-                            {
-                                var operationRequestMessage = jsonLightBatchReader.CreateOperationRequestMessage();
-                                // Verify that the Property "null-header" exists and it's value is set to NULL
-                                var nullHeaderProperty = operationRequestMessage.Headers.FirstOrDefault(p => p.Key == "null-header");
-                                Assert.NotNull(nullHeaderProperty.Key);
-                                Assert.Null(nullHeaderProperty.Value);
-                            }
-                        }
-                    }
-                    catch (NullReferenceException ex)
-                    {
-                        Assert.False(true, ex.Message);
-                    }
-                },
-                isResponse: false);
-        }
-
-        [Fact]
-        public async Task ReadBatchRequestWithNullHeadersAsync()
-        {
-            var payload = "{\"requests\": [{" +
-                "\"id\": \"1\"," +
-                "\"method\": \"POST\"," +
-                "\"url\": \"http://tempuri.org/Customers\"," +
-                "\"headers\": {\"odata-version\":\"4.0\",\"content-type\":\"application/json;odata.metadata=minimal;odata.streaming=true;IEEE754Compatible=false;charset=utf-8\",\"null-header\":null}, " +
-                "\"body\": {\"@odata.type\":\"#NS.Customer\",\"Id\":1,\"Name\":\"Customer 1\",\"Type\":\"Retail\"}}]}";
-
-            await SetupJsonLightBatchReaderAndRunTestAsync(
-                payload,
-                async (jsonLightBatchReader) =>
-                {
-                    try
-                    {
-                        while (await jsonLightBatchReader.ReadAsync())
-                        {
-                            if (jsonLightBatchReader.State == ODataBatchReaderState.Operation)
-                            {
-                                var operationRequestMessage = await jsonLightBatchReader.CreateOperationRequestMessageAsync();
-                                // Verify that the Property "null-header" exists and it's value is set to NULL
-                                var nullHeaderProperty = operationRequestMessage.Headers.FirstOrDefault(p => p.Key == "null-header");
-                                Assert.NotNull(nullHeaderProperty.Key);
-                                Assert.Null(nullHeaderProperty.Value);
-                            }
-                        }
-                    }
-                    catch (NullReferenceException ex)
-                    {
-                        Assert.False(true, ex.Message);
-                    }
-                },
-                isResponse: false);
-        }
-
-        [Fact]
->>>>>>> 9018593a
-        public void ReadBatchRequestWithDuplicateProperties()
-        {
-            var payload = "{\"requests\": [{" +
-                "\"id\": \"1\"," +
-                "\"atomicityGroup\": \"g1\"," +
-                "\"atomicityGroup\": \"g2\"," +
-                "\"method\": \"POST\"," +
-                "\"url\": \"http://tempuri.org/Customers\"," +
-                "\"headers\": {\"odata-version\":\"4.0\",\"content-type\":\"application/json;odata.metadata=minimal;odata.streaming=true;IEEE754Compatible=false;charset=utf-8\"}, " +
-                "\"body\": {\"@odata.type\":\"#NS.Customer\",\"Id\":1,\"Name\":\"Customer 1\",\"Type\":\"Retail\"}}]}";
-
-            var exception = Assert.Throws<ODataException>(
-                () => SetupJsonLightBatchReaderAndRunTest(
-                payload,
-                (jsonLightBatchReader) =>
-                {
-                    while (jsonLightBatchReader.Read())
-                    {
-                        if (jsonLightBatchReader.State == ODataBatchReaderState.Operation)
-                        {
-                            // The json properties are just iterated through and have no purpose for this test case
-                            jsonLightBatchReader.CreateOperationRequestMessage();
-                        }
-                    }
-                    Assert.False(true, "The test failed, because the duplicate header has not thrown an ODataException");
-                },
-                isResponse: false));
-
-            // Verify that the correct duplicate property has raised the ODataException
-            Assert.Equal(Strings.ODataJsonLightBatchPayloadItemPropertiesCache_DuplicatePropertyForRequestInBatch("ATOMICITYGROUP"), exception.Message);
-        }
-
-        [Fact]
-        public async Task ReadBatchRequestWithDuplicatePropertiesAsync()
-        {
-            var payload = "{\"requests\": [{" +
-                "\"id\": \"1\"," +
-                "\"atomicityGroup\": \"g1\"," +
-                "\"atomicityGroup\": \"g2\"," +
-                "\"method\": \"POST\"," +
-                "\"url\": \"http://tempuri.org/Customers\"," +
-                "\"headers\": {\"odata-version\":\"4.0\",\"content-type\":\"application/json;odata.metadata=minimal;odata.streaming=true;IEEE754Compatible=false;charset=utf-8\"}, " +
-                "\"body\": {\"@odata.type\":\"#NS.Customer\",\"Id\":1,\"Name\":\"Customer 1\",\"Type\":\"Retail\"}}]}";
-            
-            var exception = await Assert.ThrowsAsync<ODataException>(
-                () => SetupJsonLightBatchReaderAndRunTestAsync(
-                payload,
-                async (jsonLightBatchReader) =>
-                {
-                    while (await jsonLightBatchReader.ReadAsync())
-                    {
-                        if (jsonLightBatchReader.State == ODataBatchReaderState.Operation)
-                        {
-                            // The json properties are just iterated through and have no purpose for this test case
-                            await jsonLightBatchReader.CreateOperationRequestMessageAsync();
-                        }
-                    }
-                    Assert.False(true, "The test failed, because the duplicate header has not thrown an ODataException");
-                },
-                isResponse: false));
-
-            // Verify that the correct duplicate property has raised the ODataException
-            Assert.Equal(Strings.ODataJsonLightBatchPayloadItemPropertiesCache_DuplicatePropertyForRequestInBatch("ATOMICITYGROUP"), exception.Message);
-        }
-
-        [Fact]
-        public void ReadBatchRequestWithDuplicateHeaders()
-        {
-            var payload = "{\"requests\": [{" +
-                "\"id\": \"1\"," +
-                "\"method\": \"POST\"," +
-                "\"url\": \"http://tempuri.org/Customers\"," +
-                "\"headers\": {\"odata-version\":\"4.0\",\"content-type\":\"application/json;odata.metadata=minimal;odata.streaming=true;IEEE754Compatible=false;charset=utf-8\",\"duplicate-header\":\"value1\",\"duplicate-header\":\"value2\"}, " +
-                "\"body\": {\"@odata.type\":\"#NS.Customer\",\"Id\":1,\"Name\":\"Customer 1\",\"Type\":\"Retail\"}}]}";
-
-            var exception = Assert.Throws<ODataException>(
-                () => SetupJsonLightBatchReaderAndRunTest(
-                payload,
-                (jsonLightBatchReader) =>
-                {
-                    while (jsonLightBatchReader.Read())
-                    {
-                        if (jsonLightBatchReader.State == ODataBatchReaderState.Operation)
-                        {
-                            // The json properties are just iterated through and have no purpose for this test case
-                            jsonLightBatchReader.CreateOperationRequestMessage();
-                        }
-                    }
-                    Assert.False(true, "The test failed, because the duplicate header has thrown no ODataException");
-                },
-                isResponse: false));
-
-            // Verify that the correct duplicate header has raised the ODataException
-            Assert.Equal(Strings.ODataJsonLightBatchPayloadItemPropertiesCache_DuplicateHeaderForRequestInBatch("duplicate-header"), exception.Message);
-        }
-
-        [Fact]
-        public async Task ReadBatchRequestWithDuplicateHeadersAsync()
-        {
-            var payload = "{\"requests\": [{" +
-                "\"id\": \"1\"," +
-                "\"method\": \"POST\"," +
-                "\"url\": \"http://tempuri.org/Customers\"," +
-                "\"headers\": {\"odata-version\":\"4.0\",\"content-type\":\"application/json;odata.metadata=minimal;odata.streaming=true;IEEE754Compatible=false;charset=utf-8\",\"duplicate-header\":\"value1\",\"duplicate-header\":\"value2\"}, " +
-                "\"body\": {\"@odata.type\":\"#NS.Customer\",\"Id\":1,\"Name\":\"Customer 1\",\"Type\":\"Retail\"}}]}";
-
-            var exception = await Assert.ThrowsAsync<ODataException>(
-                () => SetupJsonLightBatchReaderAndRunTestAsync(
-                payload,
-                async (jsonLightBatchReader) =>
-                {
-                        while (await jsonLightBatchReader.ReadAsync())
-                        {
-                            if (jsonLightBatchReader.State == ODataBatchReaderState.Operation)
-                            {
-                                // The json properties are just iterated through and have no purpose for this test case
-                                await jsonLightBatchReader.CreateOperationRequestMessageAsync();
-                            }
-                        }
-                        Assert.False(true, "The test failed, because the duplicate header has thrown no ODataException");
-                },
-                isResponse: false));
-
-            // Verify that the correct duplicate header has raised the ODataException
-            Assert.Equal(Strings.ODataJsonLightBatchPayloadItemPropertiesCache_DuplicateHeaderForRequestInBatch("duplicate-header"), exception.Message);
-        }
-
-        [Fact]
-        public async Task ReadBatchResponseAsync()
-        {
-            var payload = "{\"responses\":[{" +
-                "\"id\":\"1\"," +
-                "\"status\":0," +
-                "\"headers\":{\"odata-version\":\"4.0\",\"content-type\":\"application/json;odata.metadata=minimal;odata.streaming=true;IEEE754Compatible=false;charset=utf-8\"}, " +
-                "\"body\" :{\"@odata.context\":\"http://tempuri.org/$metadata#Customers/$entity\",\"Id\":1,\"Name\":\"Customer 1\",\"Type\":\"Retail\"}}]}";
-
-            await SetupJsonLightBatchReaderAndRunTestAsync(
-                payload,
-                async (jsonLightBatchReader) =>
-                {
-                    while (await jsonLightBatchReader.ReadAsync())
-                    {
-                        switch (jsonLightBatchReader.State)
-                        {
-                            case ODataBatchReaderState.Operation:
-                                var operationResponseMessage = await jsonLightBatchReader.CreateOperationResponseMessageAsync();
-
-                                using (var messageReader = new ODataMessageReader(operationResponseMessage, new ODataMessageReaderSettings(), this.model))
-                                {
-                                    var jsonLightResourceReader = await messageReader.CreateODataResourceReaderAsync();
-
-                                    await DoReadAsync(
-                                        jsonLightResourceReader,
-                                        verifyResourceAction: (resource) =>
-                                        {
-                                            Assert.NotNull(resource);
-                                            Assert.Equal("NS.Customer", resource.TypeName);
-                                            var properties = resource.Properties.ToArray();
-                                            Assert.Equal(3, properties.Length);
-                                            Assert.Equal("Id", properties[0].Name);
-                                            Assert.Equal(1, properties[0].Value);
-                                            Assert.Equal("Name", properties[1].Name);
-                                            Assert.Equal("Customer 1", properties[1].Value);
-                                            Assert.Equal("Type", properties[2].Name);
-                                            var customerTypeEnumValue = Assert.IsType<ODataEnumValue>(properties[2].Value);
-                                            Assert.Equal("Retail", customerTypeEnumValue.Value);
-                                        });
-                                }
-
-                                break;
-                            default:
-                                break;
-                        }
-                    }
-                },
-                isResponse: true);
-        }
-
-        [Fact]
-        public async Task ReadBatchResponseWithChangesetAsync()
-        {
-            var payload = "{\"responses\":[{" +
-                "\"id\":\"1\"," +
-                "\"atomicityGroup\":\"69028f2c-f57b-4850-89f0-b7e5e002d4bc\"," +
-                "\"status\":0," +
-                "\"headers\":{\"odata-version\":\"4.0\",\"content-type\":\"application/json;odata.metadata=minimal;odata.streaming=true;IEEE754Compatible=false;charset=utf-8\"}, " +
-                "\"body\" :{\"@odata.context\":\"http://tempuri.org/$metadata#Customers/$entity\",\"Id\":1,\"Name\":\"Customer 1\",\"Type\":\"Retail\"}}]}";
-
-            await SetupJsonLightBatchReaderAndRunTestAsync(
-                payload,
-                async (jsonLightBatchReader) =>
-                {
-                    while (await jsonLightBatchReader.ReadAsync())
-                    {
-                        switch (jsonLightBatchReader.State)
-                        {
-                            case ODataBatchReaderState.Operation:
-                                var operationResponseMessage = await jsonLightBatchReader.CreateOperationResponseMessageAsync();
-
-                                using (var messageReader = new ODataMessageReader(operationResponseMessage, new ODataMessageReaderSettings(), this.model))
-                                {
-                                    var jsonLightResourceReader = await messageReader.CreateODataResourceReaderAsync();
-
-                                    await DoReadAsync(
-                                        jsonLightResourceReader,
-                                        verifyResourceAction: (resource) =>
-                                        {
-                                            Assert.NotNull(resource);
-                                            Assert.Equal("NS.Customer", resource.TypeName);
-                                            var properties = resource.Properties.ToArray();
-                                            Assert.Equal(3, properties.Length);
-                                            Assert.Equal("Id", properties[0].Name);
-                                            Assert.Equal(1, properties[0].Value);
-                                            Assert.Equal("Name", properties[1].Name);
-                                            Assert.Equal("Customer 1", properties[1].Value);
-                                            Assert.Equal("Type", properties[2].Name);
-                                            var customerTypeEnumValue = Assert.IsType<ODataEnumValue>(properties[2].Value);
-                                            Assert.Equal("Retail", customerTypeEnumValue.Value);
-                                        });
-                                }
-
-                                break;
-                            case ODataBatchReaderState.ChangesetStart:
-                                Assert.Equal("69028f2c-f57b-4850-89f0-b7e5e002d4bc", jsonLightBatchReader.CurrentGroupId);
-                                break;
-                            default:
-                                break;
-                        }
-                    }
-                },
-                isResponse: true);
-        }
-
-        [Fact]
-        public async Task ReadBatchRequestWithAbsoluteUriUsingHostHeaderAsync()
-        {
-            this.messageReaderSettings.BaseUri = new Uri("http://tempuri.org");
-
-            var payload = "{\"requests\":[{" +
-                "\"id\":\"1\"," +
-                "\"method\":\"POST\"," +
-                "\"url\":\"/Customers\"," +
-                "\"headers\":{\"host\":\"tempuri.org:80\",\"odata-version\":\"4.0\",\"content-type\":\"application/json;odata.metadata=minimal;odata.streaming=true;IEEE754Compatible=false;charset=utf-8\"}, " +
-                "\"body\" :{\"@odata.type\":\"#NS.Customer\",\"Id\":1,\"Name\":\"Customer 1\",\"Type\":\"Retail\"}}]}";
-
-            await SetupJsonLightBatchReaderAndRunTestAsync(
-                payload,
-                async (jsonLightBatchReader) =>
-                {
-                    while (await jsonLightBatchReader.ReadAsync())
-                    {
-                        switch (jsonLightBatchReader.State)
-                        {
-                            case ODataBatchReaderState.Operation:
-                                var operationRequestMessage = await jsonLightBatchReader.CreateOperationRequestMessageAsync();
-
-                                Assert.Equal("1", operationRequestMessage.ContentId);
-                                Assert.NotNull(operationRequestMessage.Url);
-                                Assert.Equal("http://tempuri.org/Customers", operationRequestMessage.Url.AbsoluteUri);
-                                Assert.Equal("POST", operationRequestMessage.Method);
-
-                                using (var messageReader = new ODataMessageReader(operationRequestMessage, new ODataMessageReaderSettings(), this.model))
-                                {
-                                    var jsonLightResourceReader = await messageReader.CreateODataResourceReaderAsync();
-
-                                    await DoReadAsync(
-                                        jsonLightResourceReader,
-                                        verifyResourceAction: (resource) =>
-                                        {
-                                            Assert.NotNull(resource);
-                                            Assert.Equal("NS.Customer", resource.TypeName);
-                                            var properties = resource.Properties.ToArray();
-                                            Assert.Equal(3, properties.Length);
-                                            Assert.Equal("Id", properties[0].Name);
-                                            Assert.Equal(1, properties[0].Value);
-                                            Assert.Equal("Name", properties[1].Name);
-                                            Assert.Equal("Customer 1", properties[1].Value);
-                                            Assert.Equal("Type", properties[2].Name);
-                                            var customerTypeEnumValue = Assert.IsType<ODataEnumValue>(properties[2].Value);
-                                            Assert.Equal("Retail", customerTypeEnumValue.Value);
-                                        });
-                                }
-
-                                break;
-                            default:
-                                break;
-                        }
-                    }
-                },
-                isResponse: false);
-        }
-
-        [Fact]
-        public async Task ReadBatchRequestWithRelativeUriAsync()
-        {
-            this.messageReaderSettings.BaseUri = new Uri(ServiceUri);
-
-            var payload = "{\"requests\":[{" +
-                "\"id\":\"1\"," +
-                "\"method\":\"POST\"," +
-                "\"url\":\"/Customers\"," +
-                "\"headers\":{\"odata-version\":\"4.0\",\"content-type\":\"application/json;odata.metadata=minimal;odata.streaming=true;IEEE754Compatible=false;charset=utf-8\"}, " +
-                "\"body\" :{\"@odata.type\":\"#NS.Customer\",\"Id\":1,\"Name\":\"Customer 1\",\"Type\":\"Retail\"}}]}";
-
-            await SetupJsonLightBatchReaderAndRunTestAsync(
-                payload,
-                async (jsonLightBatchReader) =>
-                {
-                    while (await jsonLightBatchReader.ReadAsync())
-                    {
-                        switch (jsonLightBatchReader.State)
-                        {
-                            case ODataBatchReaderState.Operation:
-                                var operationRequestMessage = await jsonLightBatchReader.CreateOperationRequestMessageAsync();
-
-                                Assert.Equal("1", operationRequestMessage.ContentId);
-                                Assert.NotNull(operationRequestMessage.Url);
-                                Assert.Equal("http://tempuri.org/Customers", operationRequestMessage.Url.AbsoluteUri);
-                                Assert.Equal("POST", operationRequestMessage.Method);
-
-                                using (var messageReader = new ODataMessageReader(operationRequestMessage, new ODataMessageReaderSettings(), this.model))
-                                {
-                                    var jsonLightResourceReader = await messageReader.CreateODataResourceReaderAsync();
-
-                                    await DoReadAsync(
-                                        jsonLightResourceReader,
-                                        verifyResourceAction: (resource) =>
-                                        {
-                                            Assert.NotNull(resource);
-                                            Assert.Equal("NS.Customer", resource.TypeName);
-                                            var properties = resource.Properties.ToArray();
-                                            Assert.Equal(3, properties.Length);
-                                            Assert.Equal("Id", properties[0].Name);
-                                            Assert.Equal(1, properties[0].Value);
-                                            Assert.Equal("Name", properties[1].Name);
-                                            Assert.Equal("Customer 1", properties[1].Value);
-                                            Assert.Equal("Type", properties[2].Name);
-                                            var customerTypeEnumValue = Assert.IsType<ODataEnumValue>(properties[2].Value);
-                                            Assert.Equal("Retail", customerTypeEnumValue.Value);
-                                        });
-                                }
-
-                                break;
-                            default:
-                                break;
-                        }
-                    }
-                },
-                isResponse: false);
-        }
-
-        [Fact]
-        public async Task ReadBatchRequestMissingMessageBodyAsync()
-        {
-            var payload = "{\"requests\":[{\"id\":\"1\",\"method\":\"POST\",\"url\":\"http://tempuri.org/Customers\",\"headers\":{}}]}";
-
-            await SetupJsonLightBatchReaderAndRunTestAsync(
-                payload,
-                async (jsonLightBatchReader) =>
-                {
-                    while (await jsonLightBatchReader.ReadAsync())
-                    {
-                        switch (jsonLightBatchReader.State)
-                        {
-                            case ODataBatchReaderState.Operation:
-                                var operationRequestMessage = await jsonLightBatchReader.CreateOperationRequestMessageAsync();
-
-                                Assert.Equal("1", operationRequestMessage.ContentId);
-                                Assert.NotNull(operationRequestMessage.Url);
-                                Assert.Equal("http://tempuri.org/Customers", operationRequestMessage.Url.AbsoluteUri);
-                                Assert.Equal("POST", operationRequestMessage.Method);
-
-                                using (var messageReader = new ODataMessageReader(operationRequestMessage, new ODataMessageReaderSettings(), this.model))
-                                {
-                                }
-
-                                break;
-                            default:
-                                break;
-                        }
-                    }
-                },
-                isResponse: false);
-        }
-
-        [Fact]
-        public async Task ReadBatchRequestMissingODataTypeAnnotationInMessageBodyAsync()
-        {
-            var payload = "{\"requests\":[{" +
-                "\"id\":\"1\"," +
-                "\"method\":\"POST\"," +
-                "\"url\":\"http://tempuri.org/Customers\"," +
-                "\"headers\":{\"odata-version\":\"4.0\",\"content-type\":\"application/json;odata.metadata=minimal;odata.streaming=true;IEEE754Compatible=false;charset=utf-8\"}, " +
-                "\"body\" :{\"Id\":1,\"Name\":\"Customer 1\",\"Type\":\"Retail\"}}]}";
-
-            await SetupJsonLightBatchReaderAndRunTestAsync(
-                payload,
-                async (jsonLightBatchReader) =>
-                {
-                    while (await jsonLightBatchReader.ReadAsync())
-                    {
-                        switch (jsonLightBatchReader.State)
-                        {
-                            case ODataBatchReaderState.Operation:
-                                var operationRequestMessage = await jsonLightBatchReader.CreateOperationRequestMessageAsync();
-
-                                Assert.Equal("1", operationRequestMessage.ContentId);
-                                Assert.NotNull(operationRequestMessage.Url);
-                                Assert.Equal("http://tempuri.org/Customers", operationRequestMessage.Url.AbsoluteUri);
-                                Assert.Equal("POST", operationRequestMessage.Method);
-
-                                using (var messageReader = new ODataMessageReader(operationRequestMessage, new ODataMessageReaderSettings(), this.model))
-                                {
-                                    var jsonLightResourceReader = await messageReader.CreateODataResourceReaderAsync(this.customerEntitySet, this.customerEntityType);
-
-                                    await DoReadAsync(
-                                        jsonLightResourceReader,
-                                        verifyResourceAction: (resource) =>
-                                        {
-                                            Assert.NotNull(resource);
-                                            Assert.Equal("NS.Customer", resource.TypeName);
-                                            var properties = resource.Properties.ToArray();
-                                            Assert.Equal(3, properties.Length);
-                                            Assert.Equal("Id", properties[0].Name);
-                                            Assert.Equal(1, properties[0].Value);
-                                            Assert.Equal("Name", properties[1].Name);
-                                            Assert.Equal("Customer 1", properties[1].Value);
-                                            Assert.Equal("Type", properties[2].Name);
-                                            var customerTypeEnumValue = Assert.IsType<ODataEnumValue>(properties[2].Value);
-                                            Assert.Equal("Retail", customerTypeEnumValue.Value);
-                                        });
-                                }
-
-                                break;
-                            default:
-                                break;
-                        }
-                    }
-                },
-                isResponse: false);
-        }
-
-        [Theory]
-        [InlineData("\"headers\":{\"odata-version\":\"4.0\",\"content-type\":\"text/plain\"},\"body\" :\"the lazy dog\"")]
-        [InlineData("\"body\" :\"the lazy dog\",\"headers\":{\"odata-version\":\"4.0\",\"content-type\":\"text/plain\"}")]
-        public async Task ReadBatchRequestWithPlainTextBodyAsync(string fragment)
-        {
-            var payload = "{\"requests\":[{" +
-                "\"id\":\"1\"," +
-                "\"method\":\"POST\"," +
-                "\"url\":\"http://tempuri.org\"," +
-                $"{fragment}" +
-                "}]}";
-
-            await SetupJsonLightBatchReaderAndRunTestAsync(
-                payload,
-                async (jsonLightBatchReader) =>
-                {
-                    while (await jsonLightBatchReader.ReadAsync())
-                    {
-                        switch (jsonLightBatchReader.State)
-                        {
-                            case ODataBatchReaderState.Operation:
-                                var operationRequestMessage = await jsonLightBatchReader.CreateOperationRequestMessageAsync();
-
-                                using (var messageReader = new ODataMessageReader(operationRequestMessage, new ODataMessageReaderSettings(), this.model))
-                                {
-                                    var pangram = await messageReader.ReadValueAsync(EdmCoreModel.Instance.GetString(true));
-
-                                    Assert.Equal("\"the lazy dog\"", pangram);
-                                }
-
-                                break;
-                            default:
-                                break;
-                        }
-                    }
-                },
-                isResponse: false);
-        }
-
-        [Theory]
-        [InlineData("\"headers\":{\"odata-version\":\"4.0\",\"content-type\":\"application/octet-stream\"},\"body\" :\"AQIDBAUGBwgJAA==\"")]
-        [InlineData("\"body\" :\"AQIDBAUGBwgJAA==\",\"headers\":{\"odata-version\":\"4.0\",\"content-type\":\"application/octet-stream\"}")]
-        public async Task ReadBatchRequestWithBinaryBodyAsync(string payloadFragment)
-        {
-            var payload = "{\"requests\":[{" +
-                "\"id\":\"1\"," +
-                "\"method\":\"POST\"," +
-                "\"url\":\"http://tempuri.org\"," +
-                $"{payloadFragment}" +
-                "}]}";
-
-            await SetupJsonLightBatchReaderAndRunTestAsync(
-                payload,
-                async (jsonLightBatchReader) =>
-                {
-                    while (await jsonLightBatchReader.ReadAsync())
-                    {
-                        switch (jsonLightBatchReader.State)
-                        {
-                            case ODataBatchReaderState.Operation:
-                                var operationRequestMessage = await jsonLightBatchReader.CreateOperationRequestMessageAsync();
-
-                                using (var messageReader = new ODataMessageReader(operationRequestMessage, new ODataMessageReaderSettings(), this.model))
-                                {
-                                    var binaryValue = await messageReader.ReadValueAsync(EdmCoreModel.Instance.GetBinary(true));
-
-                                    Assert.Equal(new byte[] { 1, 2, 3, 4, 5, 6, 7, 8, 9, 0 }, binaryValue);
-                                }
-
-                                break;
-                            default:
-                                break;
-                        }
-                    }
-                },
-                isResponse: false);
-        }
-
-        [Fact]
-        public async Task ReadBatchRequestAsync_ThrowsExceptionForUnknownPropertyForMessageInBatch()
-        {
-            var payload = "{\"requests\":[{\"id\":\"1\",\"method\":\"POST\",\"url\":\"http://tempuri.org/Customers\",\"headers\":{},\"forbidden\":\"foobar\"}]}";
-
-            var exception = await Assert.ThrowsAsync<ODataException>(
-                () => SetupJsonLightBatchReaderAndRunTestAsync(
-                    payload,
-                    async (jsonLightBatchReader) =>
-                    {
-                        while (await jsonLightBatchReader.ReadAsync())
-                        {
-                        }
-                    },
-                    isResponse: false));
-
-            Assert.Equal(
-                ErrorStrings.ODataJsonLightBatchPayloadItemPropertiesCache_UnknownPropertyForMessageInBatch("FORBIDDEN"),
-                exception.Message);
-        }
-
-        [Fact]
-        public async Task ReadBatchAsync_ThrowsExceptionForJsonBatchTopLevelPropertyMissing()
-        {
-            var payload = "{\"unexpected\":[]}";
-
-            var exception = await Assert.ThrowsAsync<ODataException>(
-                () => SetupJsonLightBatchReaderAndRunTestAsync(
-                    payload,
-                    async (jsonLightBatchReader) =>
-                    {
-                        while (await jsonLightBatchReader.ReadAsync())
-                        {
-                        }
-                    },
-                    isResponse: false));
-
-            Assert.Equal(
-                ErrorStrings.ODataBatchReader_JsonBatchTopLevelPropertyMissing,
-                exception.Message);
-        }
-
-        [Fact]
-        public async Task ReadBatchRequestAsync_ThrowsExceptionForRequestMessageNotCreatedForOperation()
-        {
-            var payload = "{\"requests\":[{" +
-                "\"id\":\"1\"," +
-                "\"method\":\"POST\"," +
-                "\"url\":\"http://tempuri.org/Customers\"," +
-                "\"headers\":{\"odata-version\":\"4.0\",\"content-type\":\"application/json;odata.metadata=minimal;odata.streaming=true;IEEE754Compatible=false;charset=utf-8\"}, " +
-                "\"body\" :{\"@odata.type\":\"#NS.Customer\",\"Id\":1,\"Name\":\"Customer 1\",\"Type\":\"Retail\"}}]}";
-
-            var exception = await Assert.ThrowsAsync<ODataException>(
-                () => SetupJsonLightBatchReaderAndRunTestAsync(
-                    payload,
-                    async (jsonLightBatchReader) =>
-                    {
-                        while (await jsonLightBatchReader.ReadAsync())
-                        {
-                            // No call to jsonLightBatchReader.CreateOperationRequestMessageAsync()
-                        }
-                    },
-                    isResponse: false));
-
-            Assert.Equal(
-                ErrorStrings.ODataBatchReader_NoMessageWasCreatedForOperation,
-                exception.Message);
-        }
-
-        [Fact]
-        public async Task ReadBatchRequestAsync_ThrowsExceptionForRepeatedContentId()
-        {
-            var payload = "{\"requests\":[" +
-                "{\"id\":\"1\"," +
-                "\"method\":\"POST\"," +
-                "\"url\":\"http://tempuri.org/Customers\"," +
-                "\"headers\":{\"odata-version\":\"4.0\",\"content-type\":\"application/json;odata.metadata=minimal;odata.streaming=true;IEEE754Compatible=false;charset=utf-8\"}, " +
-                "\"body\" :{\"@odata.type\":\"#NS.Customer\",\"Id\":1,\"Name\":\"Customer 1\",\"Type\":\"Retail\"}}," +
-                "{\"id\":\"1\"," +
-                "\"method\":\"POST\"," +
-                "\"url\":\"http://tempuri.org/Orders\"," +
-                "\"headers\":{\"odata-version\":\"4.0\",\"content-type\":\"application/json;odata.metadata=minimal;odata.streaming=true;IEEE754Compatible=false;charset=utf-8\"}, " +
-                "\"body\" :{\"@odata.type\":\"#NS.Order\",\"Id\":1,\"CustomerId\":1,\"Amount\":13}}]}";
-
-            var exception = await Assert.ThrowsAsync<ODataException>(
-                () => SetupJsonLightBatchReaderAndRunTestAsync(
-                    payload,
-                    async (jsonLightBatchReader) =>
-                    {
-                        while (await jsonLightBatchReader.ReadAsync())
-                        {
-                            switch (jsonLightBatchReader.State)
-                            {
-                                case ODataBatchReaderState.Operation:
-                                    var operationRequestMessage = await jsonLightBatchReader.CreateOperationRequestMessageAsync();
-
-                                    using (var messageReader = new ODataMessageReader(operationRequestMessage, new ODataMessageReaderSettings(), this.model))
-                                    {
-                                        var jsonLightResourceReader = await messageReader.CreateODataResourceReaderAsync();
-
-                                        await DoReadAsync(jsonLightResourceReader);
-                                    }
-
-                                    break;
-                                default:
-                                    break;
-                            }
-                        }
-                    },
-                    isResponse: false));
-
-            Assert.Equal(
-                ErrorStrings.ODataBatchReader_DuplicateContentIDsNotAllowed("1"),
-                exception.Message);
-        }
-
-        [Fact]
-        public async Task ReadBatchRequestAsync_ThrowsExceptionForDependsOnIdNotFound()
-        {
-            var payload = "{\"requests\":[{" +
-                "\"id\":\"1\"," +
-                "\"dependsOn\":[\"0\"]," +
-                "\"method\":\"POST\"," +
-                "\"url\":\"http://tempuri.org/Customers\"," +
-                "\"headers\":{\"odata-version\":\"4.0\",\"content-type\":\"application/json;odata.metadata=minimal;odata.streaming=true;IEEE754Compatible=false;charset=utf-8\"}, " +
-                "\"body\" :{\"@odata.type\":\"#NS.Customer\",\"Id\":1,\"Name\":\"Customer 1\",\"Type\":\"Retail\"}}]}";
-
-            var exception = await Assert.ThrowsAsync<ODataException>(
-                () => SetupJsonLightBatchReaderAndRunTestAsync(
-                    payload,
-                    async (jsonLightBatchReader) =>
-                    {
-                        while (await jsonLightBatchReader.ReadAsync())
-                        {
-                            switch (jsonLightBatchReader.State)
-                            {
-                                case ODataBatchReaderState.Operation:
-                                    var operationRequestMessage = await jsonLightBatchReader.CreateOperationRequestMessageAsync();
-
-                                    break;
-                                default:
-                                    break;
-                            }
-                        }
-                    },
-                    isResponse: false));
-
-            Assert.Equal(
-                ErrorStrings.ODataBatchReader_DependsOnIdNotFound("0", "1"),
-                exception.Message);
-        }
-
-        [Fact]
-        public async Task ReadBatchRequestAsync_ThrowsExceptionForDependsOnIdSameAsContentId()
-        {
-            var payload = "{\"requests\":[{" +
-                "\"id\":\"1\"," +
-                "\"dependsOn\":[\"1\"]," +
-                "\"method\":\"POST\"," +
-                "\"url\":\"http://tempuri.org/Customers\"," +
-                "\"headers\":{\"odata-version\":\"4.0\",\"content-type\":\"application/json;odata.metadata=minimal;odata.streaming=true;IEEE754Compatible=false;charset=utf-8\"}, " +
-                "\"body\" :{\"@odata.type\":\"#NS.Customer\",\"Id\":1,\"Name\":\"Customer 1\",\"Type\":\"Retail\"}}]}";
-
-            var exception = await Assert.ThrowsAsync<ODataException>(
-                () => SetupJsonLightBatchReaderAndRunTestAsync(
-                    payload,
-                    async (jsonLightBatchReader) =>
-                    {
-                        while (await jsonLightBatchReader.ReadAsync())
-                        {
-                            switch (jsonLightBatchReader.State)
-                            {
-                                case ODataBatchReaderState.Operation:
-                                    var operationRequestMessage = await jsonLightBatchReader.CreateOperationRequestMessageAsync();
-
-                                    break;
-                                default:
-                                    break;
-                            }
-                        }
-                    },
-                    isResponse: false));
-
-            Assert.Equal(
-                ErrorStrings.ODataBatchReader_SelfReferenceDependsOnRequestIdNotAllowed("1", "1"),
-                exception.Message);
-        }
-
-        private async Task DoReadAsync(
-            ODataReader jsonLightReader,
-            Action<ODataResourceSet> verifyResourceSetAction = null,
-            Action<ODataResource> verifyResourceAction = null)
-        {
-            while (await jsonLightReader.ReadAsync())
-            {
-                switch (jsonLightReader.State)
-                {
-                    case ODataReaderState.ResourceSetStart:
-                        break;
-                    case ODataReaderState.ResourceSetEnd:
-                        if (verifyResourceSetAction != null)
-                        {
-                            verifyResourceSetAction(jsonLightReader.Item as ODataResourceSet);
-                        }
-
-                        break;
-                    case ODataReaderState.ResourceStart:
-                        break;
-                    case ODataReaderState.ResourceEnd:
-                        if (verifyResourceAction != null)
-                        {
-                            verifyResourceAction(jsonLightReader.Item as ODataResource);
-                        }
-
-                        break;
-                    default:
-                        break;
-                }
-            }
-        }
-
-        /// <summary>
-        /// Sets up an ODataJsonLightBatchReader, then runs the given test code synchronously
-        /// </summary>
-        private void SetupJsonLightBatchReaderAndRunTest(
-            string payload,
-            Action<ODataJsonLightBatchReader> func,
-            bool isResponse = true)
-        {
-            using (var jsonLightInputContext = CreateJsonLightInputContext(payload, isAsync: false, isResponse: isResponse))
-            {
-                var jsonLightBatchReader = new ODataJsonLightBatchReader(jsonLightInputContext, synchronous: true);
-
-                func(jsonLightBatchReader);
-            }
-        }
-
-        /// <summary>
-        /// Sets up an ODataJsonLightBatchReader, then runs the given test code asynchronously
-        /// </summary>
-        private async Task SetupJsonLightBatchReaderAndRunTestAsync(
-            string payload,
-            Func<ODataJsonLightBatchReader, Task> func,
-            bool isResponse = true)
-        {
-            using (var jsonLightInputContext = CreateJsonLightInputContext(payload, isAsync: true, isResponse: isResponse))
-            {
-                var jsonLightBatchReader = new ODataJsonLightBatchReader(jsonLightInputContext, synchronous: false);
-
-                await func(jsonLightBatchReader);
-            }
-        }
-
-        private ODataJsonLightInputContext CreateJsonLightInputContext(string payload, bool isAsync = false, bool isResponse = true)
-        {
-            var messageInfo = new ODataMessageInfo
-            {
-                MediaType = this.mediaType,
-#if NETCOREAPP1_1
-                Encoding = Encoding.GetEncoding(0),
-#else
-                Encoding = Encoding.Default,
-#endif
-                IsResponse = isResponse,
-                IsAsync = isAsync,
-                Model = this.model
-            };
-
-            return new ODataJsonLightInputContext(new StringReader(payload), messageInfo, this.messageReaderSettings);
-        }
-
-        private void InitializeEdmModel()
-        {
-            this.model = new EdmModel();
-
-            this.customerTypeEnumType = new EdmEnumType("NS", "CustomerType");
-            this.customerEntityType = new EdmEntityType("NS", "Customer");
-            this.orderEntityType = new EdmEntityType("NS", "Order");
-
-            this.customerTypeEnumType.AddMember(new EdmEnumMember(this.customerTypeEnumType, "Retail", new EdmEnumMemberValue(0)));
-            this.customerTypeEnumType.AddMember(new EdmEnumMember(this.customerTypeEnumType, "Wholesale", new EdmEnumMemberValue(1)));
-            this.model.AddElement(this.customerTypeEnumType);
-
-            var customerIdProperty = this.customerEntityType.AddStructuralProperty("Id", EdmPrimitiveTypeKind.Int32);
-            this.customerEntityType.AddKeys(customerIdProperty);
-            this.customerEntityType.AddStructuralProperty("Name", EdmPrimitiveTypeKind.String);
-            this.customerEntityType.AddStructuralProperty("Type", new EdmEnumTypeReference(this.customerTypeEnumType, false));
-            this.model.AddElement(this.customerEntityType);
-
-            var orderIdProperty = this.orderEntityType.AddStructuralProperty("Id", EdmPrimitiveTypeKind.Int32);
-            this.orderEntityType.AddKeys(orderIdProperty);
-            this.orderEntityType.AddStructuralProperty("CustomerId", EdmPrimitiveTypeKind.Int32);
-            this.orderEntityType.AddStructuralProperty("Amount", EdmPrimitiveTypeKind.Decimal);
-            this.model.AddElement(this.orderEntityType);
-
-            var entityContainer = new EdmEntityContainer("NS", "Container");
-            this.model.AddElement(entityContainer);
-
-            this.customerEntitySet = entityContainer.AddEntitySet("Customers", this.customerEntityType);
-            this.orderEntitySet = entityContainer.AddEntitySet("Orders", this.orderEntityType);
-        }
-    }
-}
+﻿//---------------------------------------------------------------------
+// <copyright file="ODataJsonLightBatchReaderTests.cs" company="Microsoft">
+//      Copyright (C) Microsoft Corporation. All rights reserved. See License.txt in the project root for license information.
+// </copyright>
+//---------------------------------------------------------------------
+
+using System;
+using System.Collections.Generic;
+using System.IO;
+using System.Linq;
+using System.Text;
+using System.Threading.Tasks;
+using Microsoft.OData.Edm;
+using Microsoft.OData.JsonLight;
+using Xunit;
+using ErrorStrings = Microsoft.OData.Strings;
+
+namespace Microsoft.OData.Core.Tests.JsonLight
+{
+    public class ODataJsonLightBatchReaderTests
+    {
+        private const string ServiceUri = "http://tempuri.org";
+        private EdmModel model;
+        private ODataMessageReaderSettings messageReaderSettings;
+        private ODataMediaType mediaType;
+
+        private EdmEnumType customerTypeEnumType;
+        private EdmEntityType customerEntityType;
+        private EdmEntityType orderEntityType;
+        private EdmEntitySet customerEntitySet;
+        private EdmEntitySet orderEntitySet;
+
+        public ODataJsonLightBatchReaderTests()
+        {
+            InitializeEdmModel();
+            this.messageReaderSettings = new ODataMessageReaderSettings { Version = ODataVersion.V4 };
+            this.mediaType = new ODataMediaType("application", "json",
+                new[]
+                {
+                    new KeyValuePair<string, string>("odata.metadata", "minimal"),
+                    new KeyValuePair<string, string>("odata.streaming", "true"),
+                    new KeyValuePair<string, string>("IEEE754Compatible", "false"),
+                    new KeyValuePair<string, string>("charset", "utf-8")
+                });
+        }
+
+        [Fact]
+        public async Task ReadBatchRequestAsync()
+        {
+            var payload = "{\"requests\":[{" +
+                "\"id\":\"1\"," +
+                "\"method\":\"POST\"," +
+                "\"url\":\"http://tempuri.org/Customers\"," +
+                "\"headers\":{\"odata-version\":\"4.0\",\"content-type\":\"application/json;odata.metadata=minimal;odata.streaming=true;IEEE754Compatible=false;charset=utf-8\"}, " +
+                "\"body\" :{\"@odata.type\":\"#NS.Customer\",\"Id\":1,\"Name\":\"Customer 1\",\"Type\":\"Retail\"}}]}";
+
+            await SetupJsonLightBatchReaderAndRunTestAsync(
+                payload,
+                async (jsonLightBatchReader) =>
+                {
+                    while (await jsonLightBatchReader.ReadAsync())
+                    {
+                        switch (jsonLightBatchReader.State)
+                        {
+                            case ODataBatchReaderState.Operation:
+                                var operationRequestMessage = await jsonLightBatchReader.CreateOperationRequestMessageAsync();
+
+                                Assert.Equal("1", operationRequestMessage.ContentId);
+                                Assert.NotNull(operationRequestMessage.Url);
+                                Assert.Equal("http://tempuri.org/Customers", operationRequestMessage.Url.AbsoluteUri);
+                                Assert.Equal("POST", operationRequestMessage.Method);
+
+                                using (var messageReader = new ODataMessageReader(operationRequestMessage, new ODataMessageReaderSettings(), this.model))
+                                {
+                                    var jsonLightResourceReader = await messageReader.CreateODataResourceReaderAsync();
+
+                                    await DoReadAsync(
+                                        jsonLightResourceReader,
+                                        verifyResourceAction: (resource) =>
+                                        {
+                                            Assert.NotNull(resource);
+                                            Assert.Equal("NS.Customer", resource.TypeName);
+                                            var properties = resource.Properties.ToArray();
+                                            Assert.Equal(3, properties.Length);
+                                            Assert.Equal("Id", properties[0].Name);
+                                            Assert.Equal(1, properties[0].Value);
+                                            Assert.Equal("Name", properties[1].Name);
+                                            Assert.Equal("Customer 1", properties[1].Value);
+                                            Assert.Equal("Type", properties[2].Name);
+                                            var customerTypeEnumValue = Assert.IsType<ODataEnumValue>(properties[2].Value);
+                                            Assert.Equal("Retail", customerTypeEnumValue.Value);
+                                        });
+                                }
+
+                                break;
+                            default:
+                                break;
+                        }
+                    }
+                },
+                isResponse: false);
+        }
+
+        [Fact]
+        public async Task ReadBatchRequestWithChangesetAsync()
+        {
+            var payload = "{\"requests\":[{" +
+                "\"id\":\"1\"," +
+                "\"atomicityGroup\":\"69028f2c-f57b-4850-89f0-b7e5e002d4bc\"," +
+                "\"method\":\"POST\"," +
+                "\"url\":\"http://tempuri.org/Customers\"," +
+                "\"headers\":{\"odata-version\":\"4.0\",\"content-type\":\"application/json;odata.metadata=minimal;odata.streaming=true;IEEE754Compatible=false;charset=utf-8\"}, " +
+                "\"body\" :{\"@odata.type\":\"#NS.Customer\",\"Id\":1,\"Name\":\"Customer 1\",\"Type\":\"Retail\"}}]}";
+
+            await SetupJsonLightBatchReaderAndRunTestAsync(
+                payload,
+                async (jsonLightBatchReader) =>
+                {
+                    while (await jsonLightBatchReader.ReadAsync())
+                    {
+                        switch (jsonLightBatchReader.State)
+                        {
+                            case ODataBatchReaderState.Operation:
+                                var operationRequestMessage = await jsonLightBatchReader.CreateOperationRequestMessageAsync();
+
+                                Assert.Equal("1", operationRequestMessage.ContentId);
+                                Assert.NotNull(operationRequestMessage.Url);
+                                Assert.Equal("http://tempuri.org/Customers", operationRequestMessage.Url.AbsoluteUri);
+                                Assert.Equal("POST", operationRequestMessage.Method);
+
+                                using (var messageReader = new ODataMessageReader(operationRequestMessage, new ODataMessageReaderSettings(), this.model))
+                                {
+                                    var jsonLightResourceReader = await messageReader.CreateODataResourceReaderAsync();
+
+                                    await DoReadAsync(
+                                        jsonLightResourceReader,
+                                        verifyResourceAction: (resource) =>
+                                        {
+                                            Assert.NotNull(resource);
+                                            Assert.Equal("NS.Customer", resource.TypeName);
+                                            var properties = resource.Properties.ToArray();
+                                            Assert.Equal(3, properties.Length);
+                                            Assert.Equal("Id", properties[0].Name);
+                                            Assert.Equal(1, properties[0].Value);
+                                            Assert.Equal("Name", properties[1].Name);
+                                            Assert.Equal("Customer 1", properties[1].Value);
+                                            Assert.Equal("Type", properties[2].Name);
+                                            var customerTypeEnumValue = Assert.IsType<ODataEnumValue>(properties[2].Value);
+                                            Assert.Equal("Retail", customerTypeEnumValue.Value);
+                                        });
+                                }
+
+                                break;
+                            case ODataBatchReaderState.ChangesetStart:
+                                Assert.Equal("69028f2c-f57b-4850-89f0-b7e5e002d4bc", jsonLightBatchReader.CurrentGroupId);
+                                break;
+                            default:
+                                break;
+                        }
+                    }
+                },
+                isResponse: false);
+        }
+
+        [Fact]
+        public async Task ReadBatchRequestWithDependsOnIdsAsync()
+        {
+            var payload = "{\"requests\":[" +
+                "{\"id\":\"1\"," +
+                "\"method\":\"POST\"," +
+                "\"url\":\"http://tempuri.org/Customers\"," +
+                "\"headers\":{\"odata-version\":\"4.0\",\"content-type\":\"application/json;odata.metadata=minimal;odata.streaming=true;IEEE754Compatible=false;charset=utf-8\"}, " +
+                "\"body\" :{\"@odata.type\":\"#NS.Customer\",\"Id\":1,\"Name\":\"Customer 1\",\"Type\":\"Retail\"}}," +
+                "{\"id\":\"2\"," +
+                "\"dependsOn\":[\"1\"]," +
+                "\"method\":\"POST\"," +
+                "\"url\":\"http://tempuri.org/Orders\"," +
+                "\"headers\":{\"odata-version\":\"4.0\",\"content-type\":\"application/json;odata.metadata=minimal;odata.streaming=true;IEEE754Compatible=false;charset=utf-8\"}, " +
+                "\"body\" :{\"@odata.type\":\"#NS.Order\",\"Id\":1,\"CustomerId\":1,\"Amount\":13}}]}";
+
+            var verifyContentIdStack = new Stack<string>(new[] { "2", "1" });
+            var verifyUrlStack = new Stack<string>(new[] { "http://tempuri.org/Orders", "http://tempuri.org/Customers" });
+
+            var verifyDependsOnIdsStack = new Stack<Action<IEnumerable<string>>>();
+            verifyDependsOnIdsStack.Push((dependsOnIds) => Assert.Equal("1", Assert.Single(dependsOnIds)));
+            verifyDependsOnIdsStack.Push((dependsOnIds) => Assert.Empty(dependsOnIds));
+
+            var verifyResourceStack = new Stack<Action<ODataResource>>();
+            verifyResourceStack.Push((resource) =>
+            {
+                Assert.NotNull(resource);
+                Assert.Equal("NS.Order", resource.TypeName);
+                var properties = resource.Properties.ToArray();
+                Assert.Equal(3, properties.Length);
+                Assert.Equal("Id", properties[0].Name);
+                Assert.Equal(1, properties[0].Value);
+                Assert.Equal("CustomerId", properties[1].Name);
+                Assert.Equal(1, properties[1].Value);
+                Assert.Equal("Amount", properties[2].Name);
+                Assert.Equal(13M, properties[2].Value);
+            });
+            verifyResourceStack.Push((resource) =>
+            {
+                Assert.NotNull(resource);
+                Assert.Equal("NS.Customer", resource.TypeName);
+                var properties = resource.Properties.ToArray();
+                Assert.Equal(3, properties.Length);
+                Assert.Equal("Id", properties[0].Name);
+                Assert.Equal(1, properties[0].Value);
+                Assert.Equal("Name", properties[1].Name);
+                Assert.Equal("Customer 1", properties[1].Value);
+                Assert.Equal("Type", properties[2].Name);
+                var customerTypeEnumValue = Assert.IsType<ODataEnumValue>(properties[2].Value);
+                Assert.Equal("Retail", customerTypeEnumValue.Value);
+            });
+
+            await SetupJsonLightBatchReaderAndRunTestAsync(
+                payload,
+                async (jsonLightBatchReader) =>
+                {
+                    while (await jsonLightBatchReader.ReadAsync())
+                    {
+                        switch (jsonLightBatchReader.State)
+                        {
+                            case ODataBatchReaderState.Operation:
+                                var operationRequestMessage = await jsonLightBatchReader.CreateOperationRequestMessageAsync();
+
+                                Assert.NotEmpty(verifyContentIdStack);
+                                Assert.Equal(verifyContentIdStack.Pop(), operationRequestMessage.ContentId);
+
+                                Assert.NotEmpty(verifyUrlStack);
+                                Assert.NotNull(operationRequestMessage.Url);
+                                Assert.Equal(verifyUrlStack.Pop(), operationRequestMessage.Url.AbsoluteUri);
+
+                                Assert.NotEmpty(verifyDependsOnIdsStack);
+                                var verifyDependsOnId = verifyDependsOnIdsStack.Pop();
+                                verifyDependsOnId(operationRequestMessage.DependsOnIds);
+
+                                using (var messageReader = new ODataMessageReader(operationRequestMessage, new ODataMessageReaderSettings(), this.model))
+                                {
+                                    var jsonLightResourceReader = await messageReader.CreateODataResourceReaderAsync();
+
+                                    await DoReadAsync(
+                                        jsonLightResourceReader,
+                                        verifyResourceAction: (resource) =>
+                                        {
+                                            Assert.NotEmpty(verifyResourceStack);
+                                            var innerVerifyResourceStack = verifyResourceStack.Pop();
+                                            innerVerifyResourceStack(resource);
+                                        });
+                                }
+
+                                break;
+                            default:
+                                break;
+                        }
+                    }
+                },
+                isResponse: false);
+        }
+
+        [Fact]
+        public async Task ReadBatchRequestWithChangesetAndDependsOnIdsAsync()
+        {
+            var payload = "{\"requests\":[" +
+                "{\"id\":\"1\"," +
+                "\"atomicityGroup\":\"69028f2c-f57b-4850-89f0-b7e5e002d4bc\"," +
+                "\"method\":\"POST\"," +
+                "\"url\":\"http://tempuri.org/Customers\"," +
+                "\"headers\":{\"odata-version\":\"4.0\",\"content-type\":\"application/json;odata.metadata=minimal;odata.streaming=true;IEEE754Compatible=false;charset=utf-8\"}, " +
+                "\"body\" :{\"@odata.type\":\"#NS.Customer\",\"Id\":1,\"Name\":\"Customer 1\",\"Type\":\"Retail\"}}," +
+                "{\"id\":\"2\"," +
+                "\"atomicityGroup\":\"69028f2c-f57b-4850-89f0-b7e5e002d4bc\"," +
+                "\"dependsOn\":[\"1\"]," +
+                "\"method\":\"POST\"," +
+                "\"url\":\"http://tempuri.org/Orders\"," +
+                "\"headers\":{\"odata-version\":\"4.0\",\"content-type\":\"application/json;odata.metadata=minimal;odata.streaming=true;IEEE754Compatible=false;charset=utf-8\"}, " +
+                "\"body\" :{\"@odata.type\":\"#NS.Order\",\"Id\":1,\"CustomerId\":1,\"Amount\":13}}]}";
+
+            var verifyContentIdStack = new Stack<string>(new[] { "2", "1" });
+            var verifyUrlStack = new Stack<string>(new[] { "http://tempuri.org/Orders", "http://tempuri.org/Customers" });
+
+            var verifyDependsOnIdsStack = new Stack<Action<IEnumerable<string>>>();
+            verifyDependsOnIdsStack.Push((dependsOnIds) => Assert.Equal("1", Assert.Single(dependsOnIds)));
+            verifyDependsOnIdsStack.Push((dependsOnIds) => Assert.Empty(dependsOnIds));
+
+            var verifyResourceStack = new Stack<Action<ODataResource>>();
+            verifyResourceStack.Push((resource) =>
+            {
+                Assert.NotNull(resource);
+                Assert.Equal("NS.Order", resource.TypeName);
+                var properties = resource.Properties.ToArray();
+                Assert.Equal(3, properties.Length);
+                Assert.Equal("Id", properties[0].Name);
+                Assert.Equal(1, properties[0].Value);
+                Assert.Equal("CustomerId", properties[1].Name);
+                Assert.Equal(1, properties[1].Value);
+                Assert.Equal("Amount", properties[2].Name);
+                Assert.Equal(13M, properties[2].Value);
+            });
+            verifyResourceStack.Push((resource) =>
+            {
+                Assert.NotNull(resource);
+                Assert.Equal("NS.Customer", resource.TypeName);
+                var properties = resource.Properties.ToArray();
+                Assert.Equal(3, properties.Length);
+                Assert.Equal("Id", properties[0].Name);
+                Assert.Equal(1, properties[0].Value);
+                Assert.Equal("Name", properties[1].Name);
+                Assert.Equal("Customer 1", properties[1].Value);
+                Assert.Equal("Type", properties[2].Name);
+                var customerTypeEnumValue = Assert.IsType<ODataEnumValue>(properties[2].Value);
+                Assert.Equal("Retail", customerTypeEnumValue.Value);
+            });
+
+            await SetupJsonLightBatchReaderAndRunTestAsync(
+                payload,
+                async (jsonLightBatchReader) =>
+                {
+                    while (await jsonLightBatchReader.ReadAsync())
+                    {
+                        switch (jsonLightBatchReader.State)
+                        {
+                            case ODataBatchReaderState.Operation:
+                                var operationRequestMessage = await jsonLightBatchReader.CreateOperationRequestMessageAsync();
+
+                                Assert.NotEmpty(verifyContentIdStack);
+                                Assert.Equal(verifyContentIdStack.Pop(), operationRequestMessage.ContentId);
+
+                                Assert.NotEmpty(verifyUrlStack);
+                                Assert.NotNull(operationRequestMessage.Url);
+                                Assert.Equal(verifyUrlStack.Pop(), operationRequestMessage.Url.AbsoluteUri);
+
+                                Assert.NotEmpty(verifyDependsOnIdsStack);
+                                var verifyDependsOnId = verifyDependsOnIdsStack.Pop();
+                                verifyDependsOnId(operationRequestMessage.DependsOnIds);
+
+                                Assert.Equal("POST", operationRequestMessage.Method);
+
+                                using (var messageReader = new ODataMessageReader(operationRequestMessage, new ODataMessageReaderSettings(), this.model))
+                                {
+                                    var jsonLightResourceReader = await messageReader.CreateODataResourceReaderAsync();
+
+                                    await DoReadAsync(
+                                        jsonLightResourceReader,
+                                        verifyResourceAction: (resource) =>
+                                        {
+                                            Assert.NotEmpty(verifyResourceStack);
+                                            var innerVerifyResourceStack = verifyResourceStack.Pop();
+                                            innerVerifyResourceStack(resource);
+                                        });
+                                }
+
+                                break;
+                            case ODataBatchReaderState.ChangesetStart:
+                                Assert.Equal("69028f2c-f57b-4850-89f0-b7e5e002d4bc", jsonLightBatchReader.CurrentGroupId);
+                                break;
+                            default:
+                                break;
+                        }
+                    }
+                },
+                isResponse: false);
+        }
+
+        [Fact]
+        public void ReadBatchRequestWithNullHeaders()
+        {
+            var payload = "{\"requests\": [{" +
+                "\"id\": \"1\"," +
+                "\"method\": \"POST\"," +
+                "\"url\": \"http://tempuri.org/Customers\"," +
+                "\"headers\": {\"odata-version\":\"4.0\",\"content-type\":\"application/json;odata.metadata=minimal;odata.streaming=true;IEEE754Compatible=false;charset=utf-8\",\"null-header\":null}, " +
+                "\"body\": {\"@odata.type\":\"#NS.Customer\",\"Id\":1,\"Name\":\"Customer 1\",\"Type\":\"Retail\"}}]}";
+
+            SetupJsonLightBatchReaderAndRunTest(
+                payload,
+                (jsonLightBatchReader) =>
+                {
+                    try
+                    {
+                        while (jsonLightBatchReader.Read())
+                        {
+                            if (jsonLightBatchReader.State == ODataBatchReaderState.Operation)
+                            {
+                                var operationRequestMessage = jsonLightBatchReader.CreateOperationRequestMessage();
+                                // Verify that the Property "null-header" exists and it's value is set to NULL
+                                var nullHeaderProperty = operationRequestMessage.Headers.FirstOrDefault(p => p.Key == "null-header");
+                                Assert.NotNull(nullHeaderProperty.Key);
+                                Assert.Null(nullHeaderProperty.Value);
+                            }
+                        }
+                    }
+                    catch (NullReferenceException ex)
+                    {
+                        Assert.False(true, ex.Message);
+                    }
+                },
+                isResponse: false);
+        }
+
+        [Fact]
+        public async Task ReadBatchRequestWithNullHeadersAsync()
+        {
+            var payload = "{\"requests\": [{" +
+                "\"id\": \"1\"," +
+                "\"method\": \"POST\"," +
+                "\"url\": \"http://tempuri.org/Customers\"," +
+                "\"headers\": {\"odata-version\":\"4.0\",\"content-type\":\"application/json;odata.metadata=minimal;odata.streaming=true;IEEE754Compatible=false;charset=utf-8\",\"null-header\":null}, " +
+                "\"body\": {\"@odata.type\":\"#NS.Customer\",\"Id\":1,\"Name\":\"Customer 1\",\"Type\":\"Retail\"}}]}";
+
+            await SetupJsonLightBatchReaderAndRunTestAsync(
+                payload,
+                async (jsonLightBatchReader) =>
+                {
+                    try
+                    {
+                        while (await jsonLightBatchReader.ReadAsync())
+                        {
+                            if (jsonLightBatchReader.State == ODataBatchReaderState.Operation)
+                            {
+                                var operationRequestMessage = await jsonLightBatchReader.CreateOperationRequestMessageAsync();
+                                // Verify that the Property "null-header" exists and it's value is set to NULL
+                                var nullHeaderProperty = operationRequestMessage.Headers.FirstOrDefault(p => p.Key == "null-header");
+                                Assert.NotNull(nullHeaderProperty.Key);
+                                Assert.Null(nullHeaderProperty.Value);
+                            }
+                        }
+                    }
+                    catch (NullReferenceException ex)
+                    {
+                        Assert.False(true, ex.Message);
+                    }
+                },
+                isResponse: false);
+        }
+
+        [Fact]
+        public void ReadBatchRequestWithDuplicateProperties()
+        {
+            var payload = "{\"requests\": [{" +
+                "\"id\": \"1\"," +
+                "\"atomicityGroup\": \"g1\"," +
+                "\"atomicityGroup\": \"g2\"," +
+                "\"method\": \"POST\"," +
+                "\"url\": \"http://tempuri.org/Customers\"," +
+                "\"headers\": {\"odata-version\":\"4.0\",\"content-type\":\"application/json;odata.metadata=minimal;odata.streaming=true;IEEE754Compatible=false;charset=utf-8\"}, " +
+                "\"body\": {\"@odata.type\":\"#NS.Customer\",\"Id\":1,\"Name\":\"Customer 1\",\"Type\":\"Retail\"}}]}";
+
+            var exception = Assert.Throws<ODataException>(
+                () => SetupJsonLightBatchReaderAndRunTest(
+                payload,
+                (jsonLightBatchReader) =>
+                {
+                    while (jsonLightBatchReader.Read())
+                    {
+                        if (jsonLightBatchReader.State == ODataBatchReaderState.Operation)
+                        {
+                            // The json properties are just iterated through and have no purpose for this test case
+                            jsonLightBatchReader.CreateOperationRequestMessage();
+                        }
+                    }
+                    Assert.False(true, "The test failed, because the duplicate header has not thrown an ODataException");
+                },
+                isResponse: false));
+
+            // Verify that the correct duplicate property has raised the ODataException
+            Assert.Equal(Strings.ODataJsonLightBatchPayloadItemPropertiesCache_DuplicatePropertyForRequestInBatch("ATOMICITYGROUP"), exception.Message);
+        }
+
+        [Fact]
+        public async Task ReadBatchRequestWithDuplicatePropertiesAsync()
+        {
+            var payload = "{\"requests\": [{" +
+                "\"id\": \"1\"," +
+                "\"atomicityGroup\": \"g1\"," +
+                "\"atomicityGroup\": \"g2\"," +
+                "\"method\": \"POST\"," +
+                "\"url\": \"http://tempuri.org/Customers\"," +
+                "\"headers\": {\"odata-version\":\"4.0\",\"content-type\":\"application/json;odata.metadata=minimal;odata.streaming=true;IEEE754Compatible=false;charset=utf-8\"}, " +
+                "\"body\": {\"@odata.type\":\"#NS.Customer\",\"Id\":1,\"Name\":\"Customer 1\",\"Type\":\"Retail\"}}]}";
+            
+            var exception = await Assert.ThrowsAsync<ODataException>(
+                () => SetupJsonLightBatchReaderAndRunTestAsync(
+                payload,
+                async (jsonLightBatchReader) =>
+                {
+                    while (await jsonLightBatchReader.ReadAsync())
+                    {
+                        if (jsonLightBatchReader.State == ODataBatchReaderState.Operation)
+                        {
+                            // The json properties are just iterated through and have no purpose for this test case
+                            await jsonLightBatchReader.CreateOperationRequestMessageAsync();
+                        }
+                    }
+                    Assert.False(true, "The test failed, because the duplicate header has not thrown an ODataException");
+                },
+                isResponse: false));
+
+            // Verify that the correct duplicate property has raised the ODataException
+            Assert.Equal(Strings.ODataJsonLightBatchPayloadItemPropertiesCache_DuplicatePropertyForRequestInBatch("ATOMICITYGROUP"), exception.Message);
+        }
+
+        [Fact]
+        public void ReadBatchRequestWithDuplicateHeaders()
+        {
+            var payload = "{\"requests\": [{" +
+                "\"id\": \"1\"," +
+                "\"method\": \"POST\"," +
+                "\"url\": \"http://tempuri.org/Customers\"," +
+                "\"headers\": {\"odata-version\":\"4.0\",\"content-type\":\"application/json;odata.metadata=minimal;odata.streaming=true;IEEE754Compatible=false;charset=utf-8\",\"duplicate-header\":\"value1\",\"duplicate-header\":\"value2\"}, " +
+                "\"body\": {\"@odata.type\":\"#NS.Customer\",\"Id\":1,\"Name\":\"Customer 1\",\"Type\":\"Retail\"}}]}";
+
+            var exception = Assert.Throws<ODataException>(
+                () => SetupJsonLightBatchReaderAndRunTest(
+                payload,
+                (jsonLightBatchReader) =>
+                {
+                    while (jsonLightBatchReader.Read())
+                    {
+                        if (jsonLightBatchReader.State == ODataBatchReaderState.Operation)
+                        {
+                            // The json properties are just iterated through and have no purpose for this test case
+                            jsonLightBatchReader.CreateOperationRequestMessage();
+                        }
+                    }
+                    Assert.False(true, "The test failed, because the duplicate header has thrown no ODataException");
+                },
+                isResponse: false));
+
+            // Verify that the correct duplicate header has raised the ODataException
+            Assert.Equal(Strings.ODataJsonLightBatchPayloadItemPropertiesCache_DuplicateHeaderForRequestInBatch("duplicate-header"), exception.Message);
+        }
+
+        [Fact]
+        public async Task ReadBatchRequestWithDuplicateHeadersAsync()
+        {
+            var payload = "{\"requests\": [{" +
+                "\"id\": \"1\"," +
+                "\"method\": \"POST\"," +
+                "\"url\": \"http://tempuri.org/Customers\"," +
+                "\"headers\": {\"odata-version\":\"4.0\",\"content-type\":\"application/json;odata.metadata=minimal;odata.streaming=true;IEEE754Compatible=false;charset=utf-8\",\"duplicate-header\":\"value1\",\"duplicate-header\":\"value2\"}, " +
+                "\"body\": {\"@odata.type\":\"#NS.Customer\",\"Id\":1,\"Name\":\"Customer 1\",\"Type\":\"Retail\"}}]}";
+
+            var exception = await Assert.ThrowsAsync<ODataException>(
+                () => SetupJsonLightBatchReaderAndRunTestAsync(
+                payload,
+                async (jsonLightBatchReader) =>
+                {
+                        while (await jsonLightBatchReader.ReadAsync())
+                        {
+                            if (jsonLightBatchReader.State == ODataBatchReaderState.Operation)
+                            {
+                                // The json properties are just iterated through and have no purpose for this test case
+                                await jsonLightBatchReader.CreateOperationRequestMessageAsync();
+                            }
+                        }
+                        Assert.False(true, "The test failed, because the duplicate header has thrown no ODataException");
+                },
+                isResponse: false));
+
+            // Verify that the correct duplicate header has raised the ODataException
+            Assert.Equal(Strings.ODataJsonLightBatchPayloadItemPropertiesCache_DuplicateHeaderForRequestInBatch("duplicate-header"), exception.Message);
+        }
+
+        [Fact]
+        public async Task ReadBatchResponseAsync()
+        {
+            var payload = "{\"responses\":[{" +
+                "\"id\":\"1\"," +
+                "\"status\":0," +
+                "\"headers\":{\"odata-version\":\"4.0\",\"content-type\":\"application/json;odata.metadata=minimal;odata.streaming=true;IEEE754Compatible=false;charset=utf-8\"}, " +
+                "\"body\" :{\"@odata.context\":\"http://tempuri.org/$metadata#Customers/$entity\",\"Id\":1,\"Name\":\"Customer 1\",\"Type\":\"Retail\"}}]}";
+
+            await SetupJsonLightBatchReaderAndRunTestAsync(
+                payload,
+                async (jsonLightBatchReader) =>
+                {
+                    while (await jsonLightBatchReader.ReadAsync())
+                    {
+                        switch (jsonLightBatchReader.State)
+                        {
+                            case ODataBatchReaderState.Operation:
+                                var operationResponseMessage = await jsonLightBatchReader.CreateOperationResponseMessageAsync();
+
+                                using (var messageReader = new ODataMessageReader(operationResponseMessage, new ODataMessageReaderSettings(), this.model))
+                                {
+                                    var jsonLightResourceReader = await messageReader.CreateODataResourceReaderAsync();
+
+                                    await DoReadAsync(
+                                        jsonLightResourceReader,
+                                        verifyResourceAction: (resource) =>
+                                        {
+                                            Assert.NotNull(resource);
+                                            Assert.Equal("NS.Customer", resource.TypeName);
+                                            var properties = resource.Properties.ToArray();
+                                            Assert.Equal(3, properties.Length);
+                                            Assert.Equal("Id", properties[0].Name);
+                                            Assert.Equal(1, properties[0].Value);
+                                            Assert.Equal("Name", properties[1].Name);
+                                            Assert.Equal("Customer 1", properties[1].Value);
+                                            Assert.Equal("Type", properties[2].Name);
+                                            var customerTypeEnumValue = Assert.IsType<ODataEnumValue>(properties[2].Value);
+                                            Assert.Equal("Retail", customerTypeEnumValue.Value);
+                                        });
+                                }
+
+                                break;
+                            default:
+                                break;
+                        }
+                    }
+                },
+                isResponse: true);
+        }
+
+        [Fact]
+        public async Task ReadBatchResponseWithChangesetAsync()
+        {
+            var payload = "{\"responses\":[{" +
+                "\"id\":\"1\"," +
+                "\"atomicityGroup\":\"69028f2c-f57b-4850-89f0-b7e5e002d4bc\"," +
+                "\"status\":0," +
+                "\"headers\":{\"odata-version\":\"4.0\",\"content-type\":\"application/json;odata.metadata=minimal;odata.streaming=true;IEEE754Compatible=false;charset=utf-8\"}, " +
+                "\"body\" :{\"@odata.context\":\"http://tempuri.org/$metadata#Customers/$entity\",\"Id\":1,\"Name\":\"Customer 1\",\"Type\":\"Retail\"}}]}";
+
+            await SetupJsonLightBatchReaderAndRunTestAsync(
+                payload,
+                async (jsonLightBatchReader) =>
+                {
+                    while (await jsonLightBatchReader.ReadAsync())
+                    {
+                        switch (jsonLightBatchReader.State)
+                        {
+                            case ODataBatchReaderState.Operation:
+                                var operationResponseMessage = await jsonLightBatchReader.CreateOperationResponseMessageAsync();
+
+                                using (var messageReader = new ODataMessageReader(operationResponseMessage, new ODataMessageReaderSettings(), this.model))
+                                {
+                                    var jsonLightResourceReader = await messageReader.CreateODataResourceReaderAsync();
+
+                                    await DoReadAsync(
+                                        jsonLightResourceReader,
+                                        verifyResourceAction: (resource) =>
+                                        {
+                                            Assert.NotNull(resource);
+                                            Assert.Equal("NS.Customer", resource.TypeName);
+                                            var properties = resource.Properties.ToArray();
+                                            Assert.Equal(3, properties.Length);
+                                            Assert.Equal("Id", properties[0].Name);
+                                            Assert.Equal(1, properties[0].Value);
+                                            Assert.Equal("Name", properties[1].Name);
+                                            Assert.Equal("Customer 1", properties[1].Value);
+                                            Assert.Equal("Type", properties[2].Name);
+                                            var customerTypeEnumValue = Assert.IsType<ODataEnumValue>(properties[2].Value);
+                                            Assert.Equal("Retail", customerTypeEnumValue.Value);
+                                        });
+                                }
+
+                                break;
+                            case ODataBatchReaderState.ChangesetStart:
+                                Assert.Equal("69028f2c-f57b-4850-89f0-b7e5e002d4bc", jsonLightBatchReader.CurrentGroupId);
+                                break;
+                            default:
+                                break;
+                        }
+                    }
+                },
+                isResponse: true);
+        }
+
+        [Fact]
+        public async Task ReadBatchRequestWithAbsoluteUriUsingHostHeaderAsync()
+        {
+            this.messageReaderSettings.BaseUri = new Uri("http://tempuri.org");
+
+            var payload = "{\"requests\":[{" +
+                "\"id\":\"1\"," +
+                "\"method\":\"POST\"," +
+                "\"url\":\"/Customers\"," +
+                "\"headers\":{\"host\":\"tempuri.org:80\",\"odata-version\":\"4.0\",\"content-type\":\"application/json;odata.metadata=minimal;odata.streaming=true;IEEE754Compatible=false;charset=utf-8\"}, " +
+                "\"body\" :{\"@odata.type\":\"#NS.Customer\",\"Id\":1,\"Name\":\"Customer 1\",\"Type\":\"Retail\"}}]}";
+
+            await SetupJsonLightBatchReaderAndRunTestAsync(
+                payload,
+                async (jsonLightBatchReader) =>
+                {
+                    while (await jsonLightBatchReader.ReadAsync())
+                    {
+                        switch (jsonLightBatchReader.State)
+                        {
+                            case ODataBatchReaderState.Operation:
+                                var operationRequestMessage = await jsonLightBatchReader.CreateOperationRequestMessageAsync();
+
+                                Assert.Equal("1", operationRequestMessage.ContentId);
+                                Assert.NotNull(operationRequestMessage.Url);
+                                Assert.Equal("http://tempuri.org/Customers", operationRequestMessage.Url.AbsoluteUri);
+                                Assert.Equal("POST", operationRequestMessage.Method);
+
+                                using (var messageReader = new ODataMessageReader(operationRequestMessage, new ODataMessageReaderSettings(), this.model))
+                                {
+                                    var jsonLightResourceReader = await messageReader.CreateODataResourceReaderAsync();
+
+                                    await DoReadAsync(
+                                        jsonLightResourceReader,
+                                        verifyResourceAction: (resource) =>
+                                        {
+                                            Assert.NotNull(resource);
+                                            Assert.Equal("NS.Customer", resource.TypeName);
+                                            var properties = resource.Properties.ToArray();
+                                            Assert.Equal(3, properties.Length);
+                                            Assert.Equal("Id", properties[0].Name);
+                                            Assert.Equal(1, properties[0].Value);
+                                            Assert.Equal("Name", properties[1].Name);
+                                            Assert.Equal("Customer 1", properties[1].Value);
+                                            Assert.Equal("Type", properties[2].Name);
+                                            var customerTypeEnumValue = Assert.IsType<ODataEnumValue>(properties[2].Value);
+                                            Assert.Equal("Retail", customerTypeEnumValue.Value);
+                                        });
+                                }
+
+                                break;
+                            default:
+                                break;
+                        }
+                    }
+                },
+                isResponse: false);
+        }
+
+        [Fact]
+        public async Task ReadBatchRequestWithRelativeUriAsync()
+        {
+            this.messageReaderSettings.BaseUri = new Uri(ServiceUri);
+
+            var payload = "{\"requests\":[{" +
+                "\"id\":\"1\"," +
+                "\"method\":\"POST\"," +
+                "\"url\":\"/Customers\"," +
+                "\"headers\":{\"odata-version\":\"4.0\",\"content-type\":\"application/json;odata.metadata=minimal;odata.streaming=true;IEEE754Compatible=false;charset=utf-8\"}, " +
+                "\"body\" :{\"@odata.type\":\"#NS.Customer\",\"Id\":1,\"Name\":\"Customer 1\",\"Type\":\"Retail\"}}]}";
+
+            await SetupJsonLightBatchReaderAndRunTestAsync(
+                payload,
+                async (jsonLightBatchReader) =>
+                {
+                    while (await jsonLightBatchReader.ReadAsync())
+                    {
+                        switch (jsonLightBatchReader.State)
+                        {
+                            case ODataBatchReaderState.Operation:
+                                var operationRequestMessage = await jsonLightBatchReader.CreateOperationRequestMessageAsync();
+
+                                Assert.Equal("1", operationRequestMessage.ContentId);
+                                Assert.NotNull(operationRequestMessage.Url);
+                                Assert.Equal("http://tempuri.org/Customers", operationRequestMessage.Url.AbsoluteUri);
+                                Assert.Equal("POST", operationRequestMessage.Method);
+
+                                using (var messageReader = new ODataMessageReader(operationRequestMessage, new ODataMessageReaderSettings(), this.model))
+                                {
+                                    var jsonLightResourceReader = await messageReader.CreateODataResourceReaderAsync();
+
+                                    await DoReadAsync(
+                                        jsonLightResourceReader,
+                                        verifyResourceAction: (resource) =>
+                                        {
+                                            Assert.NotNull(resource);
+                                            Assert.Equal("NS.Customer", resource.TypeName);
+                                            var properties = resource.Properties.ToArray();
+                                            Assert.Equal(3, properties.Length);
+                                            Assert.Equal("Id", properties[0].Name);
+                                            Assert.Equal(1, properties[0].Value);
+                                            Assert.Equal("Name", properties[1].Name);
+                                            Assert.Equal("Customer 1", properties[1].Value);
+                                            Assert.Equal("Type", properties[2].Name);
+                                            var customerTypeEnumValue = Assert.IsType<ODataEnumValue>(properties[2].Value);
+                                            Assert.Equal("Retail", customerTypeEnumValue.Value);
+                                        });
+                                }
+
+                                break;
+                            default:
+                                break;
+                        }
+                    }
+                },
+                isResponse: false);
+        }
+
+        [Fact]
+        public async Task ReadBatchRequestMissingMessageBodyAsync()
+        {
+            var payload = "{\"requests\":[{\"id\":\"1\",\"method\":\"POST\",\"url\":\"http://tempuri.org/Customers\",\"headers\":{}}]}";
+
+            await SetupJsonLightBatchReaderAndRunTestAsync(
+                payload,
+                async (jsonLightBatchReader) =>
+                {
+                    while (await jsonLightBatchReader.ReadAsync())
+                    {
+                        switch (jsonLightBatchReader.State)
+                        {
+                            case ODataBatchReaderState.Operation:
+                                var operationRequestMessage = await jsonLightBatchReader.CreateOperationRequestMessageAsync();
+
+                                Assert.Equal("1", operationRequestMessage.ContentId);
+                                Assert.NotNull(operationRequestMessage.Url);
+                                Assert.Equal("http://tempuri.org/Customers", operationRequestMessage.Url.AbsoluteUri);
+                                Assert.Equal("POST", operationRequestMessage.Method);
+
+                                using (var messageReader = new ODataMessageReader(operationRequestMessage, new ODataMessageReaderSettings(), this.model))
+                                {
+                                }
+
+                                break;
+                            default:
+                                break;
+                        }
+                    }
+                },
+                isResponse: false);
+        }
+
+        [Fact]
+        public async Task ReadBatchRequestMissingODataTypeAnnotationInMessageBodyAsync()
+        {
+            var payload = "{\"requests\":[{" +
+                "\"id\":\"1\"," +
+                "\"method\":\"POST\"," +
+                "\"url\":\"http://tempuri.org/Customers\"," +
+                "\"headers\":{\"odata-version\":\"4.0\",\"content-type\":\"application/json;odata.metadata=minimal;odata.streaming=true;IEEE754Compatible=false;charset=utf-8\"}, " +
+                "\"body\" :{\"Id\":1,\"Name\":\"Customer 1\",\"Type\":\"Retail\"}}]}";
+
+            await SetupJsonLightBatchReaderAndRunTestAsync(
+                payload,
+                async (jsonLightBatchReader) =>
+                {
+                    while (await jsonLightBatchReader.ReadAsync())
+                    {
+                        switch (jsonLightBatchReader.State)
+                        {
+                            case ODataBatchReaderState.Operation:
+                                var operationRequestMessage = await jsonLightBatchReader.CreateOperationRequestMessageAsync();
+
+                                Assert.Equal("1", operationRequestMessage.ContentId);
+                                Assert.NotNull(operationRequestMessage.Url);
+                                Assert.Equal("http://tempuri.org/Customers", operationRequestMessage.Url.AbsoluteUri);
+                                Assert.Equal("POST", operationRequestMessage.Method);
+
+                                using (var messageReader = new ODataMessageReader(operationRequestMessage, new ODataMessageReaderSettings(), this.model))
+                                {
+                                    var jsonLightResourceReader = await messageReader.CreateODataResourceReaderAsync(this.customerEntitySet, this.customerEntityType);
+
+                                    await DoReadAsync(
+                                        jsonLightResourceReader,
+                                        verifyResourceAction: (resource) =>
+                                        {
+                                            Assert.NotNull(resource);
+                                            Assert.Equal("NS.Customer", resource.TypeName);
+                                            var properties = resource.Properties.ToArray();
+                                            Assert.Equal(3, properties.Length);
+                                            Assert.Equal("Id", properties[0].Name);
+                                            Assert.Equal(1, properties[0].Value);
+                                            Assert.Equal("Name", properties[1].Name);
+                                            Assert.Equal("Customer 1", properties[1].Value);
+                                            Assert.Equal("Type", properties[2].Name);
+                                            var customerTypeEnumValue = Assert.IsType<ODataEnumValue>(properties[2].Value);
+                                            Assert.Equal("Retail", customerTypeEnumValue.Value);
+                                        });
+                                }
+
+                                break;
+                            default:
+                                break;
+                        }
+                    }
+                },
+                isResponse: false);
+        }
+
+        [Theory]
+        [InlineData("\"headers\":{\"odata-version\":\"4.0\",\"content-type\":\"text/plain\"},\"body\" :\"the lazy dog\"")]
+        [InlineData("\"body\" :\"the lazy dog\",\"headers\":{\"odata-version\":\"4.0\",\"content-type\":\"text/plain\"}")]
+        public async Task ReadBatchRequestWithPlainTextBodyAsync(string fragment)
+        {
+            var payload = "{\"requests\":[{" +
+                "\"id\":\"1\"," +
+                "\"method\":\"POST\"," +
+                "\"url\":\"http://tempuri.org\"," +
+                $"{fragment}" +
+                "}]}";
+
+            await SetupJsonLightBatchReaderAndRunTestAsync(
+                payload,
+                async (jsonLightBatchReader) =>
+                {
+                    while (await jsonLightBatchReader.ReadAsync())
+                    {
+                        switch (jsonLightBatchReader.State)
+                        {
+                            case ODataBatchReaderState.Operation:
+                                var operationRequestMessage = await jsonLightBatchReader.CreateOperationRequestMessageAsync();
+
+                                using (var messageReader = new ODataMessageReader(operationRequestMessage, new ODataMessageReaderSettings(), this.model))
+                                {
+                                    var pangram = await messageReader.ReadValueAsync(EdmCoreModel.Instance.GetString(true));
+
+                                    Assert.Equal("\"the lazy dog\"", pangram);
+                                }
+
+                                break;
+                            default:
+                                break;
+                        }
+                    }
+                },
+                isResponse: false);
+        }
+
+        [Theory]
+        [InlineData("\"headers\":{\"odata-version\":\"4.0\",\"content-type\":\"application/octet-stream\"},\"body\" :\"AQIDBAUGBwgJAA==\"")]
+        [InlineData("\"body\" :\"AQIDBAUGBwgJAA==\",\"headers\":{\"odata-version\":\"4.0\",\"content-type\":\"application/octet-stream\"}")]
+        public async Task ReadBatchRequestWithBinaryBodyAsync(string payloadFragment)
+        {
+            var payload = "{\"requests\":[{" +
+                "\"id\":\"1\"," +
+                "\"method\":\"POST\"," +
+                "\"url\":\"http://tempuri.org\"," +
+                $"{payloadFragment}" +
+                "}]}";
+
+            await SetupJsonLightBatchReaderAndRunTestAsync(
+                payload,
+                async (jsonLightBatchReader) =>
+                {
+                    while (await jsonLightBatchReader.ReadAsync())
+                    {
+                        switch (jsonLightBatchReader.State)
+                        {
+                            case ODataBatchReaderState.Operation:
+                                var operationRequestMessage = await jsonLightBatchReader.CreateOperationRequestMessageAsync();
+
+                                using (var messageReader = new ODataMessageReader(operationRequestMessage, new ODataMessageReaderSettings(), this.model))
+                                {
+                                    var binaryValue = await messageReader.ReadValueAsync(EdmCoreModel.Instance.GetBinary(true));
+
+                                    Assert.Equal(new byte[] { 1, 2, 3, 4, 5, 6, 7, 8, 9, 0 }, binaryValue);
+                                }
+
+                                break;
+                            default:
+                                break;
+                        }
+                    }
+                },
+                isResponse: false);
+        }
+
+        [Fact]
+        public async Task ReadBatchRequestAsync_ThrowsExceptionForUnknownPropertyForMessageInBatch()
+        {
+            var payload = "{\"requests\":[{\"id\":\"1\",\"method\":\"POST\",\"url\":\"http://tempuri.org/Customers\",\"headers\":{},\"forbidden\":\"foobar\"}]}";
+
+            var exception = await Assert.ThrowsAsync<ODataException>(
+                () => SetupJsonLightBatchReaderAndRunTestAsync(
+                    payload,
+                    async (jsonLightBatchReader) =>
+                    {
+                        while (await jsonLightBatchReader.ReadAsync())
+                        {
+                        }
+                    },
+                    isResponse: false));
+
+            Assert.Equal(
+                ErrorStrings.ODataJsonLightBatchPayloadItemPropertiesCache_UnknownPropertyForMessageInBatch("FORBIDDEN"),
+                exception.Message);
+        }
+
+        [Fact]
+        public async Task ReadBatchAsync_ThrowsExceptionForJsonBatchTopLevelPropertyMissing()
+        {
+            var payload = "{\"unexpected\":[]}";
+
+            var exception = await Assert.ThrowsAsync<ODataException>(
+                () => SetupJsonLightBatchReaderAndRunTestAsync(
+                    payload,
+                    async (jsonLightBatchReader) =>
+                    {
+                        while (await jsonLightBatchReader.ReadAsync())
+                        {
+                        }
+                    },
+                    isResponse: false));
+
+            Assert.Equal(
+                ErrorStrings.ODataBatchReader_JsonBatchTopLevelPropertyMissing,
+                exception.Message);
+        }
+
+        [Fact]
+        public async Task ReadBatchRequestAsync_ThrowsExceptionForRequestMessageNotCreatedForOperation()
+        {
+            var payload = "{\"requests\":[{" +
+                "\"id\":\"1\"," +
+                "\"method\":\"POST\"," +
+                "\"url\":\"http://tempuri.org/Customers\"," +
+                "\"headers\":{\"odata-version\":\"4.0\",\"content-type\":\"application/json;odata.metadata=minimal;odata.streaming=true;IEEE754Compatible=false;charset=utf-8\"}, " +
+                "\"body\" :{\"@odata.type\":\"#NS.Customer\",\"Id\":1,\"Name\":\"Customer 1\",\"Type\":\"Retail\"}}]}";
+
+            var exception = await Assert.ThrowsAsync<ODataException>(
+                () => SetupJsonLightBatchReaderAndRunTestAsync(
+                    payload,
+                    async (jsonLightBatchReader) =>
+                    {
+                        while (await jsonLightBatchReader.ReadAsync())
+                        {
+                            // No call to jsonLightBatchReader.CreateOperationRequestMessageAsync()
+                        }
+                    },
+                    isResponse: false));
+
+            Assert.Equal(
+                ErrorStrings.ODataBatchReader_NoMessageWasCreatedForOperation,
+                exception.Message);
+        }
+
+        [Fact]
+        public async Task ReadBatchRequestAsync_ThrowsExceptionForRepeatedContentId()
+        {
+            var payload = "{\"requests\":[" +
+                "{\"id\":\"1\"," +
+                "\"method\":\"POST\"," +
+                "\"url\":\"http://tempuri.org/Customers\"," +
+                "\"headers\":{\"odata-version\":\"4.0\",\"content-type\":\"application/json;odata.metadata=minimal;odata.streaming=true;IEEE754Compatible=false;charset=utf-8\"}, " +
+                "\"body\" :{\"@odata.type\":\"#NS.Customer\",\"Id\":1,\"Name\":\"Customer 1\",\"Type\":\"Retail\"}}," +
+                "{\"id\":\"1\"," +
+                "\"method\":\"POST\"," +
+                "\"url\":\"http://tempuri.org/Orders\"," +
+                "\"headers\":{\"odata-version\":\"4.0\",\"content-type\":\"application/json;odata.metadata=minimal;odata.streaming=true;IEEE754Compatible=false;charset=utf-8\"}, " +
+                "\"body\" :{\"@odata.type\":\"#NS.Order\",\"Id\":1,\"CustomerId\":1,\"Amount\":13}}]}";
+
+            var exception = await Assert.ThrowsAsync<ODataException>(
+                () => SetupJsonLightBatchReaderAndRunTestAsync(
+                    payload,
+                    async (jsonLightBatchReader) =>
+                    {
+                        while (await jsonLightBatchReader.ReadAsync())
+                        {
+                            switch (jsonLightBatchReader.State)
+                            {
+                                case ODataBatchReaderState.Operation:
+                                    var operationRequestMessage = await jsonLightBatchReader.CreateOperationRequestMessageAsync();
+
+                                    using (var messageReader = new ODataMessageReader(operationRequestMessage, new ODataMessageReaderSettings(), this.model))
+                                    {
+                                        var jsonLightResourceReader = await messageReader.CreateODataResourceReaderAsync();
+
+                                        await DoReadAsync(jsonLightResourceReader);
+                                    }
+
+                                    break;
+                                default:
+                                    break;
+                            }
+                        }
+                    },
+                    isResponse: false));
+
+            Assert.Equal(
+                ErrorStrings.ODataBatchReader_DuplicateContentIDsNotAllowed("1"),
+                exception.Message);
+        }
+
+        [Fact]
+        public async Task ReadBatchRequestAsync_ThrowsExceptionForDependsOnIdNotFound()
+        {
+            var payload = "{\"requests\":[{" +
+                "\"id\":\"1\"," +
+                "\"dependsOn\":[\"0\"]," +
+                "\"method\":\"POST\"," +
+                "\"url\":\"http://tempuri.org/Customers\"," +
+                "\"headers\":{\"odata-version\":\"4.0\",\"content-type\":\"application/json;odata.metadata=minimal;odata.streaming=true;IEEE754Compatible=false;charset=utf-8\"}, " +
+                "\"body\" :{\"@odata.type\":\"#NS.Customer\",\"Id\":1,\"Name\":\"Customer 1\",\"Type\":\"Retail\"}}]}";
+
+            var exception = await Assert.ThrowsAsync<ODataException>(
+                () => SetupJsonLightBatchReaderAndRunTestAsync(
+                    payload,
+                    async (jsonLightBatchReader) =>
+                    {
+                        while (await jsonLightBatchReader.ReadAsync())
+                        {
+                            switch (jsonLightBatchReader.State)
+                            {
+                                case ODataBatchReaderState.Operation:
+                                    var operationRequestMessage = await jsonLightBatchReader.CreateOperationRequestMessageAsync();
+
+                                    break;
+                                default:
+                                    break;
+                            }
+                        }
+                    },
+                    isResponse: false));
+
+            Assert.Equal(
+                ErrorStrings.ODataBatchReader_DependsOnIdNotFound("0", "1"),
+                exception.Message);
+        }
+
+        [Fact]
+        public async Task ReadBatchRequestAsync_ThrowsExceptionForDependsOnIdSameAsContentId()
+        {
+            var payload = "{\"requests\":[{" +
+                "\"id\":\"1\"," +
+                "\"dependsOn\":[\"1\"]," +
+                "\"method\":\"POST\"," +
+                "\"url\":\"http://tempuri.org/Customers\"," +
+                "\"headers\":{\"odata-version\":\"4.0\",\"content-type\":\"application/json;odata.metadata=minimal;odata.streaming=true;IEEE754Compatible=false;charset=utf-8\"}, " +
+                "\"body\" :{\"@odata.type\":\"#NS.Customer\",\"Id\":1,\"Name\":\"Customer 1\",\"Type\":\"Retail\"}}]}";
+
+            var exception = await Assert.ThrowsAsync<ODataException>(
+                () => SetupJsonLightBatchReaderAndRunTestAsync(
+                    payload,
+                    async (jsonLightBatchReader) =>
+                    {
+                        while (await jsonLightBatchReader.ReadAsync())
+                        {
+                            switch (jsonLightBatchReader.State)
+                            {
+                                case ODataBatchReaderState.Operation:
+                                    var operationRequestMessage = await jsonLightBatchReader.CreateOperationRequestMessageAsync();
+
+                                    break;
+                                default:
+                                    break;
+                            }
+                        }
+                    },
+                    isResponse: false));
+
+            Assert.Equal(
+                ErrorStrings.ODataBatchReader_SelfReferenceDependsOnRequestIdNotAllowed("1", "1"),
+                exception.Message);
+        }
+
+        private async Task DoReadAsync(
+            ODataReader jsonLightReader,
+            Action<ODataResourceSet> verifyResourceSetAction = null,
+            Action<ODataResource> verifyResourceAction = null)
+        {
+            while (await jsonLightReader.ReadAsync())
+            {
+                switch (jsonLightReader.State)
+                {
+                    case ODataReaderState.ResourceSetStart:
+                        break;
+                    case ODataReaderState.ResourceSetEnd:
+                        if (verifyResourceSetAction != null)
+                        {
+                            verifyResourceSetAction(jsonLightReader.Item as ODataResourceSet);
+                        }
+
+                        break;
+                    case ODataReaderState.ResourceStart:
+                        break;
+                    case ODataReaderState.ResourceEnd:
+                        if (verifyResourceAction != null)
+                        {
+                            verifyResourceAction(jsonLightReader.Item as ODataResource);
+                        }
+
+                        break;
+                    default:
+                        break;
+                }
+            }
+        }
+
+        /// <summary>
+        /// Sets up an ODataJsonLightBatchReader, then runs the given test code synchronously
+        /// </summary>
+        private void SetupJsonLightBatchReaderAndRunTest(
+            string payload,
+            Action<ODataJsonLightBatchReader> func,
+            bool isResponse = true)
+        {
+            using (var jsonLightInputContext = CreateJsonLightInputContext(payload, isAsync: false, isResponse: isResponse))
+            {
+                var jsonLightBatchReader = new ODataJsonLightBatchReader(jsonLightInputContext, synchronous: true);
+
+                func(jsonLightBatchReader);
+            }
+        }
+
+        /// <summary>
+        /// Sets up an ODataJsonLightBatchReader, then runs the given test code asynchronously
+        /// </summary>
+        private async Task SetupJsonLightBatchReaderAndRunTestAsync(
+            string payload,
+            Func<ODataJsonLightBatchReader, Task> func,
+            bool isResponse = true)
+        {
+            using (var jsonLightInputContext = CreateJsonLightInputContext(payload, isAsync: true, isResponse: isResponse))
+            {
+                var jsonLightBatchReader = new ODataJsonLightBatchReader(jsonLightInputContext, synchronous: false);
+
+                await func(jsonLightBatchReader);
+            }
+        }
+
+        private ODataJsonLightInputContext CreateJsonLightInputContext(string payload, bool isAsync = false, bool isResponse = true)
+        {
+            var messageInfo = new ODataMessageInfo
+            {
+                MediaType = this.mediaType,
+#if NETCOREAPP1_1
+                Encoding = Encoding.GetEncoding(0),
+#else
+                Encoding = Encoding.Default,
+#endif
+                IsResponse = isResponse,
+                IsAsync = isAsync,
+                Model = this.model
+            };
+
+            return new ODataJsonLightInputContext(new StringReader(payload), messageInfo, this.messageReaderSettings);
+        }
+
+        private void InitializeEdmModel()
+        {
+            this.model = new EdmModel();
+
+            this.customerTypeEnumType = new EdmEnumType("NS", "CustomerType");
+            this.customerEntityType = new EdmEntityType("NS", "Customer");
+            this.orderEntityType = new EdmEntityType("NS", "Order");
+
+            this.customerTypeEnumType.AddMember(new EdmEnumMember(this.customerTypeEnumType, "Retail", new EdmEnumMemberValue(0)));
+            this.customerTypeEnumType.AddMember(new EdmEnumMember(this.customerTypeEnumType, "Wholesale", new EdmEnumMemberValue(1)));
+            this.model.AddElement(this.customerTypeEnumType);
+
+            var customerIdProperty = this.customerEntityType.AddStructuralProperty("Id", EdmPrimitiveTypeKind.Int32);
+            this.customerEntityType.AddKeys(customerIdProperty);
+            this.customerEntityType.AddStructuralProperty("Name", EdmPrimitiveTypeKind.String);
+            this.customerEntityType.AddStructuralProperty("Type", new EdmEnumTypeReference(this.customerTypeEnumType, false));
+            this.model.AddElement(this.customerEntityType);
+
+            var orderIdProperty = this.orderEntityType.AddStructuralProperty("Id", EdmPrimitiveTypeKind.Int32);
+            this.orderEntityType.AddKeys(orderIdProperty);
+            this.orderEntityType.AddStructuralProperty("CustomerId", EdmPrimitiveTypeKind.Int32);
+            this.orderEntityType.AddStructuralProperty("Amount", EdmPrimitiveTypeKind.Decimal);
+            this.model.AddElement(this.orderEntityType);
+
+            var entityContainer = new EdmEntityContainer("NS", "Container");
+            this.model.AddElement(entityContainer);
+
+            this.customerEntitySet = entityContainer.AddEntitySet("Customers", this.customerEntityType);
+            this.orderEntitySet = entityContainer.AddEntitySet("Orders", this.orderEntityType);
+        }
+    }
+}
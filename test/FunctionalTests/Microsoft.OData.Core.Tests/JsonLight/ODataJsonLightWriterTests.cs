--- conflicted
+++ resolved
@@ -1,2552 +1,2549 @@
-﻿//---------------------------------------------------------------------
-// <copyright file="ODataJsonLightWriterTests.cs" company="Microsoft">
-//      Copyright (C) Microsoft Corporation. All rights reserved. See License.txt in the project root for license information.
-// </copyright>
-//---------------------------------------------------------------------
-
-using System;
-using System.Collections.Generic;
-using System.Collections.ObjectModel;
-using System.IO;
-using System.Linq;
-using System.Reflection;
-using System.Text;
-using System.Threading.Tasks;
-using System.Xml;
-using Microsoft.OData.Edm;
-using Microsoft.OData.Edm.Csdl;
-#if NETCOREAPP3_1_OR_GREATER
-using Microsoft.OData.Json;
-#endif
-using Microsoft.OData.JsonLight;
-<<<<<<< HEAD
-using Microsoft.OData.UriParser;
-=======
-using Microsoft.OData.Tests;
->>>>>>> b144ff83
-using Microsoft.Test.OData.DependencyInjection;
-using Xunit;
-
-namespace Microsoft.OData.Core.Tests.JsonLight
-{
-    public class ODataJsonLightWriterTests
-    {
-        private const string ServiceUri = "http://tempuri.org";
-        private EdmModel model;
-        private MemoryStream stream;
-        private ODataMessageWriterSettings settings;
-
-        private EdmEntityType orderEntityType;
-        private EdmEntityType customerEntityType;
-        private EdmEntityType productEntityType; // Test containment
-        private EdmComplexType addressComplexType;
-        private EdmEnumType customerTypeEnumType;
-        private EdmEntitySet orderEntitySet;
-        private EdmEntitySet customerEntitySet;
-
-        public ODataJsonLightWriterTests()
-        {
-            InitializeEdmModel();
-
-            this.stream = new MemoryStream();
-            this.settings = new ODataMessageWriterSettings
-            {
-                EnableMessageStreamDisposal = false,
-                Version = ODataVersion.V4,
-                ShouldIncludeAnnotation = ODataUtils.CreateAnnotationFilter("*")
-            };
-            this.settings.SetServiceDocumentUri(new Uri(ServiceUri));
-        }
-
-        private void InitializeEdmModel()
-        {
-            this.model = new EdmModel();
-
-            this.customerTypeEnumType = new EdmEnumType("NS", "CustomerType");
-            this.addressComplexType = new EdmComplexType("NS", "Address", baseType: null, isAbstract: true, isOpen: true);
-            this.orderEntityType = new EdmEntityType("NS", "Order");
-            this.customerEntityType = new EdmEntityType("NS", "Customer");
-            this.productEntityType = new EdmEntityType("NS", "Product");
-
-            this.customerTypeEnumType.AddMember(new EdmEnumMember(this.customerTypeEnumType, "Retail", new EdmEnumMemberValue(0)));
-            this.customerTypeEnumType.AddMember(new EdmEnumMember(this.customerTypeEnumType, "Wholesale", new EdmEnumMemberValue(1)));
-            this.model.AddElement(this.customerTypeEnumType);
-
-            this.addressComplexType.AddStructuralProperty("Street", EdmPrimitiveTypeKind.String);
-            this.addressComplexType.AddStructuralProperty("City", EdmPrimitiveTypeKind.String);
-            this.model.AddElement(this.addressComplexType);
-
-            var customerIdProperty = this.customerEntityType.AddStructuralProperty("Id", EdmPrimitiveTypeKind.Int32);
-            this.customerEntityType.AddKeys(customerIdProperty);
-            this.customerEntityType.AddStructuralProperty("Name", EdmPrimitiveTypeKind.String);
-            this.customerEntityType.AddStructuralProperty("Type", new EdmEnumTypeReference(this.customerTypeEnumType, false));
-            this.model.AddElement(this.customerEntityType);
-
-            var orderIdProperty = this.orderEntityType.AddStructuralProperty("Id", EdmPrimitiveTypeKind.Int32);
-            this.orderEntityType.AddKeys(orderIdProperty);
-            this.orderEntityType.AddStructuralProperty("CustomerId", EdmPrimitiveTypeKind.Int32);
-            this.orderEntityType.AddStructuralProperty("ShippingAddress", new EdmComplexTypeReference(this.addressComplexType, true));
-            this.orderEntityType.AddStructuralProperty("Amount", EdmPrimitiveTypeKind.Decimal);
-            this.model.AddElement(this.orderEntityType);
-
-            var productIdProperty = this.productEntityType.AddStructuralProperty("Id", EdmPrimitiveTypeKind.Int32);
-            this.productEntityType.AddKeys(productIdProperty);
-            this.productEntityType.AddStructuralProperty("Name", EdmPrimitiveTypeKind.String);
-            this.model.AddElement(this.productEntityType);
-
-            var entityContainer = new EdmEntityContainer("NS", "Container");
-            this.model.AddElement(entityContainer);
-
-            this.customerEntitySet = entityContainer.AddEntitySet("Customers", this.customerEntityType);
-            this.orderEntitySet = entityContainer.AddEntitySet("Orders", this.orderEntityType);
-
-            this.customerEntitySet.AddNavigationTarget(
-                this.customerEntityType.AddUnidirectionalNavigation(
-                    new EdmNavigationPropertyInfo
-                    {
-                        Name = "Orders",
-                        Target = this.orderEntityType,
-                        TargetMultiplicity = EdmMultiplicity.Many
-                    }),
-                this.orderEntitySet);
-
-            this.orderEntitySet.AddNavigationTarget(
-                this.orderEntityType.AddUnidirectionalNavigation(
-                    new EdmNavigationPropertyInfo
-                    {
-                        Name = "Customer",
-                        Target = this.customerEntityType,
-                        TargetMultiplicity = EdmMultiplicity.ZeroOrOne
-                    }),
-                this.customerEntitySet);
-
-            this.orderEntityType.AddUnidirectionalNavigation(
-                new EdmNavigationPropertyInfo
-                {
-                    Name = "Products",
-                    Target = this.productEntityType,
-                    TargetMultiplicity = EdmMultiplicity.Many,
-                    ContainsTarget = true
-                });
-        }
-
-        public static IEnumerable<object[]> GetWriteTopLevelResourceSetTestData()
-        {
-            ODataResourceSet customerResourceSet;
-
-            // Base case
-            customerResourceSet = CreateCustomerResourceSet();
-            yield return new object[]
-            {
-                customerResourceSet,
-                "{\"@odata.context\":\"http://tempuri.org/$metadata#Customers\",\"value\":[]}"
-            };
-
-            // Set Count
-            customerResourceSet = CreateCustomerResourceSet();
-            customerResourceSet.Count = 5;
-            yield return new object[]
-            {
-                customerResourceSet,
-                "{\"@odata.context\":\"http://tempuri.org/$metadata#Customers\"," +
-                "\"@odata.count\":5," +
-                "\"value\":[]}"
-            };
-
-            // Set NextPageLink
-            customerResourceSet = CreateCustomerResourceSet();
-            customerResourceSet.NextPageLink = new Uri($"{ServiceUri}/Customers/nextLink");
-            yield return new object[]
-            {
-                customerResourceSet,
-                "{\"@odata.context\":\"http://tempuri.org/$metadata#Customers\"," +
-                "\"@odata.nextLink\":\"http://tempuri.org/Customers/nextLink\"," +
-                "\"value\":[]}"
-            };
-
-            // Set DeltaLink
-            customerResourceSet = CreateCustomerResourceSet();
-            customerResourceSet.DeltaLink = new Uri($"{ServiceUri}/Customers/deltaLink");
-            yield return new object[]
-            {
-                customerResourceSet,
-                "{\"@odata.context\":\"http://tempuri.org/$metadata#Customers\"," +
-                "\"@odata.deltaLink\":\"http://tempuri.org/Customers/deltaLink\"," +
-                "\"value\":[]}"
-            };
-
-            // Set Action
-            customerResourceSet = CreateCustomerResourceSet();
-            customerResourceSet.AddAction(CreateODataAction(new Uri($"{ServiceUri}/Customers"), "RateCustomers"));
-            yield return new object[]
-            {
-                customerResourceSet,
-                "{\"@odata.context\":\"http://tempuri.org/$metadata#Customers\"," +
-                "\"#Action\":{\"title\":\"RateCustomers\",\"target\":\"http://tempuri.org/Customers/RateCustomers\"}," +
-                "\"value\":[]}"
-            };
-
-            // Set Function
-            customerResourceSet = CreateCustomerResourceSet();
-            customerResourceSet.AddFunction(CreateODataFunction(new Uri($"{ServiceUri}/Customers"), "GetTopCustomer"));
-            yield return new object[]
-            {
-                customerResourceSet,
-                "{\"@odata.context\":\"http://tempuri.org/$metadata#Customers\"," +
-                "\"#Function\":{\"title\":\"GetTopCustomer\",\"target\":\"http://tempuri.org/Customers/GetTopCustomer\"}," +
-                "\"value\":[]}"
-            };
-
-            // Set InstanceAnnotation
-            customerResourceSet = CreateCustomerResourceSet();
-            customerResourceSet.InstanceAnnotations = new List<ODataInstanceAnnotation>
-            {
-                new ODataInstanceAnnotation("Is.ResourceSet", new ODataPrimitiveValue(true))
-            };
-
-            yield return new object[]
-            {
-                customerResourceSet,
-                "{\"@odata.context\":\"http://tempuri.org/$metadata#Customers\"," +
-                "\"@Is.ResourceSet\":true," +
-                "\"value\":[]}"
-            };
-
-            // Set Multiple
-            customerResourceSet = CreateCustomerResourceSet();
-            customerResourceSet.Count = 5;
-            // Not allowed to set both NextPageLink and DeltaLink
-            customerResourceSet.NextPageLink = new Uri($"{ServiceUri}/Customers/nextLink");
-            customerResourceSet.AddAction(CreateODataAction(new Uri($"{ServiceUri}/Customers"), "RateCustomers"));
-            customerResourceSet.AddFunction(CreateODataFunction(new Uri($"{ServiceUri}/Customers"), "GetTopCustomer"));
-            customerResourceSet.InstanceAnnotations = new List<ODataInstanceAnnotation>
-            {
-                new ODataInstanceAnnotation("Is.ResourceSet", new ODataPrimitiveValue(true))
-            };
-
-            yield return new object[]
-            {
-                customerResourceSet,
-                "{\"@odata.context\":\"http://tempuri.org/$metadata#Customers\"," +
-                "\"#Action\":{\"title\":\"RateCustomers\",\"target\":\"http://tempuri.org/Customers/RateCustomers\"}," +
-                "\"#Function\":{\"title\":\"GetTopCustomer\",\"target\":\"http://tempuri.org/Customers/GetTopCustomer\"}," +
-                "\"@odata.count\":5," +
-                "\"@odata.nextLink\":\"http://tempuri.org/Customers/nextLink\"," +
-                "\"@Is.ResourceSet\":true,\"value\":[]}"
-            };
-        }
-
-        [Theory]
-        [MemberData(nameof(GetWriteTopLevelResourceSetTestData))]
-        public async Task WriteTopLevelResourceSetAsync(ODataResourceSet customerResourceSet, string expected)
-        {
-            var result = await SetupJsonLightWriterAndRunTestAsync(
-                async (jsonLightWriter) =>
-                {
-                    await jsonLightWriter.WriteStartAsync(customerResourceSet);
-                    await jsonLightWriter.WriteEndAsync(); // Flushes the stream
-                },
-                this.customerEntitySet,
-                this.customerEntityType,
-                writingResourceSet: true);
-
-            Assert.Equal(expected, result);
-        }
-
-        public static IEnumerable<object[]> GetWriteTopLevelDeltaResourceSetTestData()
-        {
-            ODataDeltaResourceSet customerDeltaResourceSet;
-
-            // Base case
-            customerDeltaResourceSet = CreateCustomerDeltaResourceSet();
-            yield return new object[]
-            {
-                customerDeltaResourceSet,
-                "{\"@odata.context\":\"http://tempuri.org/$metadata#Customers/$delta\"," +
-                "\"value\":[]}"
-            };
-
-            // Set Count
-            customerDeltaResourceSet = CreateCustomerDeltaResourceSet();
-            customerDeltaResourceSet.Count = 5;
-            yield return new object[]
-            {
-                customerDeltaResourceSet,
-                "{\"@odata.context\":\"http://tempuri.org/$metadata#Customers/$delta\"," +
-                "\"@odata.count\":5," +
-                "\"value\":[]}"
-            };
-
-            // Set DeltaLink
-            customerDeltaResourceSet = CreateCustomerDeltaResourceSet();
-            customerDeltaResourceSet.DeltaLink = new Uri($"{ServiceUri}/Customers/deltaLink");
-            yield return new object[]
-            {
-                customerDeltaResourceSet,
-                "{\"@odata.context\":\"http://tempuri.org/$metadata#Customers/$delta\"," +
-                "\"@odata.deltaLink\":\"http://tempuri.org/Customers/deltaLink\"," +
-                "\"value\":[]}"
-            };
-
-            // Set NextPageLink
-            customerDeltaResourceSet = CreateCustomerDeltaResourceSet();
-            customerDeltaResourceSet.NextPageLink = new Uri($"{ServiceUri}/Customers/nextLink");
-            yield return new object[]
-            {
-                customerDeltaResourceSet,
-                "{\"@odata.context\":\"http://tempuri.org/$metadata#Customers/$delta\"," +
-                "\"@odata.nextLink\":\"http://tempuri.org/Customers/nextLink\"," +
-                "\"value\":[]}"
-            };
-
-            // Set InstanceAnnotation
-            customerDeltaResourceSet = CreateCustomerDeltaResourceSet();
-            customerDeltaResourceSet.SetInstanceAnnotations(new Collection<ODataInstanceAnnotation>
-            {
-                new ODataInstanceAnnotation("Is.DeltaResourceSet", new ODataPrimitiveValue(true))
-            });
-
-            yield return new object[]
-            {
-                customerDeltaResourceSet,
-                "{\"@odata.context\":\"http://tempuri.org/$metadata#Customers/$delta\"," +
-                "\"@Is.DeltaResourceSet\":true," +
-                "\"value\":[]}"
-            };
-
-            // Set Multiple
-            customerDeltaResourceSet = CreateCustomerDeltaResourceSet();
-            customerDeltaResourceSet.Count = 5;
-            // Not allowed to set both DeltaLink and NextPageLink
-            customerDeltaResourceSet.DeltaLink = new Uri($"{ServiceUri}/Customers/deltaLink");
-            customerDeltaResourceSet.SetInstanceAnnotations(new Collection<ODataInstanceAnnotation>
-            {
-                new ODataInstanceAnnotation("Is.DeltaResourceSet", new ODataPrimitiveValue(true))
-            });
-
-            yield return new object[]
-            {
-                customerDeltaResourceSet,
-                "{\"@odata.context\":\"http://tempuri.org/$metadata#Customers/$delta\"," +
-                "\"@odata.count\":5," +
-                "\"@odata.deltaLink\":\"http://tempuri.org/Customers/deltaLink\"," +
-                "\"@Is.DeltaResourceSet\":true," +
-                "\"value\":[]}"
-            };
-        }
-
-        [Theory]
-        [MemberData(nameof(GetWriteTopLevelDeltaResourceSetTestData))]
-        public async Task WriteTopLevelDeltaResourceSetAsync(ODataDeltaResourceSet customerDeltaResourceSet, string expected)
-        {
-            var result = await SetupJsonLightWriterAndRunTestAsync(
-                async (jsonLightWriter) =>
-                {
-                    await jsonLightWriter.WriteStartAsync(customerDeltaResourceSet);
-                    await jsonLightWriter.WriteEndAsync();
-                },
-                this.customerEntitySet,
-                this.customerEntityType,
-                writingResourceSet: true,
-                writingDelta: true);
-
-            Assert.Equal(expected, result);
-        }
-
-        [Fact]
-        public async Task WriteV401NestedDeltaResourceSetAsync()
-        {
-            // Nested DeltaResourceSet only allowed in 401
-            this.settings.Version = ODataVersion.V401;
-
-            var customerResource = CreateCustomerResource();
-            var orderCollectionNestedResourceInfo = CreateOrderCollectionNestedResourceInfo();
-            var orderDeltaResourceSet = CreateOrderDeltaResourceSet();
-            orderDeltaResourceSet.Count = 1;
-            orderDeltaResourceSet.NextPageLink = new Uri($"{ServiceUri}/Customers/nextLink");
-            var orderNestedResource = CreateOrderResource();
-
-            var result = await SetupJsonLightWriterAndRunTestAsync(
-                async (jsonLightWriter) =>
-                {
-                    await jsonLightWriter.WriteStartAsync(customerResource);
-                    await jsonLightWriter.WriteStartAsync(orderCollectionNestedResourceInfo);
-                    await jsonLightWriter.WriteStartAsync(orderDeltaResourceSet);
-                    await jsonLightWriter.WriteStartAsync(orderNestedResource);
-                    await jsonLightWriter.WriteEndAsync();
-                    await jsonLightWriter.WriteEndAsync();
-                    await jsonLightWriter.WriteEndAsync();
-                    await jsonLightWriter.WriteEndAsync();
-                },
-                this.customerEntitySet,
-                this.customerEntityType,
-                writingResourceSet: false,
-                writingDelta: true);
-
-            Assert.Equal(
-                "{\"@context\":\"http://tempuri.org/$metadata#Customers/$entity\"," +
-                "\"Id\":1,\"Name\":\"Sue\",\"Type\":\"Retail\"," +
-                "\"Orders@navigationLink\":\"http://tempuri.org/Customers(1)/Orders\"," +
-                "\"Orders@count\":1," +
-                "\"Orders@nextLink\":\"http://tempuri.org/Customers/nextLink\"," +
-                "\"Orders@delta\":[{\"Id\":1,\"CustomerId\":1,\"Amount\":100}]}",
-                result);
-        }
-
-        public static IEnumerable<object[]> GetWriteTopLevelResourceTestData()
-        {
-            ODataResource customerResource;
-
-            // Resource with no properties
-            yield return new object[]
-            {
-                new ODataResource
-                {
-                    TypeName = "NS.Customer"
-                },
-                "{\"@odata.context\":\"http://tempuri.org/$metadata#Customers/$entity\"}"
-            };
-
-            // Resource with properties
-            customerResource = CreateCustomerResource();
-            yield return new object[]
-            {
-                customerResource,
-                "{\"@odata.context\":\"http://tempuri.org/$metadata#Customers/$entity\"," +
-                "\"Id\":1,\"Name\":\"Sue\",\"Type\":\"Retail\"}"
-            };
-
-            // Resource start metadata properties - ETag
-            customerResource = CreateCustomerResource();
-            customerResource.ETag = "resource-etag";
-            yield return new object[]
-            {
-                customerResource,
-                "{\"@odata.context\":\"http://tempuri.org/$metadata#Customers/$entity\"," +
-                "\"@odata.etag\":\"resource-etag\"," +
-                "\"Id\":1,\"Name\":\"Sue\",\"Type\":\"Retail\"}"
-            };
-
-            // Resource metadata properties - editLink, readLink, MediaResource
-            customerResource = CreateCustomerResource();
-            customerResource.EditLink = new Uri($"{ServiceUri}/Customers(1)/editLink");
-            customerResource.ReadLink = new Uri($"{ServiceUri}/Customers(1)/readLink");
-            customerResource.MediaResource = new ODataStreamReferenceValue
-            {
-                EditLink = new Uri($"{ServiceUri}/Customers(1)/blob/editLink"),
-                ReadLink = new Uri($"{ServiceUri}/Customers(1)/blob/readLink"),
-                ContentType = "image/png",
-                ETag = "media-etag"
-            };
-
-            yield return new object[]
-            {
-                customerResource,
-                "{\"@odata.context\":\"http://tempuri.org/$metadata#Customers/$entity\"," +
-                "\"@odata.editLink\":\"http://tempuri.org/Customers(1)/editLink\"," +
-                "\"@odata.readLink\":\"http://tempuri.org/Customers(1)/readLink\"," +
-                "\"@odata.mediaEditLink\":\"http://tempuri.org/Customers(1)/blob/editLink\"," +
-                "\"@odata.mediaReadLink\":\"http://tempuri.org/Customers(1)/blob/readLink\"," +
-                "\"@odata.mediaContentType\":\"image/png\"," +
-                "\"@odata.mediaEtag\":\"media-etag\"," +
-                "\"Id\":1,\"Name\":\"Sue\",\"Type\":\"Retail\"}"
-            };
-
-            // Resource end metadata properties - actions & functions
-            customerResource = CreateCustomerResource();
-            customerResource.AddAction(CreateODataAction(new Uri($"{ServiceUri}/Customers(1)"), "RateCustomer"));
-            customerResource.AddFunction(CreateODataFunction(new Uri($"{ServiceUri}/Customers(1)"), "MostRecentOrder"));
-            yield return new object[]
-            {
-                customerResource,
-                "{\"@odata.context\":\"http://tempuri.org/$metadata#Customers/$entity\"," +
-                "\"Id\":1,\"Name\":\"Sue\",\"Type\":\"Retail\"," +
-                "\"#Action\":{\"title\":\"RateCustomer\",\"target\":\"http://tempuri.org/Customers(1)/RateCustomer\"}," +
-                "\"#Function\":{\"title\":\"MostRecentOrder\",\"target\":\"http://tempuri.org/Customers(1)/MostRecentOrder\"}}"
-            };
-
-            // Instance annotations 
-            customerResource = CreateCustomerResource();
-            customerResource.InstanceAnnotations = new List<ODataInstanceAnnotation>
-            {
-                new ODataInstanceAnnotation("Is.Resource", new ODataPrimitiveValue(true))
-            };
-
-            yield return new object[]
-            {
-                customerResource,
-                "{\"@odata.context\":\"http://tempuri.org/$metadata#Customers/$entity\"," +
-                "\"@Is.Resource\":true," +
-                "\"Id\":1,\"Name\":\"Sue\",\"Type\":\"Retail\"}"
-            };
-        }
-
-        [Theory]
-        [MemberData(nameof(GetWriteTopLevelResourceTestData))]
-        public async Task WriteTopLevelResourceAsync(ODataResource resource, string expected)
-        {
-            var result = await SetupJsonLightWriterAndRunTestAsync(
-                async (jsonLightWriter) =>
-                {
-                    await jsonLightWriter.WriteStartAsync(resource);
-                    await jsonLightWriter.WriteEndAsync();
-                },
-                this.customerEntitySet,
-                this.customerEntityType);
-
-            Assert.Equal(expected, result);
-        }
-
-        public static IEnumerable<object[]> GetWriteNestedResourceTestData()
-        {
-            // Nested EntityType
-            yield return new object[]
-            {
-                CreateCustomerNestedResourceInfo(),
-                CreateCustomerResource(),
-                "{\"@odata.context\":\"http://tempuri.org/$metadata#Orders/$entity\"," +
-                "\"Id\":1,\"CustomerId\":1,\"Amount\":100," +
-                "\"Customer@odata.navigationLink\":\"http://tempuri.org/Orders(1)/Customer\"," +
-                "\"Customer\":{\"Id\":1,\"Name\":\"Sue\",\"Type\":\"Retail\"}}",
-            };
-
-            // Nested ComplexType
-            yield return new object[]
-            {
-                CreateAddressNestedResourceInfo(),
-                CreateAddressResource(),
-                "{\"@odata.context\":\"http://tempuri.org/$metadata#Orders/$entity\"," +
-                "\"Id\":1,\"CustomerId\":1,\"Amount\":100," +
-                "\"ShippingAddress\":{\"Street\":\"One Microsoft Way\",\"City\":\"Redmond\"}}"
-            };
-
-            // Nested Resource null
-            yield return new object[]
-            {
-                CreateCustomerNestedResourceInfo(),
-                null,
-                "{\"@odata.context\":\"http://tempuri.org/$metadata#Orders/$entity\"," +
-                "\"Id\":1,\"CustomerId\":1,\"Amount\":100," +
-                "\"Customer@odata.navigationLink\":\"http://tempuri.org/Orders(1)/Customer\"," +
-                "\"Customer\":null}"
-            };
-
-            ODataNestedResourceInfo nestedResourceInfo;
-
-            // Nested Resource null + TypeAnnotation specified on NestedResourceInfo
-            nestedResourceInfo = CreateCustomerNestedResourceInfo();
-            nestedResourceInfo.TypeAnnotation = new ODataTypeAnnotation("NS.Customer");
-            yield return new object[]
-            {
-                nestedResourceInfo,
-                null,
-                "{\"@odata.context\":\"http://tempuri.org/$metadata#Orders/$entity\"," +
-                "\"Id\":1,\"CustomerId\":1,\"Amount\":100," +
-                "\"Customer@odata.navigationLink\":\"http://tempuri.org/Orders(1)/Customer\"," +
-                "\"Customer@odata.type\":\"#NS.Customer\",\"Customer\":null}"
-            };
-
-            // Nested Resource null + Instance annotations specified on NestedResourceInfo
-            nestedResourceInfo = CreateCustomerNestedResourceInfo();
-            nestedResourceInfo.SetInstanceAnnotations(new Collection<ODataInstanceAnnotation>
-            {
-                new ODataInstanceAnnotation("Is.NestedResource", new ODataPrimitiveValue(true))
-            });
-            yield return new object[]
-            {
-                nestedResourceInfo,
-                null,
-                "{\"@odata.context\":\"http://tempuri.org/$metadata#Orders/$entity\"," +
-                "\"Id\":1,\"CustomerId\":1,\"Amount\":100," +
-                "\"Customer@odata.navigationLink\":\"http://tempuri.org/Orders(1)/Customer\"," +
-                "\"Customer@Is.NestedResource\":true,\"Customer\":null}"
-            };
-        }
-
-        [Theory]
-        [MemberData(nameof(GetWriteNestedResourceTestData))]
-        public async Task WriteNestedResourceAsync(ODataNestedResourceInfo nestedResourceInfo, ODataResource nestedResource, string expected)
-        {
-            var orderResource = CreateOrderResource();
-
-            var result = await SetupJsonLightWriterAndRunTestAsync(
-                async (jsonLightWriter) =>
-                {
-                    await jsonLightWriter.WriteStartAsync(orderResource);
-                    await jsonLightWriter.WriteStartAsync(nestedResourceInfo);
-                    await jsonLightWriter.WriteStartAsync(nestedResource);
-                    await jsonLightWriter.WriteEndAsync();
-                    await jsonLightWriter.WriteEndAsync();
-                    await jsonLightWriter.WriteEndAsync();
-                },
-                this.orderEntitySet,
-                this.orderEntityType);
-
-            Assert.Equal(expected, result);
-        }
-
-        [Theory]
-        [InlineData(true)]
-        [InlineData(null)] // Auto-detection should apply
-        public async Task WriteNestedResourceSetAsync(bool? isCollection)
-        {
-            var customerResource = CreateCustomerResource();
-            var orderCollectionNestedResourceInfo = CreateOrderCollectionNestedResourceInfo();
-            orderCollectionNestedResourceInfo.IsCollection = isCollection;
-            var orderResourceSet = CreateOrderResourceSet();
-            var orderNestedResource = CreateOrderResource();
-
-            var result = await SetupJsonLightWriterAndRunTestAsync(
-                async (jsonLightWriter) =>
-                {
-                    await jsonLightWriter.WriteStartAsync(customerResource);
-                    await jsonLightWriter.WriteStartAsync(orderCollectionNestedResourceInfo);
-                    await jsonLightWriter.WriteStartAsync(orderResourceSet);
-                    await jsonLightWriter.WriteStartAsync(orderNestedResource);
-                    await jsonLightWriter.WriteEndAsync();
-                    await jsonLightWriter.WriteEndAsync();
-                    await jsonLightWriter.WriteEndAsync();
-                    await jsonLightWriter.WriteEndAsync();
-                },
-                this.customerEntitySet,
-                this.customerEntityType);
-
-            Assert.Equal(
-                "{\"@odata.context\":\"http://tempuri.org/$metadata#Customers/$entity\"," +
-                "\"Id\":1,\"Name\":\"Sue\",\"Type\":\"Retail\"," +
-                "\"Orders@odata.navigationLink\":\"http://tempuri.org/Customers(1)/Orders\"," +
-                "\"Orders\":[{\"Id\":1,\"CustomerId\":1,\"Amount\":100}]}",
-                result);
-        }
-
-        [Theory]
-        [InlineData(DeltaDeletedEntryReason.Deleted, ",\"reason\":\"deleted\"")]
-        [InlineData(DeltaDeletedEntryReason.Changed, ",\"reason\":\"changed\"")]
-        [InlineData(null, "")]
-        public async Task WriteDeletedResourceAsync(DeltaDeletedEntryReason? reason, string expected)
-        {
-            var customerDeltaResourceSet = CreateCustomerDeltaResourceSet();
-            var customerDeletedResource = CreateCustomerDeletedResource();
-            customerDeletedResource.Reason = reason;
-
-            var result = await SetupJsonLightWriterAndRunTestAsync(
-                async (jsonLightWriter) =>
-                {
-                    await jsonLightWriter.WriteStartAsync(customerDeltaResourceSet);
-                    await jsonLightWriter.WriteStartAsync(customerDeletedResource);
-                    await jsonLightWriter.WriteEndAsync();
-                    await jsonLightWriter.WriteEndAsync();
-                },
-                this.customerEntitySet,
-                this.customerEntityType,
-                writingResourceSet: true,
-                writingDelta: true);
-
-            Assert.Equal(
-                "{\"@odata.context\":\"http://tempuri.org/$metadata#Customers/$delta\"," +
-                "\"value\":[{" +
-                "\"@odata.context\":\"http://tempuri.org/$metadata#Customers/$deletedEntity\"," +
-                "\"id\":\"http://tempuri.org/Customers(1)\"" + expected + "}]}",
-                result);
-        }
-
-        [Theory]
-        [InlineData(DeltaDeletedEntryReason.Deleted, "{\"reason\":\"deleted\"}")]
-        [InlineData(DeltaDeletedEntryReason.Changed, "{\"reason\":\"changed\"}")]
-        [InlineData(null, "{}")]
-        public async Task WriteV401DeletedResourceAsync(DeltaDeletedEntryReason? reason, string expected)
-        {
-            this.settings.Version = ODataVersion.V401;
-
-            var customerDeltaResourceSet = CreateCustomerDeltaResourceSet();
-            var customerDeletedResource = CreateCustomerDeletedResource();
-            customerDeletedResource.Reason = reason;
-
-            var result = await SetupJsonLightWriterAndRunTestAsync(
-                async (jsonLightWriter) =>
-                {
-                    await jsonLightWriter.WriteStartAsync(customerDeltaResourceSet);
-                    await jsonLightWriter.WriteStartAsync(customerDeletedResource);
-                    await jsonLightWriter.WriteEndAsync();
-                    await jsonLightWriter.WriteEndAsync();
-                },
-                this.customerEntitySet,
-                this.customerEntityType,
-                writingResourceSet: true,
-                writingDelta: true);
-
-            Assert.Equal(
-                "{\"@context\":\"http://tempuri.org/$metadata#Customers/$delta\"," +
-                "\"value\":[" +
-                "{\"@removed\":" + expected + "," +
-                "\"@id\":\"http://tempuri.org/Customers(1)\"," +
-                "\"Id\":1,\"Name\":\"Sue\",\"Type\":\"Retail\"}]}",
-                result);
-        }
-
-        [Theory]
-        [InlineData(DeltaDeletedEntryReason.Deleted, "deleted")]
-        [InlineData(DeltaDeletedEntryReason.Changed, "changed")]
-        public async Task WriteV401NestedDeletedResourceAsync(DeltaDeletedEntryReason reason, string expected)
-        {
-            this.settings.Version = ODataVersion.V401;
-
-            var orderResource = CreateOrderResource();
-            var customerNestedResourceInfo = CreateCustomerNestedResourceInfo();
-            var customerDeletedResource = CreateCustomerDeletedResource();
-            customerDeletedResource.Reason = reason;
-
-            var result = await SetupJsonLightWriterAndRunTestAsync(
-                async (jsonLightWriter) =>
-                {
-                    await jsonLightWriter.WriteStartAsync(orderResource);
-                    await jsonLightWriter.WriteStartAsync(customerNestedResourceInfo);
-                    await jsonLightWriter.WriteStartAsync(customerDeletedResource);
-                    await jsonLightWriter.WriteEndAsync();
-                    await jsonLightWriter.WriteEndAsync();
-                    await jsonLightWriter.WriteEndAsync();
-                },
-                this.orderEntitySet,
-                this.orderEntityType,
-                writingResourceSet: false,
-                writingDelta: true);
-
-            Assert.Equal(
-                "{\"@context\":\"http://tempuri.org/$metadata#Orders/$entity\"," +
-                "\"Id\":1,\"CustomerId\":1,\"Amount\":100," +
-                "\"Customer@navigationLink\":\"http://tempuri.org/Orders(1)/Customer\"," +
-                "\"Customer\":{\"@removed\":{\"reason\":\"" + expected + "\"}," +
-                "\"@id\":\"http://tempuri.org/Customers(1)\"," +
-                "\"Id\":1,\"Name\":\"Sue\",\"Type\":\"Retail\"}}",
-                result);
-        }
-
-        [Fact]
-        public async Task WriteEntityReferenceLinkAsync()
-        {
-            var customerResource = CreateOrderResource();
-            var customerNestedResourceInfo = CreateCustomerNestedResourceInfo();
-            var customerEntityReferenceLink = CreateCustomerEntityReferenceLink(1);
-
-            var result = await SetupJsonLightWriterAndRunTestAsync(
-                async (jsonLightWriter) =>
-                {
-                    await jsonLightWriter.WriteStartAsync(customerResource);
-                    await jsonLightWriter.WriteStartAsync(customerNestedResourceInfo);
-                    await jsonLightWriter.WriteEntityReferenceLinkAsync(customerEntityReferenceLink);
-                    await jsonLightWriter.WriteEndAsync();
-                    await jsonLightWriter.WriteEndAsync();
-                },
-                this.customerEntitySet,
-                this.customerEntityType);
-
-            Assert.Equal(
-                "{\"@odata.context\":\"http://tempuri.org/$metadata#Orders/$entity\"," +
-                "\"Id\":1,\"CustomerId\":1,\"Amount\":100," +
-                "\"Customer@odata.navigationLink\":\"http://tempuri.org/Orders(1)/Customer\"," +
-                "\"Customer\":{\"@odata.id\":\"Customers(1)\"," +
-                "\"@Is.EntityReferenceLink\":true}}",
-                result);
-        }
-
-        /// <summary>
-        /// Gets the name of the caller method of this method
-        /// </summary>
-        /// <param name="caller">The string that the method name of the caller will be written into</param>
-        /// <returns>The name of the caller method of this method</returns>
-        public static string GetCurrentMethodName([System.Runtime.CompilerServices.CallerMemberName] string caller = null)
-        {
-            return caller;
-        }
-
-        /// <summary>
-        /// A <see cref="IEdmNavigationSource"/> that pretends to be the "products" contained navigation collection for the purposes of computing a context URL
-        /// </summary>
-        private sealed class MockNavigationSource : IEdmNavigationSource, IEdmContainedEntitySet, IEdmUnknownEntitySet
-        {
-            public IEnumerable<IEdmNavigationPropertyBinding> NavigationPropertyBindings => throw new NotImplementedException();
-
-            public IEdmPathExpression Path => throw new NotImplementedException();
-
-            public IEdmType Type => new EdmEntityType("ns", "products");
-
-            public string Name => "products";
-
-            public IEdmNavigationSource ParentNavigationSource => throw new NotImplementedException();
-
-            public IEdmNavigationProperty NavigationProperty => throw new NotImplementedException();
-
-            public IEnumerable<IEdmNavigationPropertyBinding> FindNavigationPropertyBindings(IEdmNavigationProperty navigationProperty)
-            {
-                throw new NotImplementedException();
-            }
-
-            public IEdmNavigationSource FindNavigationTarget(IEdmNavigationProperty navigationProperty)
-            {
-                throw new NotImplementedException();
-            }
-
-            public IEdmNavigationSource FindNavigationTarget(IEdmNavigationProperty navigationProperty, IEdmPathExpression bindingPath)
-            {
-                throw new NotImplementedException();
-            }
-        }
-
-#if !NETCOREAPP1_1
-        /// <summary>
-        /// Generates a context URL from a <see cref="ODataUriSlim"/> that ends with cast and key segments
-        /// </summary>
-        /// <returns><see cref="void"/></returns>
-        [Fact]
-        public static void GenerateContextUrlFromSlimUriWithDerivedTypeCastAndKeySegment()
-        {
-            var domain = new Uri("http://tempuri.org");
-            var requestUrl = new Uri(domain, "/orders('1')/products/ns.derivedProduct('2')");
-
-            // load the CSDL from the embedded resources
-            var assembly = Assembly.GetExecutingAssembly();
-            var currentMethod = GetCurrentMethodName();
-            var csdlResourceName = assembly.GetManifestResourceNames().Where(name => name.EndsWith($"{currentMethod}.xml")).Single();
-
-            // parse the CSDL
-            IEdmModel model;
-            using (var csdlResourceStream = assembly.GetManifestResourceStream(csdlResourceName))
-            {
-                using (var xmlReader = XmlReader.Create(csdlResourceStream))
-                {
-                    if (!CsdlReader.TryParse(xmlReader, out model, out var errors))
-                    {
-                        Assert.True(false, string.Join(Environment.NewLine, errors));
-                    }
-                }
-            }
-
-            var uriParser = new ODataUriParser(model, domain, requestUrl);
-            var slimUri = new ODataUriSlim(uriParser.ParseUri());
-            var contextUrlInfo = ODataContextUrlInfo.Create(new MockNavigationSource(), "ns.product", true, slimUri, ODataVersion.V4);
-            Assert.Equal(@"orders('1')/products", contextUrlInfo.NavigationPath);
-        }
-
-        /// <summary>
-        /// Writes a resource as the response to a request where the URL ends with a combined cast and key segment
-        /// </summary>
-        /// <returns><see cref="void"/></returns>
-        [Fact]
-        public static async Task WriteContextWithDerivedTypeCastAndKeySegmentAsync()
-        {
-            var domain = new Uri("http://tempuri.org");
-            var requestUrl = new Uri(domain, "/orders('1')/products/ns.derivedProduct('2')");
-            var serviceSideResponseResource = new ODataResource
-            {
-                TypeName = "ns.product",
-                Properties = new List<ODataProperty>
-                {
-                    new ODataProperty
-                    {
-                        Name = "id",
-                        Value = "1",
-                        SerializationInfo = new ODataPropertySerializationInfo
-                        {
-                            PropertyKind = ODataPropertyKind.Key
-                        },
-                    },
-                    new ODataProperty
-                    {
-                        Name = "name",
-                        Value = "somename",
-                    },
-                },
-            };
-            var expectedResponsePayload = 
-                "{" +
-                    "\"@odata.context\":\"http://tempuri.org/$metadata#orders('1')/products/$entity\"," +
-                    "\"id\":\"1\"," +
-                    "\"name\":\"somename\"" + 
-                "}";
-
-            // load the CSDL from the embedded resources
-            var assembly = Assembly.GetExecutingAssembly();
-            var currentMethod = GetCurrentMethodName();
-            var csdlResourceName = assembly.GetManifestResourceNames().Where(name => name.EndsWith($"{currentMethod}.xml")).Single();
-
-            // parse the CSDL
-            IEdmModel model;
-            using (var csdlResourceStream = assembly.GetManifestResourceStream(csdlResourceName))
-            {
-                using (var xmlReader = XmlReader.Create(csdlResourceStream))
-                {
-                    if (!CsdlReader.TryParse(xmlReader, out model, out var errors))
-                    {
-                        Assert.True(false, string.Join(Environment.NewLine, errors));
-                    }
-                }
-            }
-
-            using (var memoryStream = new MemoryStream())
-            {
-                // initialize the json response writer
-                var uriParser = new ODataUriParser(model, domain, requestUrl);
-                var odataMessageWriterSettings = new ODataMessageWriterSettings
-                {
-                    EnableMessageStreamDisposal = false,
-                    Version = ODataVersion.V4,
-                    ShouldIncludeAnnotation = ODataUtils.CreateAnnotationFilter("*"),
-                    ODataUri = uriParser.ParseUri(),
-                };
-                var messageInfo = new ODataMessageInfo
-                {
-                    MessageStream = memoryStream,
-                    MediaType = new ODataMediaType("application", "json"),
-                    Encoding = Encoding.Default,
-                    IsResponse = true,
-                    IsAsync = true,
-                    Model = model,
-                };
-                var jsonLightOutputContext = new ODataJsonLightOutputContext(messageInfo, odataMessageWriterSettings);
-                var jsonLightWriter = new ODataJsonLightWriter(
-                    jsonLightOutputContext,
-                    null,
-                    null,
-                    false);
-
-                // write the response
-                await jsonLightWriter.WriteStartAsync(serviceSideResponseResource);
-                await jsonLightWriter.WriteEndAsync();
-
-                // confirm that the written response was the expected response
-                memoryStream.Position = 0;
-                using (var streamReader = new StreamReader(memoryStream))
-                {
-                    var actualResponsePayload = await streamReader.ReadToEndAsync();
-                    Assert.Equal(expectedResponsePayload, actualResponsePayload);
-                }
-            }
-        }
-#endif
-
-        [Fact]
-        public async Task WriteEntityReferenceLinkForCollectionNavigationPropertyAsync()
-        {
-            var customerResource = CreateCustomerResource();
-            var orderCollectionNestedResourceInfo = CreateOrderCollectionNestedResourceInfo();
-            var orderResourceSet = CreateOrderResourceSet();
-            var orderEntityReferenceLink1 = new ODataEntityReferenceLink
-            {
-                Url = new Uri($"{ServiceUri}/Orders(1)")
-            };
-            var orderEntityReferenceLink2 = new ODataEntityReferenceLink
-            {
-                Url = new Uri($"{ServiceUri}/Orders(2)")
-            };
-
-            var result = await SetupJsonLightWriterAndRunTestAsync(
-                async (jsonLightWriter) =>
-                {
-                    await jsonLightWriter.WriteStartAsync(customerResource);
-                    await jsonLightWriter.WriteStartAsync(orderCollectionNestedResourceInfo);
-                    await jsonLightWriter.WriteStartAsync(orderResourceSet);
-                    await jsonLightWriter.WriteEntityReferenceLinkAsync(orderEntityReferenceLink1);
-                    await jsonLightWriter.WriteEntityReferenceLinkAsync(orderEntityReferenceLink2);
-                    await jsonLightWriter.WriteEndAsync();
-                    await jsonLightWriter.WriteEndAsync();
-                    await jsonLightWriter.WriteEndAsync();
-                },
-                this.customerEntitySet,
-                this.customerEntityType);
-
-            Assert.Equal(
-                "{\"@odata.context\":\"http://tempuri.org/$metadata#Customers/$entity\"," +
-                "\"Id\":1,\"Name\":\"Sue\",\"Type\":\"Retail\"," +
-                "\"Orders@odata.navigationLink\":\"http://tempuri.org/Customers(1)/Orders\"," +
-                "\"Orders\":[{\"@odata.id\":\"Orders(1)\"},{\"@odata.id\":\"Orders(2)\"}]}",
-                result);
-        }
-
-        [Fact]
-        public async Task WriteDeltaLinkAsync()
-        {
-            var orderDeltaResourceSet = CreateOrderDeltaResourceSet();
-            var deltaLink = new ODataDeltaLink(
-                new Uri($"{ServiceUri}/Orders(1)"),
-                new Uri($"{ServiceUri}/Customers(1)"),
-                "Customer");
-
-            var result = await SetupJsonLightWriterAndRunTestAsync(
-                async (jsonLightWriter) =>
-                {
-                    await jsonLightWriter.WriteStartAsync(orderDeltaResourceSet);
-                    await jsonLightWriter.WriteDeltaLinkAsync(deltaLink);
-                    await jsonLightWriter.WriteEndAsync();
-                },
-                this.orderEntitySet,
-                this.orderEntityType,
-                writingResourceSet: true,
-                writingDelta: true);
-
-            Assert.Equal(
-                "{\"@odata.context\":\"http://tempuri.org/$metadata#Orders/$delta\"," +
-                "\"value\":[{" +
-                "\"@odata.context\":\"http://tempuri.org/$metadata#Orders/$link\"," +
-                "\"source\":\"http://tempuri.org/Orders(1)\"," +
-                "\"relationship\":\"Customer\"," +
-                "\"target\":\"http://tempuri.org/Customers(1)\"}]}",
-                result);
-        }
-
-        [Fact]
-        public async Task WriteDeltaDeletedLinkAsync()
-        {
-            var orderDeltaResourceSet = CreateOrderDeltaResourceSet();
-            var deltaDeletedLink = new ODataDeltaDeletedLink(
-                new Uri($"{ServiceUri}/Orders(1)"),
-                new Uri($"{ServiceUri}/Customers(1)"),
-                "Customer");
-
-            var result = await SetupJsonLightWriterAndRunTestAsync(
-                async (jsonLightWriter) =>
-                {
-                    await jsonLightWriter.WriteStartAsync(orderDeltaResourceSet);
-                    await jsonLightWriter.WriteDeltaDeletedLinkAsync(deltaDeletedLink);
-                    await jsonLightWriter.WriteEndAsync();
-                },
-                this.orderEntitySet,
-                this.orderEntityType,
-                writingResourceSet: true,
-                writingDelta: true);
-
-            Assert.Equal(
-                "{\"@odata.context\":\"http://tempuri.org/$metadata#Orders/$delta\"," +
-                "\"value\":[{" +
-                "\"@odata.context\":\"http://tempuri.org/$metadata#Orders/$deletedLink\"," +
-                "\"source\":\"http://tempuri.org/Orders(1)\"," +
-                "\"relationship\":\"Customer\"," +
-                "\"target\":\"http://tempuri.org/Customers(1)\"}]}",
-                result);
-        }
-
-        [Fact]
-        public async Task WritePropertyWithValueAsync()
-        {
-            var addressResource = CreateAddressResource();
-            var stateProperty = new ODataProperty { Name = "State", Value = "Washington" };
-
-            var result = await SetupJsonLightWriterAndRunTestAsync(
-                async (jsonLightWriter) =>
-                {
-                    await jsonLightWriter.WriteStartAsync(addressResource);
-                    await jsonLightWriter.WriteStartAsync(stateProperty);
-                    await jsonLightWriter.WriteEndAsync();
-                    await jsonLightWriter.WriteEndAsync();
-                },
-                this.orderEntitySet,
-                this.orderEntityType);
-
-            Assert.Equal(
-                "{\"@odata.context\":\"http://tempuri.org/$metadata#Orders/NS.Address/$entity\"," +
-                "\"Street\":\"One Microsoft Way\",\"City\":\"Redmond\",\"State\":\"Washington\"}",
-                result);
-        }
-
-        public static IEnumerable<object[]> GetWritePrimitiveTestData()
-        {
-            // Base case
-            yield return new object[]
-            {
-                new ODataPrimitiveValue("Washington"),
-                "{\"@odata.context\":\"http://tempuri.org/$metadata#Orders/NS.Address/$entity\"," +
-                "\"Street\":\"One Microsoft Way\",\"City\":\"Redmond\",\"State\":\"Washington\"}"
-            };
-
-            // ODataPrimitiveValue null
-            yield return new object[]
-            {
-                null,
-                "{\"@odata.context\":\"http://tempuri.org/$metadata#Orders/NS.Address/$entity\"," +
-                "\"Street\":\"One Microsoft Way\",\"City\":\"Redmond\",\"State\":null}"
-            };
-        }
-
-        [Theory]
-        [MemberData(nameof(GetWritePrimitiveTestData))]
-        public async Task WritePrimitiveAsync(ODataPrimitiveValue primitiveValue, string expected)
-        {
-            var addressResource = CreateAddressResource();
-            var stateProperty = new ODataPropertyInfo { Name = "State" };
-
-            var result = await SetupJsonLightWriterAndRunTestAsync(
-                async (jsonLightWriter) =>
-                {
-                    await jsonLightWriter.WriteStartAsync(addressResource);
-                    await jsonLightWriter.WriteStartAsync(stateProperty);
-                    await jsonLightWriter.WritePrimitiveAsync(primitiveValue);
-                    await jsonLightWriter.WriteEndAsync();
-                    await jsonLightWriter.WriteEndAsync();
-                },
-                this.orderEntitySet,
-                this.orderEntityType);
-
-            Assert.Equal(expected, result);
-        }
-
-        [Fact]
-        public async Task WriteResourceSetAsync_ForNavigationSourceNotSpecified()
-        {
-            var customerResourceSet = CreateCustomerResourceSet();
-
-            var result = await SetupJsonLightWriterAndRunTestAsync(
-                async (jsonLightWriter) =>
-                {
-                    await jsonLightWriter.WriteStartAsync(customerResourceSet);
-                    await jsonLightWriter.WriteEndAsync();
-                },
-                navigationSource: null,
-                resourceType: null,
-                writingResourceSet: true);
-
-            Assert.Equal(
-                "{\"@odata.context\":\"http://tempuri.org/$metadata#Customers\",\"value\":[]}",
-                result);
-        }
-
-        [Fact]
-        public async Task WriteResourceAsync_ForResourceTypeNotSpecified()
-        {
-            var customerResourceSet = CreateCustomerResourceSet();
-            var customerResource = CreateCustomerResource();
-
-            var result = await SetupJsonLightWriterAndRunTestAsync(
-                async (jsonLightWriter) =>
-                {
-                    await jsonLightWriter.WriteStartAsync(customerResourceSet);
-                    await jsonLightWriter.WriteStartAsync(customerResource);
-                    await jsonLightWriter.WriteEndAsync();
-                    await jsonLightWriter.WriteEndAsync();
-                },
-                navigationSource: null,
-                resourceType: null,
-                writingResourceSet: true);
-
-            Assert.Equal(
-                "{\"@odata.context\":\"http://tempuri.org/$metadata#Customers\"," +
-                "\"value\":[{\"Id\":1,\"Name\":\"Sue\",\"Type\":\"Retail\"}]}",
-                result);
-        }
-
-        [Fact]
-        public async Task WriteResourceAsync_ForTypeNameNotSpecified()
-        {
-            var customerResource = new ODataResource
-            {
-                // TypeName not specified
-                Properties = CreateCustomerResourceProperties(),
-                SerializationInfo = CreateCustomerResourceSerializationInfo()
-            };
-
-            var result = await SetupJsonLightWriterAndRunTestAsync(
-                async (jsonLightWriter) =>
-                {
-                    await jsonLightWriter.WriteStartAsync(customerResource);
-                    await jsonLightWriter.WriteEndAsync();
-                },
-                navigationSource: null,
-                resourceType: null);
-
-            Assert.Equal(
-                "{\"@odata.context\":\"http://tempuri.org/$metadata#Customers/$entity\"," +
-                "\"Id\":1,\"Name\":\"Sue\",\"Type\":\"Retail\"}",
-                result);
-        }
-
-        [Fact]
-        public async Task WriteResourceAsync_ForNavigationSourceNotMatchedToParentDeltaResourceSet()
-        {
-            var orderDeltaResourceSet = CreateOrderDeltaResourceSet();
-            var customerResource = CreateCustomerResource();
-
-            var result = await SetupJsonLightWriterAndRunTestAsync(
-                async (jsonLightWriter) =>
-                {
-                    await jsonLightWriter.WriteStartAsync(orderDeltaResourceSet);
-                    await jsonLightWriter.WriteStartAsync(customerResource);
-                    await jsonLightWriter.WriteEndAsync();
-                    await jsonLightWriter.WriteEndAsync();
-                },
-                this.orderEntitySet,
-                this.orderEntityType,
-                writingResourceSet: true,
-                writingDelta: true);
-
-            Assert.Equal(
-                "{\"@odata.context\":\"http://tempuri.org/$metadata#Orders/$delta\"," +
-                "\"value\":[" +
-                "{\"@odata.context\":\"http://tempuri.org/$metadata#Customers/$entity\"," +
-                "\"Id\":1,\"Name\":\"Sue\",\"Type\":\"Retail\"}]}",
-                result);
-        }
-
-        [Fact]
-        public async Task WriteStringValueToTextWriterAsync()
-        {
-            var addressResource = CreateAddressResource();
-            var pangramProperty = new ODataPropertyInfo { Name = "Pangram" };
-
-            var result = await SetupJsonLightWriterAndRunTestAsync(
-                async (jsonLightWriter) =>
-                {
-                    await jsonLightWriter.WriteStartAsync(addressResource);
-                    await jsonLightWriter.WriteStartAsync(pangramProperty);
-
-                    using (var textWriter = await jsonLightWriter.CreateTextWriterAsync())
-                    {
-                        await textWriter.WriteAsync("The quick brown fox jumps over the lazy dog");
-                        await textWriter.FlushAsync();
-                    }
-                    
-                    await jsonLightWriter.WriteEndAsync();
-                    await jsonLightWriter.WriteEndAsync();
-                },
-                this.orderEntitySet,
-                this.orderEntityType);
-
-            Assert.Equal(
-                "{\"@odata.context\":\"http://tempuri.org/$metadata#Orders/NS.Address/$entity\"," +
-                "\"Street\":\"One Microsoft Way\",\"City\":\"Redmond\"," +
-                "\"Pangram\":\"The quick brown fox jumps over the lazy dog\"}",
-                result);
-        }
-
-        [Fact]
-        public async Task WriteBinaryValueToStreamAsync()
-        {
-            var addressResource = CreateAddressResource();
-            var streamProperty = new ODataStreamPropertyInfo
-            {
-                Name = "Stream",
-                EditLink = new Uri($"{ServiceUri}/Orders(1)/ShippingAddress/Stream/edit", UriKind.Absolute),
-                ReadLink = new Uri($"{ServiceUri}/Orders(1)/ShippingAddress/Stream/read", UriKind.Absolute),
-                ContentType = "text/plain"
-            };
-
-            var result = await SetupJsonLightWriterAndRunTestAsync(
-                async (jsonLightWriter) =>
-                {
-                    await jsonLightWriter.WriteStartAsync(addressResource);
-                    await jsonLightWriter.WriteStartAsync(streamProperty);
-
-#if NETCOREAPP3_1_OR_GREATER
-                    await using (var stream = await jsonLightWriter.CreateBinaryWriteStreamAsync())
-#else
-                    using (var stream = await jsonLightWriter.CreateBinaryWriteStreamAsync())
-#endif
-                    {
-                        var bytes = new byte[] { 1, 2, 3, 4, 5, 6, 7, 8, 9, 0 };
-
-                        await stream.WriteAsync(bytes, 0, 4);
-                        await stream.WriteAsync(bytes, 4, 4);
-                        await stream.WriteAsync(bytes, 8, 2);
-                        await stream.FlushAsync();
-                    }
-
-                    await jsonLightWriter.WriteEndAsync();
-                    await jsonLightWriter.WriteEndAsync();
-                },
-                this.orderEntitySet,
-                this.orderEntityType);
-
-            Assert.Equal(
-                "{\"@odata.context\":\"http://tempuri.org/$metadata#Orders/NS.Address/$entity\"," +
-                "\"Street\":\"One Microsoft Way\",\"City\":\"Redmond\"," +
-                "\"Stream@odata.mediaEditLink\":\"http://tempuri.org/Orders(1)/ShippingAddress/Stream/edit\"," +
-                "\"Stream@odata.mediaReadLink\":\"http://tempuri.org/Orders(1)/ShippingAddress/Stream/read\"," +
-                "\"Stream@odata.mediaContentType\":\"text/plain\"," +
-                "\"Stream\":\"AQIDBAUGBwgJAA==\"}",
-                result);
-        }
-
-#if NETCOREAPP3_1_OR_GREATER
-        [Fact]
-        public async Task WriteBinaryValueToStream_WithODataUtf8JsonWriter_Async()
-        {
-            var addressResource = CreateAddressResource();
-            var streamProperty = new ODataStreamPropertyInfo
-            {
-                Name = "Stream",
-                EditLink = new Uri($"{ServiceUri}/Orders(1)/ShippingAddress/Stream/edit", UriKind.Absolute),
-                ReadLink = new Uri($"{ServiceUri}/Orders(1)/ShippingAddress/Stream/read", UriKind.Absolute),
-                ContentType = "text/plain"
-            };
-
-            Action<IContainerBuilder> configureWriter = (builder) =>
-            {
-                builder.AddService<IStreamBasedJsonWriterFactory>(ServiceLifetime.Singleton, _ => DefaultStreamBasedJsonWriterFactory.Default);
-            };
-
-            var result = await SetupJsonLightWriterAndRunTestAsync(
-                async (jsonLightWriter) =>
-                {
-                    await jsonLightWriter.WriteStartAsync(addressResource);
-                    await jsonLightWriter.WriteStartAsync(streamProperty);
-
-                    using (var stream = await jsonLightWriter.CreateBinaryWriteStreamAsync())
-                    {
-                        var bytes = new byte[] { 1, 2, 3, 4, 5, 6, 7, 8, 9, 0 };
-
-                        await stream.WriteAsync(bytes, 0, 4);
-                        await stream.WriteAsync(bytes, 4, 4);
-                        await stream.WriteAsync(bytes, 8, 2);
-                        await stream.FlushAsync();
-                    }
-
-                    await jsonLightWriter.WriteEndAsync();
-                    await jsonLightWriter.WriteEndAsync();
-                },
-                this.orderEntitySet,
-                this.orderEntityType,
-                configAction: configureWriter);
-
-            Assert.Equal(
-                "{\"@odata.context\":\"http://tempuri.org/$metadata#Orders/NS.Address/$entity\"," +
-                "\"Street\":\"One Microsoft Way\",\"City\":\"Redmond\"," +
-                "\"Stream@odata.mediaEditLink\":\"http://tempuri.org/Orders(1)/ShippingAddress/Stream/edit\"," +
-                "\"Stream@odata.mediaReadLink\":\"http://tempuri.org/Orders(1)/ShippingAddress/Stream/read\"," +
-                "\"Stream@odata.mediaContentType\":\"text/plain\"," +
-                "\"Stream\":\"AQIDBAUGBwgJAA==\"}",
-                result);
-        }
-
-#endif
-
-        [Fact]
-        public async Task WriteRequestPayloadAsync()
-        {
-            var orderResourceSet = CreateOrderResourceSet();
-            var orderResource = CreateOrderResource();
-            var customerNestedResourceInfo = CreateCustomerNestedResourceInfo();
-            var customerResource = CreateCustomerResource();
-
-            var result = await SetupJsonLightWriterAndRunTestAsync(
-                async (jsonLightWriter) =>
-                {
-                    await jsonLightWriter.WriteStartAsync(orderResourceSet);
-                    await jsonLightWriter.WriteStartAsync(orderResource);
-                    await jsonLightWriter.WriteStartAsync(customerNestedResourceInfo);
-                    await jsonLightWriter.WriteStartAsync(customerResource);
-                    await jsonLightWriter.WriteEndAsync();
-                    await jsonLightWriter.WriteEndAsync();
-                    await jsonLightWriter.WriteEndAsync();
-                    await jsonLightWriter.WriteEndAsync();
-                },
-                this.orderEntitySet,
-                this.orderEntityType,
-                writingResourceSet: true,
-                writingDelta: false,
-                writingParameter: false,
-                writingRequest: true);
-
-            Assert.Equal(
-                "{\"@odata.context\":\"http://tempuri.org/$metadata#Orders\"," +
-                "\"value\":[" +
-                "{\"Id\":1,\"CustomerId\":1,\"Amount\":100," +
-                "\"Customer\":{\"Id\":1,\"Name\":\"Sue\",\"Type\":\"Retail\"}}]}",
-                result);
-        }
-
-        [Fact]
-        public async Task WriteRequestPayloadAsync_ContainingNestedResourceSet()
-        {
-            var customerResource = CreateCustomerResource();
-            var orderCollectionNestedResourceInfo = CreateOrderCollectionNestedResourceInfo();
-            var orderResourceSet = CreateOrderResourceSet();
-            var orderResource = CreateOrderResource();
-
-            var result = await SetupJsonLightWriterAndRunTestAsync(
-                async (jsonLightWriter) =>
-                {
-                    await jsonLightWriter.WriteStartAsync(customerResource);
-                    await jsonLightWriter.WriteStartAsync(orderCollectionNestedResourceInfo);
-                    await jsonLightWriter.WriteStartAsync(orderResourceSet);
-                    await jsonLightWriter.WriteStartAsync(orderResource);
-                    await jsonLightWriter.WriteEndAsync();
-                    await jsonLightWriter.WriteEndAsync();
-                    await jsonLightWriter.WriteEndAsync();
-                    await jsonLightWriter.WriteEndAsync();
-                },
-                this.customerEntitySet,
-                this.customerEntityType,
-                writingResourceSet: false,
-                writingDelta: false,
-                writingParameter: false,
-                writingRequest: true);
-
-            Assert.Equal(
-                "{\"@odata.context\":\"http://tempuri.org/$metadata#Customers/$entity\"," +
-                "\"Id\":1,\"Name\":\"Sue\",\"Type\":\"Retail\"," +
-                "\"Orders\":[{\"Id\":1,\"CustomerId\":1,\"Amount\":100}]}",
-                result);
-        }
-
-        [Fact]
-        public async Task WriteRequestPayloadAsync_ContainingEntityReferenceLinks()
-        {
-            var customerResource = CreateCustomerResource();
-            var orderCollectionNestedResourceInfo = CreateOrderCollectionNestedResourceInfo();
-            var orderEntityReferenceLink1 = CreateOrderEntityReferenceLink(1);
-            var orderEntityReferenceLink2 = CreateOrderEntityReferenceLink(2);
-
-            var result = await SetupJsonLightWriterAndRunTestAsync(
-                async (jsonLightWriter) =>
-                {
-                    await jsonLightWriter.WriteStartAsync(customerResource);
-                    await jsonLightWriter.WriteStartAsync(orderCollectionNestedResourceInfo);
-                    await jsonLightWriter.WriteEntityReferenceLinkAsync(orderEntityReferenceLink1);
-                    await jsonLightWriter.WriteEntityReferenceLinkAsync(orderEntityReferenceLink2);
-                    await jsonLightWriter.WriteEndAsync();
-                    await jsonLightWriter.WriteEndAsync();
-                },
-                this.customerEntitySet,
-                this.customerEntityType,
-                writingResourceSet: false,
-                writingDelta: false,
-                writingParameter: false,
-                writingRequest: true);
-
-            Assert.Equal(
-                "{\"@odata.context\":\"http://tempuri.org/$metadata#Customers/$entity\"," +
-                "\"Id\":1,\"Name\":\"Sue\",\"Type\":\"Retail\"," +
-                "\"Orders@odata.bind\":[\"http://tempuri.org/Orders(1)\",\"http://tempuri.org/Orders(2)\"]}",
-                result);
-        }
-
-        [Fact]
-        public async Task WriteV401RequestPayloadAsync_ContainingEntityReferenceLinks()
-        {
-            this.settings.Version = ODataVersion.V401;
-
-            var customerResource = CreateCustomerResource();
-            var orderCollectionNestedResourceInfo = CreateOrderCollectionNestedResourceInfo();
-            var orderEntityReferenceLink1 = CreateOrderEntityReferenceLink(1);
-            var orderEntityReferenceLink2 = CreateOrderEntityReferenceLink(2);
-
-            var result = await SetupJsonLightWriterAndRunTestAsync(
-                async (jsonLightWriter) =>
-                {
-                    await jsonLightWriter.WriteStartAsync(customerResource);
-                    await jsonLightWriter.WriteStartAsync(orderCollectionNestedResourceInfo);
-                    await jsonLightWriter.WriteEntityReferenceLinkAsync(orderEntityReferenceLink1);
-                    await jsonLightWriter.WriteEntityReferenceLinkAsync(orderEntityReferenceLink2);
-                    await jsonLightWriter.WriteEndAsync();
-                    await jsonLightWriter.WriteEndAsync();
-                },
-                this.customerEntitySet,
-                this.customerEntityType,
-                writingResourceSet: false,
-                writingDelta: false,
-                writingParameter: false,
-                writingRequest: true);
-
-            Assert.Equal(
-                "{\"@context\":\"http://tempuri.org/$metadata#Customers/$entity\"," +
-                "\"Id\":1,\"Name\":\"Sue\",\"Type\":\"Retail\"," +
-                "\"Orders\":[" +
-                "{\"@id\":\"Orders(1)\",\"@Is.EntityReferenceLink\":true}," +
-                "{\"@id\":\"Orders(2)\",\"@Is.EntityReferenceLink\":true}]}",
-                result);
-        }
-
-        [Fact]
-        public async Task WriteResourceSetUriParameterAsync()
-        {
-            var customerResourceSet = CreateCustomerResourceSet();
-            var customerResource = CreateCustomerResource();
-
-            var result = await SetupJsonLightWriterAndRunTestAsync(
-                async (jsonLightWriter) =>
-                {
-                    await jsonLightWriter.WriteStartAsync(customerResourceSet);
-                    await jsonLightWriter.WriteStartAsync(customerResource);
-                    await jsonLightWriter.WriteEndAsync();
-                    await jsonLightWriter.WriteEndAsync();
-                },
-                this.customerEntitySet,
-                this.customerEntityType,
-                writingResourceSet: true,
-                writingDelta: false,
-                writingParameter: true);
-
-            Assert.Equal("[{\"Id\":1,\"Name\":\"Sue\",\"Type\":\"Retail\"}]", result);
-        }
-
-        [Theory]
-        [InlineData(ODataLibraryCompatibility.Version6, "\"Products@odata.context\":\"http://tempuri.org/$metadata#Orders(1)/Products\",")]
-        [InlineData(ODataLibraryCompatibility.Version7, "")]
-        [InlineData(ODataLibraryCompatibility.Latest, "")]
-        public async Task WriteContainmentAsync(ODataLibraryCompatibility libraryCompatilibity, string containmentContextUrl)
-        {
-            this.settings.LibraryCompatibility = libraryCompatilibity;
-
-            var orderResource = CreateOrderResource();
-            var productCollectionNestedResourceInfo = CreateProductCollectionNestedResourceInfo();
-            var productResourceSet = CreateProductResourceSet();
-            var productResource = CreateProductResource();
-
-            var result = await SetupJsonLightWriterAndRunTestAsync(
-                async (jsonLightWriter) =>
-                {
-                    await jsonLightWriter.WriteStartAsync(orderResource);
-                    await jsonLightWriter.WriteStartAsync(productCollectionNestedResourceInfo);
-                    await jsonLightWriter.WriteStartAsync(productResourceSet);
-                    await jsonLightWriter.WriteStartAsync(productResource);
-                    await jsonLightWriter.WriteEndAsync();
-                    await jsonLightWriter.WriteEndAsync();
-                    await jsonLightWriter.WriteEndAsync();
-                    await jsonLightWriter.WriteEndAsync();
-                },
-                this.orderEntitySet,
-                this.orderEntityType);
-
-            Assert.Equal(
-                "{\"@odata.context\":\"http://tempuri.org/$metadata#Orders/$entity\"," +
-                "\"Id\":1,\"CustomerId\":1,\"Amount\":100," +
-                containmentContextUrl +
-                "\"Products@odata.navigationLink\":\"http://tempuri.org/Orders(1)/Products\"," +
-                "\"Products\":[{\"Id\":1,\"Name\":\"Pencil\"}]}",
-                result);
-        }
-
-        [Fact]
-        public async Task WriteDeferredNestedResourceInfoAsync()
-        {
-            var customerResourceSet = CreateCustomerResourceSet();
-            var customerResource = CreateCustomerResource();
-            var orderCollectionNestedResourceInfo = CreateOrderCollectionNestedResourceInfo();
-
-            var result = await SetupJsonLightWriterAndRunTestAsync(
-                async (jsonLightWriter) =>
-                {
-                    await jsonLightWriter.WriteStartAsync(customerResourceSet);
-                    await jsonLightWriter.WriteStartAsync(customerResource);
-                    await jsonLightWriter.WriteStartAsync(orderCollectionNestedResourceInfo);
-                    await jsonLightWriter.WriteEndAsync();
-                    await jsonLightWriter.WriteEndAsync();
-                    await jsonLightWriter.WriteEndAsync();
-                },
-                this.customerEntitySet,
-                this.customerEntityType,
-                writingResourceSet: true);
-
-            Assert.Equal(
-                "{\"@odata.context\":\"http://tempuri.org/$metadata#Customers\"," +
-                "\"value\":[{\"Id\":1,\"Name\":\"Sue\",\"Type\":\"Retail\"," +
-                "\"Orders@odata.navigationLink\":\"http://tempuri.org/Customers(1)/Orders\"}]}",
-                result);
-        }
-
-
-        [Fact]
-        public async Task WriteDeltaResourceSetAsync_NoLongerThrowsExceptionForWriterNotConfiguredForWritingDelta()
-        {
-            var customerDeltaResourceSet = CreateCustomerDeltaResourceSet();
-
-            var result = await SetupJsonLightWriterAndRunTestAsync(
-                    async (jsonLightWriter) =>
-                    {
-                        await jsonLightWriter.WriteStartAsync(customerDeltaResourceSet);
-                        await jsonLightWriter.WriteEndAsync();
-                    },
-                    this.customerEntitySet,
-                    this.customerEntityType,
-                    writingResourceSet: true,
-                    writingDelta: false);
-
-            Assert.Equal(
-               "{\"@odata.context\":\"http://tempuri.org/$metadata#Customers/$delta\",\"value\":[]}",
-                result);
-        }
-
-        [Fact]
-        public async Task WriteDeletedResourceAsync_WorksForDeletedResourceAtTopLevel()
-        {
-            var customerDeletedResource = CreateCustomerDeletedResource();
-
-            var result = await SetupJsonLightWriterAndRunTestAsync(
-                    async (jsonLightWriter) =>
-                    {
-                        await jsonLightWriter.WriteStartAsync(customerDeletedResource);
-                        await jsonLightWriter.WriteEndAsync();
-                    },
-                    this.customerEntitySet,
-                    this.customerEntityType,
-                    writingResourceSet: false,
-                    writingDelta: false);
-
-            Assert.Equal(
-                "{\"@odata.context\":\"http://tempuri.org/$metadata#Customers/$deletedEntity\",\"id\":\"http://tempuri.org/Customers(1)\",\"reason\":\"changed\"}",
-                result);
-        }
-
-        [Fact]
-        public async Task WriteTransientComplexResourceAsync_ODataIdAnnotationIsNotWritten()
-        {
-            var orderResource = new ODataResource
-            {
-                TypeName = "NS.Order",
-                Properties = new List<ODataProperty>(),
-                IsTransient = true,
-                SerializationInfo = CreateOrderResourceSerializationInfo()
-            };
-
-            var addressNestedResourceInfo = CreateAddressNestedResourceInfo();
-            var addressResource = new ODataResource
-            {
-                TypeName = "NS.Address",
-                Properties = new List<ODataProperty>
-                {
-                    new ODataProperty { Name = "City", Value = "Redmond" }
-                },
-                IsTransient = true,
-                SerializationInfo = CreateAddressResourceSerializationInfo()
-            };
-
-            var result = await SetupJsonLightWriterAndRunTestAsync(
-                async (jsonLightWriter) =>
-                {
-                    await jsonLightWriter.WriteStartAsync(orderResource);
-                    await jsonLightWriter.WriteStartAsync(addressNestedResourceInfo);
-                    await jsonLightWriter.WriteStartAsync(addressResource);
-                    await jsonLightWriter.WriteEndAsync();
-                    await jsonLightWriter.WriteEndAsync();
-                    await jsonLightWriter.WriteEndAsync();
-                },
-                customerEntitySet,
-                customerEntityType);
-
-            Assert.Equal(
-                "{\"@odata.context\":\"http://tempuri.org/$metadata#Orders/$entity\",\"@odata.id\":null,\"ShippingAddress\":{\"City\":\"Redmond\"}}",
-                result);
-        }
-
-        [Fact]
-        public void WriteTransientComplexResource_ODataIdAnnotationIsNotWritten()
-        {
-            var orderResource = new ODataResource
-            {
-                TypeName = "NS.Order",
-                Properties = new List<ODataProperty>(),
-                IsTransient = true,
-                SerializationInfo = CreateOrderResourceSerializationInfo()
-            };
-
-            var addressNestedResourceInfo = CreateAddressNestedResourceInfo();
-            var addressResource = new ODataResource
-            {
-                TypeName = "NS.Address",
-                Properties = new List<ODataProperty>
-                {
-                    new ODataProperty { Name = "City", Value = "Redmond" }
-                },
-                IsTransient = true,
-                SerializationInfo = CreateAddressResourceSerializationInfo()
-            };
-
-            var result = SetupJsonLightWriterAndRunTest(
-                (jsonLightWriter) =>
-                {
-                    jsonLightWriter.WriteStart(orderResource);
-                    jsonLightWriter.WriteStart(addressNestedResourceInfo);
-                    jsonLightWriter.WriteStart(addressResource);
-                    jsonLightWriter.WriteEnd();
-                    jsonLightWriter.WriteEnd();
-                    jsonLightWriter.WriteEnd();
-                },
-                customerEntitySet,
-                customerEntityType);
-
-            Assert.Equal(
-                "{\"@odata.context\":\"http://tempuri.org/$metadata#Orders/$entity\",\"@odata.id\":null,\"ShippingAddress\":{\"City\":\"Redmond\"}}",
-                result);
-        }
-
-        #region Exception Cases
-
-        [Fact]
-        public async Task WriteNestedResourceInfoAsync_ThrowsExceptionForNestedResourceInfoAtTopLevel()
-        {
-            var customerNestedResourceInfo = CreateCustomerNestedResourceInfo();
-
-            var exception = await Assert.ThrowsAsync<ODataException>(
-                () => SetupJsonLightWriterAndRunTestAsync(
-                    (jsonLightWriter) => jsonLightWriter.WriteStartAsync(customerNestedResourceInfo),
-                    this.customerEntitySet,
-                    this.customerEntityType));
-
-            Assert.Equal(
-                Strings.ODataWriterCore_InvalidTransitionFromStart("Start", "NestedResourceInfo"),
-                exception.Message);
-        }
-
-        [Fact]
-        public async Task WritePropertyInfoAsync_ThrowsExceptionForPropertyInfoAtTopLevel()
-        {
-            var stateProperty = new ODataPropertyInfo { Name = "State" };
-
-            var exception = await Assert.ThrowsAsync<ODataException>(
-                () => SetupJsonLightWriterAndRunTestAsync(
-                    (jsonLightWriter) => jsonLightWriter.WriteStartAsync(stateProperty),
-                    this.customerEntitySet,
-                    this.customerEntityType));
-
-            Assert.Equal(Strings.ODataWriterCore_InvalidTransitionFromStart("Start", "Property"), exception.Message);
-        }
-
-        [Fact]
-        public async Task WritePropertyInfoAsync_ThrowsExceptionForPriorWritePropertyOperationNotEnded()
-        {
-            var addressResource = CreateAddressResource();
-            var stateProperty = new ODataProperty { Name = "State", Value = "Washington" };
-            var countryProperty = new ODataProperty { Name = "Country", Value = "USA" };
-
-            var exception = await Assert.ThrowsAsync<ODataException>(
-                () => SetupJsonLightWriterAndRunTestAsync(
-                async (jsonLightWriter) =>
-                {
-                    await jsonLightWriter.WriteStartAsync(addressResource);
-                    await jsonLightWriter.WriteStartAsync(stateProperty);
-                    // Missing: await jsonLightWriter.WriteEndAsync();
-                    await jsonLightWriter.WriteStartAsync(countryProperty);
-                },
-                this.orderEntitySet,
-                this.orderEntityType));
-
-            Assert.Equal(
-                Strings.ODataWriterCore_PropertyValueAlreadyWritten(stateProperty.Name),
-                exception.Message);
-        }
-
-        [Fact]
-        public async Task WritePropertyInfoAsync_ThrowsExceptionForDisallowedPropertyValue()
-        {
-            var addressResource = CreateAddressResource();
-            var stateProperty = new ODataPropertyInfo { Name = "Resource" };
-            var customerResource = CreateCustomerResource();
-
-            var exception = await Assert.ThrowsAsync<ODataException>(
-                () => SetupJsonLightWriterAndRunTestAsync(
-                async (jsonLightWriter) =>
-                {
-                    await jsonLightWriter.WriteStartAsync(addressResource);
-                    await jsonLightWriter.WriteStartAsync(stateProperty);
-                    await jsonLightWriter.WriteStartAsync(customerResource);
-                },
-                this.orderEntitySet,
-                this.orderEntityType));
-
-            Assert.Equal(
-                Strings.ODataWriterCore_InvalidStateTransition("Property", "Resource"),
-                exception.Message);
-        }
-
-        [Fact]
-        public async Task WriteTopLevelResourceSetAsync_ThrowsExceptionForWriterNotConfiguredForWritingResourceSet()
-        {
-            var customerResourceSet = CreateCustomerResourceSet();
-
-            var exception = await Assert.ThrowsAsync<ODataException>(
-                () => SetupJsonLightWriterAndRunTestAsync(
-                    (jsonLightWriter) => jsonLightWriter.WriteStartAsync(customerResourceSet),
-                    this.customerEntitySet,
-                    this.customerEntityType,
-                    writingResourceSet: false));
-
-            Assert.Equal(Strings.ODataWriterCore_CannotWriteTopLevelResourceSetWithResourceWriter, exception.Message);
-        }
-
-        [Fact]
-        public async Task WriteTopLevelResourceAsync_ThrowsExceptionForWriterConfiguredForWritingResourceSet()
-        {
-            var customerResource = CreateCustomerResource();
-
-            var exception = await Assert.ThrowsAsync<ODataException>(
-                () => SetupJsonLightWriterAndRunTestAsync(
-                    (jsonLightWriter) => jsonLightWriter.WriteStartAsync(customerResource),
-                    this.customerEntitySet,
-                    this.customerEntityType,
-                    writingResourceSet: true));
-
-            Assert.Equal(Strings.ODataWriterCore_CannotWriteTopLevelResourceWithResourceSetWriter, exception.Message);
-        }
-
-        [Fact]
-        public async Task WriteDeltaResourceSetAsync_ThrowsExceptionForWriterNotConfiguredForWritingResourceSet()
-        {
-            var customerDeltaResourceSet = CreateCustomerDeltaResourceSet();
-
-            var exception = await Assert.ThrowsAsync<ODataException>(
-                () => SetupJsonLightWriterAndRunTestAsync(
-                    (jsonLightWriter) => jsonLightWriter.WriteStartAsync(customerDeltaResourceSet),
-                    this.customerEntitySet,
-                    this.customerEntityType,
-                    writingResourceSet: false,
-                    writingDelta: true));
-
-            Assert.Equal(
-                Strings.ODataWriterCore_CannotWriteTopLevelResourceSetWithResourceWriter,
-                exception.Message);
-        }
-
-        [Fact]
-        public async Task WriteDeltaLinkAsync_ThrowsExceptionForWritedNotConfiguredForWritingDelta()
-        {
-            var deltaLink = new ODataDeltaLink(
-                new Uri($"{ServiceUri}/Orders(1)"),
-                new Uri($"{ServiceUri}/Customers(1)"),
-                "Customer");
-
-            var exception = await Assert.ThrowsAsync<ODataException>(
-                () => SetupJsonLightWriterAndRunTestAsync(
-                    // Shouldn't be written at top-level, either way but we validate writingDelta flag first
-                    (jsonLightWriter) => jsonLightWriter.WriteDeltaLinkAsync(deltaLink),
-                    this.orderEntitySet,
-                    this.orderEntityType,
-                    writingResourceSet: false,
-                    writingDelta: false));
-
-            Assert.Equal(Strings.ODataWriterCore_InvalidTransitionFromStart("Start", "DeltaLink"),
-                exception.Message);
-        }
-
-        [Fact]
-        public async Task WriteDeltaDeletedLinkAsync_ThrowsExceptionForWriterNotConfiguredForWritingDelta()
-        {
-            var deltaLink = new ODataDeltaDeletedLink(
-                new Uri($"{ServiceUri}/Orders(1)"),
-                new Uri($"{ServiceUri}/Customers(1)"),
-                "Customer");
-
-            var exception = await Assert.ThrowsAsync<ODataException>(
-                () => SetupJsonLightWriterAndRunTestAsync(
-                    // Shouldn't be written at top-level, either way but we validate writingDelta flag first
-                    (jsonLightWriter) => jsonLightWriter.WriteDeltaDeletedLinkAsync(deltaLink),
-                    this.orderEntitySet,
-                    this.orderEntityType,
-                    writingResourceSet: false,
-                    writingDelta: false));
-
-            Assert.Equal(Strings.ODataWriterCore_InvalidTransitionFromStart("Start", "DeltaDeletedLink"),
-                exception.Message);
-        }
-
-        [Fact]
-        public async Task WriteNestedResourceInfoAsync_ThrowsExceptionForParentResourceIsNull()
-        {
-            var customerNestedResourceInfo = CreateCustomerNestedResourceInfo();
-
-            var exception = await Assert.ThrowsAsync<ODataException>(
-                () => SetupJsonLightWriterAndRunTestAsync(
-                    async (jsonLightWriter) =>
-                    {
-                        await jsonLightWriter.WriteStartAsync((ODataResource)null);
-                        await jsonLightWriter.WriteStartAsync(customerNestedResourceInfo);
-                    },
-                    this.customerEntitySet,
-                    this.customerEntityType));
-
-            Assert.Equal(
-                Strings.ODataWriterCore_InvalidTransitionFromNullResource("Resource", "NestedResourceInfo"),
-                exception.Message);
-        }
-
-        [Fact]
-        public async Task WriteNestedResourceAsync_ThrowsExceptionForResourceNotNestedInNestedResourceInfo()
-        {
-            var orderResource = CreateOrderResource();
-            var customerResource = CreateCustomerResource();
-
-            var exception = await Assert.ThrowsAsync<ODataException>(
-                () => SetupJsonLightWriterAndRunTestAsync(
-                    async (jsonLightWriter) =>
-                    {
-                        await jsonLightWriter.WriteStartAsync(orderResource);
-                        await jsonLightWriter.WriteStartAsync(customerResource);
-                    },
-                    this.orderEntitySet,
-                    this.orderEntityType));
-
-            Assert.Equal(
-                Strings.ODataWriterCore_InvalidTransitionFromResource("Resource", "Resource"),
-                exception.Message);
-        }
-
-        [Fact]
-        public async Task WriteNestedResourceSetAsync_ThrowsExceptionForResourceSetNotNestedInCollectionNestedResourceInfo()
-        {
-            var customerResource = CreateCustomerResource();
-            var orderResourceSet = CreateOrderResourceSet();
-
-            var exception = await Assert.ThrowsAsync<ODataException>(
-                () => SetupJsonLightWriterAndRunTestAsync(
-                    async (jsonLightWriter) =>
-                    {
-                        await jsonLightWriter.WriteStartAsync(customerResource);
-                        await jsonLightWriter.WriteStartAsync(orderResourceSet);
-                    },
-                    this.customerEntitySet,
-                    this.customerEntityType));
-
-            Assert.Equal(
-                Strings.ODataWriterCore_InvalidTransitionFromResource("Resource", "ResourceSet"),
-                exception.Message);
-        }
-
-        [Theory]
-        [InlineData(DeltaDeletedEntryReason.Deleted)]
-        [InlineData(DeltaDeletedEntryReason.Changed)]
-        public async Task WriteNestedDeletedResourceAsync_ThrowsException(DeltaDeletedEntryReason reason)
-        {
-            //NOTE: Allowed for V401 but not V1
-            var orderResource = CreateOrderResource();
-            var customerNestedResourceInfo = CreateCustomerNestedResourceInfo();
-            var deletedResource = CreateCustomerDeletedResource();
-            deletedResource.Reason = reason;
-
-            var exception = await Assert.ThrowsAsync<ODataException>
-                (() => SetupJsonLightWriterAndRunTestAsync(
-                async (jsonLightWriter) =>
-                {
-                    await jsonLightWriter.WriteStartAsync(orderResource);
-                    await jsonLightWriter.WriteStartAsync(customerNestedResourceInfo);
-                    await jsonLightWriter.WriteStartAsync(deletedResource);
-                },
-                this.orderEntitySet,
-                this.orderEntityType,
-                writingResourceSet: false,
-                writingDelta: true));
-
-            Assert.Equal(
-                Strings.ODataWriterCore_InvalidTransitionFromExpandedLink("NestedResourceInfoWithContent", "DeletedResource"),
-                exception.Message);
-        }
-
-        [Fact]
-        public async Task WriteDeletedResourceAsync_ThrowsExceptionWhenWrittenWithinTypedResourceSet()
-        {
-            var orderResourceSet = CreateOrderResourceSet();
-            var orderDeletedResource = CreateOrderDeletedResource();
-
-            var exception = await Assert.ThrowsAsync<ODataException>(
-                () => SetupJsonLightWriterAndRunTestAsync(
-                    async (jsonLightWriter) =>
-                    {
-                        await jsonLightWriter.WriteStartAsync(orderResourceSet);
-                        await jsonLightWriter.WriteStartAsync(orderDeletedResource);
-                    },
-                    this.orderEntitySet,
-                    this.orderEntityType,
-                    writingResourceSet: true,
-                    writingDelta: true));
-
-            Assert.Equal(
-                Strings.ODataWriterCore_CannotWriteDeltaWithResourceSetWriter,
-                exception.Message);
-        }
-
-        [Fact]
-        public async Task WriteNestedDeltaResourceSetAsync_ThrowsException()
-        {
-            var customerResource = CreateCustomerResource();
-            var orderCollectionNestedResource = CreateOrderCollectionNestedResourceInfo();
-            var orderDeltaResourceSet = CreateOrderDeltaResourceSet();
-
-            var exception = await Assert.ThrowsAsync<ODataException>(
-                () => SetupJsonLightWriterAndRunTestAsync(
-                    async (jsonLightWriter) =>
-                    {
-                        await jsonLightWriter.WriteStartAsync(customerResource);
-                        await jsonLightWriter.WriteStartAsync(orderCollectionNestedResource);
-                        await jsonLightWriter.WriteStartAsync(orderDeltaResourceSet);
-                    },
-                    this.customerEntitySet,
-                    this.customerEntityType,
-                    writingResourceSet: false,
-                    writingDelta: true));
-
-            Assert.Equal(
-                Strings.ODataWriterCore_InvalidTransitionFromExpandedLink("NestedResourceInfoWithContent", "DeltaResourceSet"),
-                exception.Message);
-        }
-
-        [Fact]
-        public async Task WriteRequestPayloadAsync_ThrowsExceptionForCountInResourceSet()
-        {
-            var orderResourceSet = CreateOrderResourceSet();
-            orderResourceSet.Count = 5;
-
-            var exception = await Assert.ThrowsAsync<ODataException>(
-                () => SetupJsonLightWriterAndRunTestAsync(
-                (jsonLightWriter) => jsonLightWriter.WriteStartAsync(orderResourceSet),
-                this.orderEntitySet,
-                this.orderEntityType,
-                writingResourceSet: true,
-                writingDelta: false,
-                writingParameter: false,
-                writingRequest: true));
-
-            Assert.Equal(Strings.ODataWriterCore_QueryCountInRequest, exception.Message);
-        }
-
-        [Fact]
-        public async Task WriteRequestPayloadAsync_ThrowsExceptionForNextPageLinkInDeltaResourceSet()
-        {
-            var customerDeltaResourceSet = CreateCustomerDeltaResourceSet();
-            customerDeltaResourceSet.NextPageLink = new Uri($"{ServiceUri}/Customers/nextLink");
-
-            var exception = await Assert.ThrowsAsync<ODataException>(
-                () => SetupJsonLightWriterAndRunTestAsync(
-                (jsonLightWriter) => jsonLightWriter.WriteStartAsync(customerDeltaResourceSet),
-                this.customerEntitySet,
-                this.customerEntityType,
-                writingResourceSet: true,
-                writingDelta: true,
-                writingParameter: false,
-                writingRequest: true));
-
-            Assert.Equal(Strings.ODataWriterCore_QueryNextLinkInRequest, exception.Message);
-        }
-
-        [Fact]
-        public async Task WriteRequestPayloadAsync_ThrowsExceptionForDeltaLinkInDeltaResourceSet()
-        {
-            var customerDeltaResourceSet = CreateCustomerDeltaResourceSet();
-            customerDeltaResourceSet.DeltaLink = new Uri($"{ServiceUri}/Customers/deltaLink");
-
-            var exception = await Assert.ThrowsAsync<ODataException>(
-                () => SetupJsonLightWriterAndRunTestAsync(
-                (jsonLightWriter) => jsonLightWriter.WriteStartAsync(customerDeltaResourceSet),
-                this.customerEntitySet,
-                this.customerEntityType,
-                writingResourceSet: true,
-                writingDelta: true,
-                writingParameter: false,
-                writingRequest: true));
-
-            Assert.Equal(Strings.ODataWriterCore_QueryDeltaLinkInRequest, exception.Message);
-        }
-
-        [Fact]
-        public async Task WriteRequestPayloadAsync_ThrowsExceptionForDeferredNestedResourceInfoInPayload()
-        {
-            var customerResourceSet = CreateCustomerResourceSet();
-            var customerResource = CreateCustomerResource();
-            var orderCollectionNestedResourceInfo = CreateOrderCollectionNestedResourceInfo();
-
-            var exception = await Assert.ThrowsAsync<ODataException>(
-                () => SetupJsonLightWriterAndRunTestAsync(
-                async (jsonLightWriter) =>
-                {
-                    await jsonLightWriter.WriteStartAsync(customerResourceSet);
-                    await jsonLightWriter.WriteStartAsync(customerResource);
-                    await jsonLightWriter.WriteStartAsync(orderCollectionNestedResourceInfo);
-                    await jsonLightWriter.WriteEndAsync();
-                    await jsonLightWriter.WriteEndAsync();
-                    await jsonLightWriter.WriteEndAsync();
-                },
-                this.customerEntitySet,
-                this.customerEntityType,
-                writingResourceSet: true,
-                writingDelta: false,
-                writingParameter: false,
-                writingRequest: true));
-
-            Assert.Equal(Strings.ODataWriterCore_DeferredLinkInRequest, exception.Message);
-        }
-
-        [Fact]
-        public async Task WriteStartAsync_ThrowsExceptionForWriterInCompletedState()
-        {
-            var customerResource = CreateCustomerResource();
-
-            var exception = await Assert.ThrowsAsync<ODataException>(
-                () => SetupJsonLightWriterAndRunTestAsync(
-                    async (jsonLightWriter) =>
-                    {
-                        await jsonLightWriter.WriteStartAsync(customerResource);
-                        await jsonLightWriter.WriteEndAsync();
-                        // WriterState equals Completed at this point
-                        // Try to start writing again
-                        await jsonLightWriter.WriteStartAsync(customerResource);
-                    },
-                    this.customerEntitySet,
-                    this.customerEntityType));
-
-            Assert.Equal(
-                Strings.ODataWriterCore_InvalidTransitionFromCompleted("Completed", "Resource"),
-                exception.Message);
-        }
-
-        [Fact]
-        public async Task WriteEndAsync_ThrowsExceptionForWriterInCompletedState()
-        {
-            var customerResource = CreateCustomerResource();
-
-            var exception = await Assert.ThrowsAsync<ODataException>(
-                () => SetupJsonLightWriterAndRunTestAsync(
-                    async (jsonLightWriter) =>
-                    {
-                        await jsonLightWriter.WriteStartAsync(customerResource);
-                        await jsonLightWriter.WriteEndAsync();
-                        // WriterState equals Completed at this point
-                        // Try to end writing again
-                        await jsonLightWriter.WriteEndAsync();
-                    },
-                    this.customerEntitySet,
-                    this.customerEntityType));
-
-            Assert.Equal(Strings.ODataWriterCore_WriteEndCalledInInvalidState("Completed"), exception.Message);
-        }
-
-        [Fact]
-        public async Task WriteEndAsync_ThrowsExceptionForBinaryStreamNotDisposed()
-        {
-            var addressResource = CreateAddressResource();
-            var streamProperty = new ODataStreamPropertyInfo
-            {
-                Name = "Stream",
-                EditLink = new Uri($"{ServiceUri}/Orders(1)/ShippingAddress/Stream/edit", UriKind.Absolute),
-                ReadLink = new Uri($"{ServiceUri}/Orders(1)/ShippingAddress/Stream/read", UriKind.Absolute),
-                ContentType = "text/plain"
-            };
-
-            var exception = await Assert.ThrowsAsync<ODataException>(
-                () => SetupJsonLightWriterAndRunTestAsync(
-                async (jsonLightWriter) =>
-                {
-                    await jsonLightWriter.WriteStartAsync(addressResource);
-                    await jsonLightWriter.WriteStartAsync(streamProperty);
-
-                    // `using` intentionally not used so as not to trigger dispose
-                    var stream = await jsonLightWriter.CreateBinaryWriteStreamAsync();
-                    var bytes = new byte[] { 1, 2, 3, 4, 5, 6, 7, 8, 9, 0 };
-
-                    await stream.WriteAsync(bytes, 0, 10);
-                    await stream.FlushAsync();
-
-                    await jsonLightWriter.WriteEndAsync();
-                    await jsonLightWriter.WriteEndAsync();
-                },
-                this.orderEntitySet,
-                this.orderEntityType));
-
-            Assert.Equal(Strings.ODataWriterCore_StreamNotDisposed, exception.Message);
-        }
-
-        #endregion Exception Cases
-
-        /// <summary>
-        /// Sets up an ODataJsonLightWriter,
-        /// then runs the given test code asynchronously,
-        /// then flushes and reads the stream back as a string for customized verification.
-        /// </summary>
-        private async Task<string> SetupJsonLightWriterAndRunTestAsync(
-            Func<ODataJsonLightWriter, Task> func,
-            IEdmNavigationSource navigationSource,
-            IEdmStructuredType resourceType,
-            bool writingResourceSet = false,
-            bool writingDelta = false,
-            bool writingParameter = false,
-            bool writingRequest = false,
-            IODataReaderWriterListener writerListener = null,
-            Action<IContainerBuilder> configAction = null)
-        {
-            var jsonLightOutputContext = CreateJsonLightOutputContext(writingRequest, true, configAction);
-
-            var jsonLightWriter = new ODataJsonLightWriter(
-                jsonLightOutputContext,
-                navigationSource,
-                resourceType,
-                writingResourceSet,
-                writingParameter,
-                writingDelta,
-                writerListener);
-
-            await func(jsonLightWriter);
-
-            this.stream.Position = 0;
-            return await new StreamReader(this.stream).ReadToEndAsync();
-        }
-
-        /// <summary>
-        /// Sets up an ODataJsonLightWriter,
-        /// then runs the given test code,
-        /// then flushes and reads the stream back as a string for customized verification.
-        /// </summary>
-        private string SetupJsonLightWriterAndRunTest(
-            Action<ODataJsonLightWriter> action,
-            IEdmNavigationSource navigationSource,
-            IEdmStructuredType resourceType,
-            bool writingResourceSet = false,
-            bool writingDelta = false,
-            bool writingParameter = false,
-            bool writingRequest = false,
-            IODataReaderWriterListener writerListener = null,
-            Action<IContainerBuilder> configAction = null)
-        {
-            var jsonLightOutputContext = CreateJsonLightOutputContext(writingRequest, false, configAction);
-
-            var jsonLightWriter = new ODataJsonLightWriter(
-                jsonLightOutputContext,
-                navigationSource,
-                resourceType,
-                writingResourceSet,
-                writingParameter,
-                writingDelta,
-                writerListener);
-
-            action(jsonLightWriter);
-
-            this.stream.Position = 0;
-            return new StreamReader(this.stream).ReadToEnd();
-        }
-
-        private ODataJsonLightOutputContext CreateJsonLightOutputContext(
-            bool writingRequest = false,
-            bool isAsync = true,
-            Action<IContainerBuilder> configAction = null)
-        {
-            IServiceProvider container = null;
-
-            if (configAction != null)
-            {
-                var containerBuilder = new TestContainerBuilder();
-                containerBuilder.AddDefaultODataServices();
-                configAction?.Invoke(containerBuilder);
-                container = containerBuilder.BuildContainer();
-            }
-
-            Stream messageStream = this.stream;
-            if (isAsync)
-            {
-                messageStream = new AsyncStream(messageStream);
-            }
-
-            var messageInfo = new ODataMessageInfo
-            {
-                MessageStream = messageStream,
-                MediaType = new ODataMediaType("application", "json"),
-#if NETCOREAPP1_1
-                Encoding = Encoding.GetEncoding(0),
-#else
-                Encoding = Encoding.Default,
-#endif
-                IsResponse = !writingRequest,
-                IsAsync = isAsync,
-                Model = this.model,
-                Container = container
-            };
-
-            return new ODataJsonLightOutputContext(messageInfo, this.settings);
-        }
-
-        #region Helper Methods
-
-        private static ODataResourceSet CreateCustomerResourceSet()
-        {
-            return new ODataResourceSet
-            {
-                TypeName = "Collection(NS.Customer)",
-                SerializationInfo = CreateCustomerResourceSerializationInfo()
-            };
-        }
-
-        private static ODataResourceSet CreateOrderResourceSet()
-        {
-            return new ODataResourceSet
-            {
-                TypeName = "Collection(NS.Order)",
-                SerializationInfo = CreateOrderResourceSerializationInfo()
-            };
-        }
-
-        private static ODataResourceSet CreateProductResourceSet()
-        {
-            return new ODataResourceSet
-            {
-                TypeName = "Collection(NS.Product)",
-                SerializationInfo = CreateProductResourceSerializationInfo()
-            };
-        }
-
-        private static ODataDeltaResourceSet CreateCustomerDeltaResourceSet()
-        {
-            return new ODataDeltaResourceSet
-            {
-                TypeName = "Collection(NS.Customer)",
-                SerializationInfo = CreateCustomerResourceSerializationInfo()
-            };
-        }
-
-        private static ODataDeltaResourceSet CreateOrderDeltaResourceSet()
-        {
-            return new ODataDeltaResourceSet
-            {
-                TypeName = "Collection(NS.Order)",
-                SerializationInfo = CreateOrderResourceSerializationInfo()
-            };
-        }
-
-        private static ODataResource CreateCustomerResource()
-        {
-            return new ODataResource
-            {
-                TypeName = "NS.Customer",
-                Properties = CreateCustomerResourceProperties(),
-                SerializationInfo = CreateCustomerResourceSerializationInfo()
-            };
-        }
-
-        private static ODataResource CreateOrderResource()
-        {
-            return new ODataResource
-            {
-                TypeName = "NS.Order",
-                Properties = CreateOrderResourceProperties(),
-                SerializationInfo = CreateOrderResourceSerializationInfo()
-            };
-        }
-
-        private static ODataResource CreateProductResource()
-        {
-            return new ODataResource
-            {
-                TypeName = "NS.Product",
-                Properties = new List<ODataProperty>
-                {
-                    new ODataProperty
-                    {
-                        Name = "Id",
-                        Value = 1,
-                        SerializationInfo = new ODataPropertySerializationInfo{ PropertyKind = ODataPropertyKind.Key }
-                    },
-                    new ODataProperty { Name = "Name", Value = "Pencil" }
-                },
-                SerializationInfo = CreateProductResourceSerializationInfo()
-            };
-        }
-
-        private static ODataResource CreateAddressResource()
-        {
-            return new ODataResource
-            {
-                TypeName = "NS.Address",
-                Properties = new List<ODataProperty>
-                {
-                    new ODataProperty { Name = "Street", Value = "One Microsoft Way" },
-                    new ODataProperty { Name = "City", Value = "Redmond" }
-                },
-                SerializationInfo = CreateAddressResourceSerializationInfo()
-            };
-        }
-
-        private static ODataNestedResourceInfo CreateCustomerNestedResourceInfo()
-        {
-            return new ODataNestedResourceInfo
-            {
-                Name = "Customer",
-                Url = new Uri($"{ServiceUri}/Orders(1)/Customer"),
-                IsCollection = false,
-                SerializationInfo = new ODataNestedResourceInfoSerializationInfo
-                {
-                    IsComplex = false,
-                    IsUndeclared = false
-                }
-            };
-        }
-
-        private static ODataNestedResourceInfo CreateOrderCollectionNestedResourceInfo()
-        {
-            return new ODataNestedResourceInfo
-            {
-                Name = "Orders",
-                Url = new Uri($"{ServiceUri}/Customers(1)/Orders"),
-                IsCollection = true,
-                SerializationInfo = new ODataNestedResourceInfoSerializationInfo
-                {
-                    IsComplex = false,
-                    IsUndeclared = false
-                }
-            };
-        }
-
-        private static ODataNestedResourceInfo CreateProductCollectionNestedResourceInfo()
-        {
-            return new ODataNestedResourceInfo
-            {
-                Name = "Products",
-                Url = new Uri($"{ServiceUri}/Orders(1)/Products"),
-                IsCollection = true,
-                SerializationInfo = new ODataNestedResourceInfoSerializationInfo
-                {
-                    IsComplex = false,
-                    IsUndeclared = false
-                }
-            };
-        }
-
-        private static ODataNestedResourceInfo CreateAddressNestedResourceInfo()
-        {
-            return new ODataNestedResourceInfo
-            {
-                Name = "ShippingAddress",
-                Url = new Uri($"{ServiceUri}/Orders(1)/ShippingAddress"),
-                IsCollection = false,
-                SerializationInfo = new ODataNestedResourceInfoSerializationInfo
-                {
-                    IsComplex = true,
-                    IsUndeclared = false
-                }
-            };
-        }
-
-        private static ODataDeletedResource CreateCustomerDeletedResource()
-        {
-            return new ODataDeletedResource()
-            {
-                TypeName = "NS.Customer",
-                Id = new Uri($"{ServiceUri}/Customers(1)"),
-                Properties = CreateCustomerResourceProperties(),
-                SerializationInfo = CreateCustomerResourceSerializationInfo(),
-                Reason = DeltaDeletedEntryReason.Changed
-            };
-        }
-
-        private static ODataDeletedResource CreateOrderDeletedResource()
-        {
-            return new ODataDeletedResource()
-            {
-                TypeName = "NS.Order",
-                Id = new Uri($"{ServiceUri}/Orders(1)"),
-                Properties = CreateOrderResourceProperties(),
-                SerializationInfo = CreateOrderResourceSerializationInfo(),
-                Reason = DeltaDeletedEntryReason.Changed
-            };
-        }
-
-        private static ODataEntityReferenceLink CreateCustomerEntityReferenceLink(int customerId)
-        {
-            return new ODataEntityReferenceLink
-            {
-                Url = new Uri($"{ServiceUri}/Customers({customerId})"),
-                InstanceAnnotations = new Collection<ODataInstanceAnnotation>
-                {
-                    new ODataInstanceAnnotation("Is.EntityReferenceLink", new ODataPrimitiveValue(true))
-                }
-            };
-        }
-
-        private static ODataEntityReferenceLink CreateOrderEntityReferenceLink(int orderId)
-        {
-            return new ODataEntityReferenceLink
-            {
-                Url = new Uri($"{ServiceUri}/Orders({orderId})"),
-                InstanceAnnotations = new Collection<ODataInstanceAnnotation>
-                {
-                    new ODataInstanceAnnotation("Is.EntityReferenceLink", new ODataPrimitiveValue(true))
-                }
-            };
-        }
-
-        private static ODataResourceSerializationInfo CreateCustomerResourceSerializationInfo()
-        {
-            return new ODataResourceSerializationInfo
-            {
-                NavigationSourceName = "Customers",
-                ExpectedTypeName = "NS.Customer",
-                NavigationSourceEntityTypeName = "NS.Customer",
-                NavigationSourceKind = EdmNavigationSourceKind.EntitySet
-            };
-        }
-
-        private static ODataResourceSerializationInfo CreateOrderResourceSerializationInfo()
-        {
-            return new ODataResourceSerializationInfo
-            {
-                ExpectedTypeName = "NS.Order",
-                NavigationSourceName = "Orders",
-                NavigationSourceEntityTypeName = "NS.Order",
-                NavigationSourceKind = EdmNavigationSourceKind.EntitySet
-            };
-        }
-
-        private static ODataResourceSerializationInfo CreateProductResourceSerializationInfo()
-        {
-            return new ODataResourceSerializationInfo
-            {
-                ExpectedTypeName = "NS.Product",
-                NavigationSourceName = "Orders",
-                NavigationSourceEntityTypeName = "NS.Order",
-                NavigationSourceKind = EdmNavigationSourceKind.ContainedEntitySet
-            };
-        }
-
-        private static ODataResourceSerializationInfo CreateAddressResourceSerializationInfo()
-        {
-            return new ODataResourceSerializationInfo
-            {
-                ExpectedTypeName = "NS.Address",
-                NavigationSourceName = "Orders",
-                NavigationSourceEntityTypeName = "NS.Order",
-                NavigationSourceKind = EdmNavigationSourceKind.EntitySet
-            };
-        }
-
-        private static List<ODataProperty> CreateCustomerResourceProperties()
-        {
-            return new List<ODataProperty>
-            {
-                new ODataProperty
-                {
-                    Name = "Id",
-                    Value = 1,
-                    SerializationInfo = new ODataPropertySerializationInfo { PropertyKind = ODataPropertyKind.Key }
-                },
-                new ODataProperty { Name = "Name", Value = "Sue" },
-                new ODataProperty { Name = "Type", Value = new ODataEnumValue("Retail") }
-            };
-        }
-
-        private static List<ODataProperty> CreateOrderResourceProperties()
-        {
-            return new List<ODataProperty>
-            {
-                new ODataProperty
-                {
-                    Name = "Id",
-                    Value = 1,
-                    SerializationInfo = new ODataPropertySerializationInfo { PropertyKind = ODataPropertyKind.Key }
-                },
-                new ODataProperty { Name = "CustomerId", Value = 1 },
-                new ODataProperty { Name = "Amount", Value = 100M }
-            };
-        }
-
-        private static ODataAction CreateODataAction(Uri uri, string actionName)
-        {
-            return new ODataAction
-            {
-                Title = actionName,
-                Target = new Uri($"{uri}/{actionName}"),
-                Metadata = new Uri($"{ServiceUri}/$metadata/#Action")
-            };
-        }
-
-        private static ODataFunction CreateODataFunction(Uri uri, string functionName)
-        {
-            return new ODataFunction
-            {
-                Title = functionName,
-                Target = new Uri($"{uri}/{functionName}"),
-                Metadata = new Uri($"{ServiceUri}/$metadata/#Function")
-            };
-        }
-
-        #endregion Helper Methods
-    }
-}
+﻿//---------------------------------------------------------------------
+// <copyright file="ODataJsonLightWriterTests.cs" company="Microsoft">
+//      Copyright (C) Microsoft Corporation. All rights reserved. See License.txt in the project root for license information.
+// </copyright>
+//---------------------------------------------------------------------
+
+using System;
+using System.Collections.Generic;
+using System.Collections.ObjectModel;
+using System.IO;
+using System.Linq;
+using System.Reflection;
+using System.Text;
+using System.Threading.Tasks;
+using System.Xml;
+using Microsoft.OData.Edm;
+using Microsoft.OData.Edm.Csdl;
+#if NETCOREAPP3_1_OR_GREATER
+using Microsoft.OData.Json;
+#endif
+using Microsoft.OData.JsonLight;
+using Microsoft.OData.UriParser;
+using Microsoft.OData.Tests;
+using Microsoft.Test.OData.DependencyInjection;
+using Xunit;
+
+namespace Microsoft.OData.Core.Tests.JsonLight
+{
+    public class ODataJsonLightWriterTests
+    {
+        private const string ServiceUri = "http://tempuri.org";
+        private EdmModel model;
+        private MemoryStream stream;
+        private ODataMessageWriterSettings settings;
+
+        private EdmEntityType orderEntityType;
+        private EdmEntityType customerEntityType;
+        private EdmEntityType productEntityType; // Test containment
+        private EdmComplexType addressComplexType;
+        private EdmEnumType customerTypeEnumType;
+        private EdmEntitySet orderEntitySet;
+        private EdmEntitySet customerEntitySet;
+
+        public ODataJsonLightWriterTests()
+        {
+            InitializeEdmModel();
+
+            this.stream = new MemoryStream();
+            this.settings = new ODataMessageWriterSettings
+            {
+                EnableMessageStreamDisposal = false,
+                Version = ODataVersion.V4,
+                ShouldIncludeAnnotation = ODataUtils.CreateAnnotationFilter("*")
+            };
+            this.settings.SetServiceDocumentUri(new Uri(ServiceUri));
+        }
+
+        private void InitializeEdmModel()
+        {
+            this.model = new EdmModel();
+
+            this.customerTypeEnumType = new EdmEnumType("NS", "CustomerType");
+            this.addressComplexType = new EdmComplexType("NS", "Address", baseType: null, isAbstract: true, isOpen: true);
+            this.orderEntityType = new EdmEntityType("NS", "Order");
+            this.customerEntityType = new EdmEntityType("NS", "Customer");
+            this.productEntityType = new EdmEntityType("NS", "Product");
+
+            this.customerTypeEnumType.AddMember(new EdmEnumMember(this.customerTypeEnumType, "Retail", new EdmEnumMemberValue(0)));
+            this.customerTypeEnumType.AddMember(new EdmEnumMember(this.customerTypeEnumType, "Wholesale", new EdmEnumMemberValue(1)));
+            this.model.AddElement(this.customerTypeEnumType);
+
+            this.addressComplexType.AddStructuralProperty("Street", EdmPrimitiveTypeKind.String);
+            this.addressComplexType.AddStructuralProperty("City", EdmPrimitiveTypeKind.String);
+            this.model.AddElement(this.addressComplexType);
+
+            var customerIdProperty = this.customerEntityType.AddStructuralProperty("Id", EdmPrimitiveTypeKind.Int32);
+            this.customerEntityType.AddKeys(customerIdProperty);
+            this.customerEntityType.AddStructuralProperty("Name", EdmPrimitiveTypeKind.String);
+            this.customerEntityType.AddStructuralProperty("Type", new EdmEnumTypeReference(this.customerTypeEnumType, false));
+            this.model.AddElement(this.customerEntityType);
+
+            var orderIdProperty = this.orderEntityType.AddStructuralProperty("Id", EdmPrimitiveTypeKind.Int32);
+            this.orderEntityType.AddKeys(orderIdProperty);
+            this.orderEntityType.AddStructuralProperty("CustomerId", EdmPrimitiveTypeKind.Int32);
+            this.orderEntityType.AddStructuralProperty("ShippingAddress", new EdmComplexTypeReference(this.addressComplexType, true));
+            this.orderEntityType.AddStructuralProperty("Amount", EdmPrimitiveTypeKind.Decimal);
+            this.model.AddElement(this.orderEntityType);
+
+            var productIdProperty = this.productEntityType.AddStructuralProperty("Id", EdmPrimitiveTypeKind.Int32);
+            this.productEntityType.AddKeys(productIdProperty);
+            this.productEntityType.AddStructuralProperty("Name", EdmPrimitiveTypeKind.String);
+            this.model.AddElement(this.productEntityType);
+
+            var entityContainer = new EdmEntityContainer("NS", "Container");
+            this.model.AddElement(entityContainer);
+
+            this.customerEntitySet = entityContainer.AddEntitySet("Customers", this.customerEntityType);
+            this.orderEntitySet = entityContainer.AddEntitySet("Orders", this.orderEntityType);
+
+            this.customerEntitySet.AddNavigationTarget(
+                this.customerEntityType.AddUnidirectionalNavigation(
+                    new EdmNavigationPropertyInfo
+                    {
+                        Name = "Orders",
+                        Target = this.orderEntityType,
+                        TargetMultiplicity = EdmMultiplicity.Many
+                    }),
+                this.orderEntitySet);
+
+            this.orderEntitySet.AddNavigationTarget(
+                this.orderEntityType.AddUnidirectionalNavigation(
+                    new EdmNavigationPropertyInfo
+                    {
+                        Name = "Customer",
+                        Target = this.customerEntityType,
+                        TargetMultiplicity = EdmMultiplicity.ZeroOrOne
+                    }),
+                this.customerEntitySet);
+
+            this.orderEntityType.AddUnidirectionalNavigation(
+                new EdmNavigationPropertyInfo
+                {
+                    Name = "Products",
+                    Target = this.productEntityType,
+                    TargetMultiplicity = EdmMultiplicity.Many,
+                    ContainsTarget = true
+                });
+        }
+
+        public static IEnumerable<object[]> GetWriteTopLevelResourceSetTestData()
+        {
+            ODataResourceSet customerResourceSet;
+
+            // Base case
+            customerResourceSet = CreateCustomerResourceSet();
+            yield return new object[]
+            {
+                customerResourceSet,
+                "{\"@odata.context\":\"http://tempuri.org/$metadata#Customers\",\"value\":[]}"
+            };
+
+            // Set Count
+            customerResourceSet = CreateCustomerResourceSet();
+            customerResourceSet.Count = 5;
+            yield return new object[]
+            {
+                customerResourceSet,
+                "{\"@odata.context\":\"http://tempuri.org/$metadata#Customers\"," +
+                "\"@odata.count\":5," +
+                "\"value\":[]}"
+            };
+
+            // Set NextPageLink
+            customerResourceSet = CreateCustomerResourceSet();
+            customerResourceSet.NextPageLink = new Uri($"{ServiceUri}/Customers/nextLink");
+            yield return new object[]
+            {
+                customerResourceSet,
+                "{\"@odata.context\":\"http://tempuri.org/$metadata#Customers\"," +
+                "\"@odata.nextLink\":\"http://tempuri.org/Customers/nextLink\"," +
+                "\"value\":[]}"
+            };
+
+            // Set DeltaLink
+            customerResourceSet = CreateCustomerResourceSet();
+            customerResourceSet.DeltaLink = new Uri($"{ServiceUri}/Customers/deltaLink");
+            yield return new object[]
+            {
+                customerResourceSet,
+                "{\"@odata.context\":\"http://tempuri.org/$metadata#Customers\"," +
+                "\"@odata.deltaLink\":\"http://tempuri.org/Customers/deltaLink\"," +
+                "\"value\":[]}"
+            };
+
+            // Set Action
+            customerResourceSet = CreateCustomerResourceSet();
+            customerResourceSet.AddAction(CreateODataAction(new Uri($"{ServiceUri}/Customers"), "RateCustomers"));
+            yield return new object[]
+            {
+                customerResourceSet,
+                "{\"@odata.context\":\"http://tempuri.org/$metadata#Customers\"," +
+                "\"#Action\":{\"title\":\"RateCustomers\",\"target\":\"http://tempuri.org/Customers/RateCustomers\"}," +
+                "\"value\":[]}"
+            };
+
+            // Set Function
+            customerResourceSet = CreateCustomerResourceSet();
+            customerResourceSet.AddFunction(CreateODataFunction(new Uri($"{ServiceUri}/Customers"), "GetTopCustomer"));
+            yield return new object[]
+            {
+                customerResourceSet,
+                "{\"@odata.context\":\"http://tempuri.org/$metadata#Customers\"," +
+                "\"#Function\":{\"title\":\"GetTopCustomer\",\"target\":\"http://tempuri.org/Customers/GetTopCustomer\"}," +
+                "\"value\":[]}"
+            };
+
+            // Set InstanceAnnotation
+            customerResourceSet = CreateCustomerResourceSet();
+            customerResourceSet.InstanceAnnotations = new List<ODataInstanceAnnotation>
+            {
+                new ODataInstanceAnnotation("Is.ResourceSet", new ODataPrimitiveValue(true))
+            };
+
+            yield return new object[]
+            {
+                customerResourceSet,
+                "{\"@odata.context\":\"http://tempuri.org/$metadata#Customers\"," +
+                "\"@Is.ResourceSet\":true," +
+                "\"value\":[]}"
+            };
+
+            // Set Multiple
+            customerResourceSet = CreateCustomerResourceSet();
+            customerResourceSet.Count = 5;
+            // Not allowed to set both NextPageLink and DeltaLink
+            customerResourceSet.NextPageLink = new Uri($"{ServiceUri}/Customers/nextLink");
+            customerResourceSet.AddAction(CreateODataAction(new Uri($"{ServiceUri}/Customers"), "RateCustomers"));
+            customerResourceSet.AddFunction(CreateODataFunction(new Uri($"{ServiceUri}/Customers"), "GetTopCustomer"));
+            customerResourceSet.InstanceAnnotations = new List<ODataInstanceAnnotation>
+            {
+                new ODataInstanceAnnotation("Is.ResourceSet", new ODataPrimitiveValue(true))
+            };
+
+            yield return new object[]
+            {
+                customerResourceSet,
+                "{\"@odata.context\":\"http://tempuri.org/$metadata#Customers\"," +
+                "\"#Action\":{\"title\":\"RateCustomers\",\"target\":\"http://tempuri.org/Customers/RateCustomers\"}," +
+                "\"#Function\":{\"title\":\"GetTopCustomer\",\"target\":\"http://tempuri.org/Customers/GetTopCustomer\"}," +
+                "\"@odata.count\":5," +
+                "\"@odata.nextLink\":\"http://tempuri.org/Customers/nextLink\"," +
+                "\"@Is.ResourceSet\":true,\"value\":[]}"
+            };
+        }
+
+        [Theory]
+        [MemberData(nameof(GetWriteTopLevelResourceSetTestData))]
+        public async Task WriteTopLevelResourceSetAsync(ODataResourceSet customerResourceSet, string expected)
+        {
+            var result = await SetupJsonLightWriterAndRunTestAsync(
+                async (jsonLightWriter) =>
+                {
+                    await jsonLightWriter.WriteStartAsync(customerResourceSet);
+                    await jsonLightWriter.WriteEndAsync(); // Flushes the stream
+                },
+                this.customerEntitySet,
+                this.customerEntityType,
+                writingResourceSet: true);
+
+            Assert.Equal(expected, result);
+        }
+
+        public static IEnumerable<object[]> GetWriteTopLevelDeltaResourceSetTestData()
+        {
+            ODataDeltaResourceSet customerDeltaResourceSet;
+
+            // Base case
+            customerDeltaResourceSet = CreateCustomerDeltaResourceSet();
+            yield return new object[]
+            {
+                customerDeltaResourceSet,
+                "{\"@odata.context\":\"http://tempuri.org/$metadata#Customers/$delta\"," +
+                "\"value\":[]}"
+            };
+
+            // Set Count
+            customerDeltaResourceSet = CreateCustomerDeltaResourceSet();
+            customerDeltaResourceSet.Count = 5;
+            yield return new object[]
+            {
+                customerDeltaResourceSet,
+                "{\"@odata.context\":\"http://tempuri.org/$metadata#Customers/$delta\"," +
+                "\"@odata.count\":5," +
+                "\"value\":[]}"
+            };
+
+            // Set DeltaLink
+            customerDeltaResourceSet = CreateCustomerDeltaResourceSet();
+            customerDeltaResourceSet.DeltaLink = new Uri($"{ServiceUri}/Customers/deltaLink");
+            yield return new object[]
+            {
+                customerDeltaResourceSet,
+                "{\"@odata.context\":\"http://tempuri.org/$metadata#Customers/$delta\"," +
+                "\"@odata.deltaLink\":\"http://tempuri.org/Customers/deltaLink\"," +
+                "\"value\":[]}"
+            };
+
+            // Set NextPageLink
+            customerDeltaResourceSet = CreateCustomerDeltaResourceSet();
+            customerDeltaResourceSet.NextPageLink = new Uri($"{ServiceUri}/Customers/nextLink");
+            yield return new object[]
+            {
+                customerDeltaResourceSet,
+                "{\"@odata.context\":\"http://tempuri.org/$metadata#Customers/$delta\"," +
+                "\"@odata.nextLink\":\"http://tempuri.org/Customers/nextLink\"," +
+                "\"value\":[]}"
+            };
+
+            // Set InstanceAnnotation
+            customerDeltaResourceSet = CreateCustomerDeltaResourceSet();
+            customerDeltaResourceSet.SetInstanceAnnotations(new Collection<ODataInstanceAnnotation>
+            {
+                new ODataInstanceAnnotation("Is.DeltaResourceSet", new ODataPrimitiveValue(true))
+            });
+
+            yield return new object[]
+            {
+                customerDeltaResourceSet,
+                "{\"@odata.context\":\"http://tempuri.org/$metadata#Customers/$delta\"," +
+                "\"@Is.DeltaResourceSet\":true," +
+                "\"value\":[]}"
+            };
+
+            // Set Multiple
+            customerDeltaResourceSet = CreateCustomerDeltaResourceSet();
+            customerDeltaResourceSet.Count = 5;
+            // Not allowed to set both DeltaLink and NextPageLink
+            customerDeltaResourceSet.DeltaLink = new Uri($"{ServiceUri}/Customers/deltaLink");
+            customerDeltaResourceSet.SetInstanceAnnotations(new Collection<ODataInstanceAnnotation>
+            {
+                new ODataInstanceAnnotation("Is.DeltaResourceSet", new ODataPrimitiveValue(true))
+            });
+
+            yield return new object[]
+            {
+                customerDeltaResourceSet,
+                "{\"@odata.context\":\"http://tempuri.org/$metadata#Customers/$delta\"," +
+                "\"@odata.count\":5," +
+                "\"@odata.deltaLink\":\"http://tempuri.org/Customers/deltaLink\"," +
+                "\"@Is.DeltaResourceSet\":true," +
+                "\"value\":[]}"
+            };
+        }
+
+        [Theory]
+        [MemberData(nameof(GetWriteTopLevelDeltaResourceSetTestData))]
+        public async Task WriteTopLevelDeltaResourceSetAsync(ODataDeltaResourceSet customerDeltaResourceSet, string expected)
+        {
+            var result = await SetupJsonLightWriterAndRunTestAsync(
+                async (jsonLightWriter) =>
+                {
+                    await jsonLightWriter.WriteStartAsync(customerDeltaResourceSet);
+                    await jsonLightWriter.WriteEndAsync();
+                },
+                this.customerEntitySet,
+                this.customerEntityType,
+                writingResourceSet: true,
+                writingDelta: true);
+
+            Assert.Equal(expected, result);
+        }
+
+        [Fact]
+        public async Task WriteV401NestedDeltaResourceSetAsync()
+        {
+            // Nested DeltaResourceSet only allowed in 401
+            this.settings.Version = ODataVersion.V401;
+
+            var customerResource = CreateCustomerResource();
+            var orderCollectionNestedResourceInfo = CreateOrderCollectionNestedResourceInfo();
+            var orderDeltaResourceSet = CreateOrderDeltaResourceSet();
+            orderDeltaResourceSet.Count = 1;
+            orderDeltaResourceSet.NextPageLink = new Uri($"{ServiceUri}/Customers/nextLink");
+            var orderNestedResource = CreateOrderResource();
+
+            var result = await SetupJsonLightWriterAndRunTestAsync(
+                async (jsonLightWriter) =>
+                {
+                    await jsonLightWriter.WriteStartAsync(customerResource);
+                    await jsonLightWriter.WriteStartAsync(orderCollectionNestedResourceInfo);
+                    await jsonLightWriter.WriteStartAsync(orderDeltaResourceSet);
+                    await jsonLightWriter.WriteStartAsync(orderNestedResource);
+                    await jsonLightWriter.WriteEndAsync();
+                    await jsonLightWriter.WriteEndAsync();
+                    await jsonLightWriter.WriteEndAsync();
+                    await jsonLightWriter.WriteEndAsync();
+                },
+                this.customerEntitySet,
+                this.customerEntityType,
+                writingResourceSet: false,
+                writingDelta: true);
+
+            Assert.Equal(
+                "{\"@context\":\"http://tempuri.org/$metadata#Customers/$entity\"," +
+                "\"Id\":1,\"Name\":\"Sue\",\"Type\":\"Retail\"," +
+                "\"Orders@navigationLink\":\"http://tempuri.org/Customers(1)/Orders\"," +
+                "\"Orders@count\":1," +
+                "\"Orders@nextLink\":\"http://tempuri.org/Customers/nextLink\"," +
+                "\"Orders@delta\":[{\"Id\":1,\"CustomerId\":1,\"Amount\":100}]}",
+                result);
+        }
+
+        public static IEnumerable<object[]> GetWriteTopLevelResourceTestData()
+        {
+            ODataResource customerResource;
+
+            // Resource with no properties
+            yield return new object[]
+            {
+                new ODataResource
+                {
+                    TypeName = "NS.Customer"
+                },
+                "{\"@odata.context\":\"http://tempuri.org/$metadata#Customers/$entity\"}"
+            };
+
+            // Resource with properties
+            customerResource = CreateCustomerResource();
+            yield return new object[]
+            {
+                customerResource,
+                "{\"@odata.context\":\"http://tempuri.org/$metadata#Customers/$entity\"," +
+                "\"Id\":1,\"Name\":\"Sue\",\"Type\":\"Retail\"}"
+            };
+
+            // Resource start metadata properties - ETag
+            customerResource = CreateCustomerResource();
+            customerResource.ETag = "resource-etag";
+            yield return new object[]
+            {
+                customerResource,
+                "{\"@odata.context\":\"http://tempuri.org/$metadata#Customers/$entity\"," +
+                "\"@odata.etag\":\"resource-etag\"," +
+                "\"Id\":1,\"Name\":\"Sue\",\"Type\":\"Retail\"}"
+            };
+
+            // Resource metadata properties - editLink, readLink, MediaResource
+            customerResource = CreateCustomerResource();
+            customerResource.EditLink = new Uri($"{ServiceUri}/Customers(1)/editLink");
+            customerResource.ReadLink = new Uri($"{ServiceUri}/Customers(1)/readLink");
+            customerResource.MediaResource = new ODataStreamReferenceValue
+            {
+                EditLink = new Uri($"{ServiceUri}/Customers(1)/blob/editLink"),
+                ReadLink = new Uri($"{ServiceUri}/Customers(1)/blob/readLink"),
+                ContentType = "image/png",
+                ETag = "media-etag"
+            };
+
+            yield return new object[]
+            {
+                customerResource,
+                "{\"@odata.context\":\"http://tempuri.org/$metadata#Customers/$entity\"," +
+                "\"@odata.editLink\":\"http://tempuri.org/Customers(1)/editLink\"," +
+                "\"@odata.readLink\":\"http://tempuri.org/Customers(1)/readLink\"," +
+                "\"@odata.mediaEditLink\":\"http://tempuri.org/Customers(1)/blob/editLink\"," +
+                "\"@odata.mediaReadLink\":\"http://tempuri.org/Customers(1)/blob/readLink\"," +
+                "\"@odata.mediaContentType\":\"image/png\"," +
+                "\"@odata.mediaEtag\":\"media-etag\"," +
+                "\"Id\":1,\"Name\":\"Sue\",\"Type\":\"Retail\"}"
+            };
+
+            // Resource end metadata properties - actions & functions
+            customerResource = CreateCustomerResource();
+            customerResource.AddAction(CreateODataAction(new Uri($"{ServiceUri}/Customers(1)"), "RateCustomer"));
+            customerResource.AddFunction(CreateODataFunction(new Uri($"{ServiceUri}/Customers(1)"), "MostRecentOrder"));
+            yield return new object[]
+            {
+                customerResource,
+                "{\"@odata.context\":\"http://tempuri.org/$metadata#Customers/$entity\"," +
+                "\"Id\":1,\"Name\":\"Sue\",\"Type\":\"Retail\"," +
+                "\"#Action\":{\"title\":\"RateCustomer\",\"target\":\"http://tempuri.org/Customers(1)/RateCustomer\"}," +
+                "\"#Function\":{\"title\":\"MostRecentOrder\",\"target\":\"http://tempuri.org/Customers(1)/MostRecentOrder\"}}"
+            };
+
+            // Instance annotations 
+            customerResource = CreateCustomerResource();
+            customerResource.InstanceAnnotations = new List<ODataInstanceAnnotation>
+            {
+                new ODataInstanceAnnotation("Is.Resource", new ODataPrimitiveValue(true))
+            };
+
+            yield return new object[]
+            {
+                customerResource,
+                "{\"@odata.context\":\"http://tempuri.org/$metadata#Customers/$entity\"," +
+                "\"@Is.Resource\":true," +
+                "\"Id\":1,\"Name\":\"Sue\",\"Type\":\"Retail\"}"
+            };
+        }
+
+        [Theory]
+        [MemberData(nameof(GetWriteTopLevelResourceTestData))]
+        public async Task WriteTopLevelResourceAsync(ODataResource resource, string expected)
+        {
+            var result = await SetupJsonLightWriterAndRunTestAsync(
+                async (jsonLightWriter) =>
+                {
+                    await jsonLightWriter.WriteStartAsync(resource);
+                    await jsonLightWriter.WriteEndAsync();
+                },
+                this.customerEntitySet,
+                this.customerEntityType);
+
+            Assert.Equal(expected, result);
+        }
+
+        public static IEnumerable<object[]> GetWriteNestedResourceTestData()
+        {
+            // Nested EntityType
+            yield return new object[]
+            {
+                CreateCustomerNestedResourceInfo(),
+                CreateCustomerResource(),
+                "{\"@odata.context\":\"http://tempuri.org/$metadata#Orders/$entity\"," +
+                "\"Id\":1,\"CustomerId\":1,\"Amount\":100," +
+                "\"Customer@odata.navigationLink\":\"http://tempuri.org/Orders(1)/Customer\"," +
+                "\"Customer\":{\"Id\":1,\"Name\":\"Sue\",\"Type\":\"Retail\"}}",
+            };
+
+            // Nested ComplexType
+            yield return new object[]
+            {
+                CreateAddressNestedResourceInfo(),
+                CreateAddressResource(),
+                "{\"@odata.context\":\"http://tempuri.org/$metadata#Orders/$entity\"," +
+                "\"Id\":1,\"CustomerId\":1,\"Amount\":100," +
+                "\"ShippingAddress\":{\"Street\":\"One Microsoft Way\",\"City\":\"Redmond\"}}"
+            };
+
+            // Nested Resource null
+            yield return new object[]
+            {
+                CreateCustomerNestedResourceInfo(),
+                null,
+                "{\"@odata.context\":\"http://tempuri.org/$metadata#Orders/$entity\"," +
+                "\"Id\":1,\"CustomerId\":1,\"Amount\":100," +
+                "\"Customer@odata.navigationLink\":\"http://tempuri.org/Orders(1)/Customer\"," +
+                "\"Customer\":null}"
+            };
+
+            ODataNestedResourceInfo nestedResourceInfo;
+
+            // Nested Resource null + TypeAnnotation specified on NestedResourceInfo
+            nestedResourceInfo = CreateCustomerNestedResourceInfo();
+            nestedResourceInfo.TypeAnnotation = new ODataTypeAnnotation("NS.Customer");
+            yield return new object[]
+            {
+                nestedResourceInfo,
+                null,
+                "{\"@odata.context\":\"http://tempuri.org/$metadata#Orders/$entity\"," +
+                "\"Id\":1,\"CustomerId\":1,\"Amount\":100," +
+                "\"Customer@odata.navigationLink\":\"http://tempuri.org/Orders(1)/Customer\"," +
+                "\"Customer@odata.type\":\"#NS.Customer\",\"Customer\":null}"
+            };
+
+            // Nested Resource null + Instance annotations specified on NestedResourceInfo
+            nestedResourceInfo = CreateCustomerNestedResourceInfo();
+            nestedResourceInfo.SetInstanceAnnotations(new Collection<ODataInstanceAnnotation>
+            {
+                new ODataInstanceAnnotation("Is.NestedResource", new ODataPrimitiveValue(true))
+            });
+            yield return new object[]
+            {
+                nestedResourceInfo,
+                null,
+                "{\"@odata.context\":\"http://tempuri.org/$metadata#Orders/$entity\"," +
+                "\"Id\":1,\"CustomerId\":1,\"Amount\":100," +
+                "\"Customer@odata.navigationLink\":\"http://tempuri.org/Orders(1)/Customer\"," +
+                "\"Customer@Is.NestedResource\":true,\"Customer\":null}"
+            };
+        }
+
+        [Theory]
+        [MemberData(nameof(GetWriteNestedResourceTestData))]
+        public async Task WriteNestedResourceAsync(ODataNestedResourceInfo nestedResourceInfo, ODataResource nestedResource, string expected)
+        {
+            var orderResource = CreateOrderResource();
+
+            var result = await SetupJsonLightWriterAndRunTestAsync(
+                async (jsonLightWriter) =>
+                {
+                    await jsonLightWriter.WriteStartAsync(orderResource);
+                    await jsonLightWriter.WriteStartAsync(nestedResourceInfo);
+                    await jsonLightWriter.WriteStartAsync(nestedResource);
+                    await jsonLightWriter.WriteEndAsync();
+                    await jsonLightWriter.WriteEndAsync();
+                    await jsonLightWriter.WriteEndAsync();
+                },
+                this.orderEntitySet,
+                this.orderEntityType);
+
+            Assert.Equal(expected, result);
+        }
+
+        [Theory]
+        [InlineData(true)]
+        [InlineData(null)] // Auto-detection should apply
+        public async Task WriteNestedResourceSetAsync(bool? isCollection)
+        {
+            var customerResource = CreateCustomerResource();
+            var orderCollectionNestedResourceInfo = CreateOrderCollectionNestedResourceInfo();
+            orderCollectionNestedResourceInfo.IsCollection = isCollection;
+            var orderResourceSet = CreateOrderResourceSet();
+            var orderNestedResource = CreateOrderResource();
+
+            var result = await SetupJsonLightWriterAndRunTestAsync(
+                async (jsonLightWriter) =>
+                {
+                    await jsonLightWriter.WriteStartAsync(customerResource);
+                    await jsonLightWriter.WriteStartAsync(orderCollectionNestedResourceInfo);
+                    await jsonLightWriter.WriteStartAsync(orderResourceSet);
+                    await jsonLightWriter.WriteStartAsync(orderNestedResource);
+                    await jsonLightWriter.WriteEndAsync();
+                    await jsonLightWriter.WriteEndAsync();
+                    await jsonLightWriter.WriteEndAsync();
+                    await jsonLightWriter.WriteEndAsync();
+                },
+                this.customerEntitySet,
+                this.customerEntityType);
+
+            Assert.Equal(
+                "{\"@odata.context\":\"http://tempuri.org/$metadata#Customers/$entity\"," +
+                "\"Id\":1,\"Name\":\"Sue\",\"Type\":\"Retail\"," +
+                "\"Orders@odata.navigationLink\":\"http://tempuri.org/Customers(1)/Orders\"," +
+                "\"Orders\":[{\"Id\":1,\"CustomerId\":1,\"Amount\":100}]}",
+                result);
+        }
+
+        [Theory]
+        [InlineData(DeltaDeletedEntryReason.Deleted, ",\"reason\":\"deleted\"")]
+        [InlineData(DeltaDeletedEntryReason.Changed, ",\"reason\":\"changed\"")]
+        [InlineData(null, "")]
+        public async Task WriteDeletedResourceAsync(DeltaDeletedEntryReason? reason, string expected)
+        {
+            var customerDeltaResourceSet = CreateCustomerDeltaResourceSet();
+            var customerDeletedResource = CreateCustomerDeletedResource();
+            customerDeletedResource.Reason = reason;
+
+            var result = await SetupJsonLightWriterAndRunTestAsync(
+                async (jsonLightWriter) =>
+                {
+                    await jsonLightWriter.WriteStartAsync(customerDeltaResourceSet);
+                    await jsonLightWriter.WriteStartAsync(customerDeletedResource);
+                    await jsonLightWriter.WriteEndAsync();
+                    await jsonLightWriter.WriteEndAsync();
+                },
+                this.customerEntitySet,
+                this.customerEntityType,
+                writingResourceSet: true,
+                writingDelta: true);
+
+            Assert.Equal(
+                "{\"@odata.context\":\"http://tempuri.org/$metadata#Customers/$delta\"," +
+                "\"value\":[{" +
+                "\"@odata.context\":\"http://tempuri.org/$metadata#Customers/$deletedEntity\"," +
+                "\"id\":\"http://tempuri.org/Customers(1)\"" + expected + "}]}",
+                result);
+        }
+
+        [Theory]
+        [InlineData(DeltaDeletedEntryReason.Deleted, "{\"reason\":\"deleted\"}")]
+        [InlineData(DeltaDeletedEntryReason.Changed, "{\"reason\":\"changed\"}")]
+        [InlineData(null, "{}")]
+        public async Task WriteV401DeletedResourceAsync(DeltaDeletedEntryReason? reason, string expected)
+        {
+            this.settings.Version = ODataVersion.V401;
+
+            var customerDeltaResourceSet = CreateCustomerDeltaResourceSet();
+            var customerDeletedResource = CreateCustomerDeletedResource();
+            customerDeletedResource.Reason = reason;
+
+            var result = await SetupJsonLightWriterAndRunTestAsync(
+                async (jsonLightWriter) =>
+                {
+                    await jsonLightWriter.WriteStartAsync(customerDeltaResourceSet);
+                    await jsonLightWriter.WriteStartAsync(customerDeletedResource);
+                    await jsonLightWriter.WriteEndAsync();
+                    await jsonLightWriter.WriteEndAsync();
+                },
+                this.customerEntitySet,
+                this.customerEntityType,
+                writingResourceSet: true,
+                writingDelta: true);
+
+            Assert.Equal(
+                "{\"@context\":\"http://tempuri.org/$metadata#Customers/$delta\"," +
+                "\"value\":[" +
+                "{\"@removed\":" + expected + "," +
+                "\"@id\":\"http://tempuri.org/Customers(1)\"," +
+                "\"Id\":1,\"Name\":\"Sue\",\"Type\":\"Retail\"}]}",
+                result);
+        }
+
+        [Theory]
+        [InlineData(DeltaDeletedEntryReason.Deleted, "deleted")]
+        [InlineData(DeltaDeletedEntryReason.Changed, "changed")]
+        public async Task WriteV401NestedDeletedResourceAsync(DeltaDeletedEntryReason reason, string expected)
+        {
+            this.settings.Version = ODataVersion.V401;
+
+            var orderResource = CreateOrderResource();
+            var customerNestedResourceInfo = CreateCustomerNestedResourceInfo();
+            var customerDeletedResource = CreateCustomerDeletedResource();
+            customerDeletedResource.Reason = reason;
+
+            var result = await SetupJsonLightWriterAndRunTestAsync(
+                async (jsonLightWriter) =>
+                {
+                    await jsonLightWriter.WriteStartAsync(orderResource);
+                    await jsonLightWriter.WriteStartAsync(customerNestedResourceInfo);
+                    await jsonLightWriter.WriteStartAsync(customerDeletedResource);
+                    await jsonLightWriter.WriteEndAsync();
+                    await jsonLightWriter.WriteEndAsync();
+                    await jsonLightWriter.WriteEndAsync();
+                },
+                this.orderEntitySet,
+                this.orderEntityType,
+                writingResourceSet: false,
+                writingDelta: true);
+
+            Assert.Equal(
+                "{\"@context\":\"http://tempuri.org/$metadata#Orders/$entity\"," +
+                "\"Id\":1,\"CustomerId\":1,\"Amount\":100," +
+                "\"Customer@navigationLink\":\"http://tempuri.org/Orders(1)/Customer\"," +
+                "\"Customer\":{\"@removed\":{\"reason\":\"" + expected + "\"}," +
+                "\"@id\":\"http://tempuri.org/Customers(1)\"," +
+                "\"Id\":1,\"Name\":\"Sue\",\"Type\":\"Retail\"}}",
+                result);
+        }
+
+        [Fact]
+        public async Task WriteEntityReferenceLinkAsync()
+        {
+            var customerResource = CreateOrderResource();
+            var customerNestedResourceInfo = CreateCustomerNestedResourceInfo();
+            var customerEntityReferenceLink = CreateCustomerEntityReferenceLink(1);
+
+            var result = await SetupJsonLightWriterAndRunTestAsync(
+                async (jsonLightWriter) =>
+                {
+                    await jsonLightWriter.WriteStartAsync(customerResource);
+                    await jsonLightWriter.WriteStartAsync(customerNestedResourceInfo);
+                    await jsonLightWriter.WriteEntityReferenceLinkAsync(customerEntityReferenceLink);
+                    await jsonLightWriter.WriteEndAsync();
+                    await jsonLightWriter.WriteEndAsync();
+                },
+                this.customerEntitySet,
+                this.customerEntityType);
+
+            Assert.Equal(
+                "{\"@odata.context\":\"http://tempuri.org/$metadata#Orders/$entity\"," +
+                "\"Id\":1,\"CustomerId\":1,\"Amount\":100," +
+                "\"Customer@odata.navigationLink\":\"http://tempuri.org/Orders(1)/Customer\"," +
+                "\"Customer\":{\"@odata.id\":\"Customers(1)\"," +
+                "\"@Is.EntityReferenceLink\":true}}",
+                result);
+        }
+
+        /// <summary>
+        /// Gets the name of the caller method of this method
+        /// </summary>
+        /// <param name="caller">The string that the method name of the caller will be written into</param>
+        /// <returns>The name of the caller method of this method</returns>
+        public static string GetCurrentMethodName([System.Runtime.CompilerServices.CallerMemberName] string caller = null)
+        {
+            return caller;
+        }
+
+        /// <summary>
+        /// A <see cref="IEdmNavigationSource"/> that pretends to be the "products" contained navigation collection for the purposes of computing a context URL
+        /// </summary>
+        private sealed class MockNavigationSource : IEdmNavigationSource, IEdmContainedEntitySet, IEdmUnknownEntitySet
+        {
+            public IEnumerable<IEdmNavigationPropertyBinding> NavigationPropertyBindings => throw new NotImplementedException();
+
+            public IEdmPathExpression Path => throw new NotImplementedException();
+
+            public IEdmType Type => new EdmEntityType("ns", "products");
+
+            public string Name => "products";
+
+            public IEdmNavigationSource ParentNavigationSource => throw new NotImplementedException();
+
+            public IEdmNavigationProperty NavigationProperty => throw new NotImplementedException();
+
+            public IEnumerable<IEdmNavigationPropertyBinding> FindNavigationPropertyBindings(IEdmNavigationProperty navigationProperty)
+            {
+                throw new NotImplementedException();
+            }
+
+            public IEdmNavigationSource FindNavigationTarget(IEdmNavigationProperty navigationProperty)
+            {
+                throw new NotImplementedException();
+            }
+
+            public IEdmNavigationSource FindNavigationTarget(IEdmNavigationProperty navigationProperty, IEdmPathExpression bindingPath)
+            {
+                throw new NotImplementedException();
+            }
+        }
+
+#if !NETCOREAPP1_1
+        /// <summary>
+        /// Generates a context URL from a <see cref="ODataUriSlim"/> that ends with cast and key segments
+        /// </summary>
+        /// <returns><see cref="void"/></returns>
+        [Fact]
+        public static void GenerateContextUrlFromSlimUriWithDerivedTypeCastAndKeySegment()
+        {
+            var domain = new Uri("http://tempuri.org");
+            var requestUrl = new Uri(domain, "/orders('1')/products/ns.derivedProduct('2')");
+
+            // load the CSDL from the embedded resources
+            var assembly = Assembly.GetExecutingAssembly();
+            var currentMethod = GetCurrentMethodName();
+            var csdlResourceName = assembly.GetManifestResourceNames().Where(name => name.EndsWith($"{currentMethod}.xml")).Single();
+
+            // parse the CSDL
+            IEdmModel model;
+            using (var csdlResourceStream = assembly.GetManifestResourceStream(csdlResourceName))
+            {
+                using (var xmlReader = XmlReader.Create(csdlResourceStream))
+                {
+                    if (!CsdlReader.TryParse(xmlReader, out model, out var errors))
+                    {
+                        Assert.True(false, string.Join(Environment.NewLine, errors));
+                    }
+                }
+            }
+
+            var uriParser = new ODataUriParser(model, domain, requestUrl);
+            var slimUri = new ODataUriSlim(uriParser.ParseUri());
+            var contextUrlInfo = ODataContextUrlInfo.Create(new MockNavigationSource(), "ns.product", true, slimUri, ODataVersion.V4);
+            Assert.Equal(@"orders('1')/products", contextUrlInfo.NavigationPath);
+        }
+
+        /// <summary>
+        /// Writes a resource as the response to a request where the URL ends with a combined cast and key segment
+        /// </summary>
+        /// <returns><see cref="void"/></returns>
+        [Fact]
+        public static async Task WriteContextWithDerivedTypeCastAndKeySegmentAsync()
+        {
+            var domain = new Uri("http://tempuri.org");
+            var requestUrl = new Uri(domain, "/orders('1')/products/ns.derivedProduct('2')");
+            var serviceSideResponseResource = new ODataResource
+            {
+                TypeName = "ns.product",
+                Properties = new List<ODataProperty>
+                {
+                    new ODataProperty
+                    {
+                        Name = "id",
+                        Value = "1",
+                        SerializationInfo = new ODataPropertySerializationInfo
+                        {
+                            PropertyKind = ODataPropertyKind.Key
+                        },
+                    },
+                    new ODataProperty
+                    {
+                        Name = "name",
+                        Value = "somename",
+                    },
+                },
+            };
+            var expectedResponsePayload = 
+                "{" +
+                    "\"@odata.context\":\"http://tempuri.org/$metadata#orders('1')/products/$entity\"," +
+                    "\"id\":\"1\"," +
+                    "\"name\":\"somename\"" + 
+                "}";
+
+            // load the CSDL from the embedded resources
+            var assembly = Assembly.GetExecutingAssembly();
+            var currentMethod = GetCurrentMethodName();
+            var csdlResourceName = assembly.GetManifestResourceNames().Where(name => name.EndsWith($"{currentMethod}.xml")).Single();
+
+            // parse the CSDL
+            IEdmModel model;
+            using (var csdlResourceStream = assembly.GetManifestResourceStream(csdlResourceName))
+            {
+                using (var xmlReader = XmlReader.Create(csdlResourceStream))
+                {
+                    if (!CsdlReader.TryParse(xmlReader, out model, out var errors))
+                    {
+                        Assert.True(false, string.Join(Environment.NewLine, errors));
+                    }
+                }
+            }
+
+            using (var memoryStream = new MemoryStream())
+            {
+                // initialize the json response writer
+                var uriParser = new ODataUriParser(model, domain, requestUrl);
+                var odataMessageWriterSettings = new ODataMessageWriterSettings
+                {
+                    EnableMessageStreamDisposal = false,
+                    Version = ODataVersion.V4,
+                    ShouldIncludeAnnotation = ODataUtils.CreateAnnotationFilter("*"),
+                    ODataUri = uriParser.ParseUri(),
+                };
+                var messageInfo = new ODataMessageInfo
+                {
+                    MessageStream = memoryStream,
+                    MediaType = new ODataMediaType("application", "json"),
+                    Encoding = Encoding.Default,
+                    IsResponse = true,
+                    IsAsync = true,
+                    Model = model,
+                };
+                var jsonLightOutputContext = new ODataJsonLightOutputContext(messageInfo, odataMessageWriterSettings);
+                var jsonLightWriter = new ODataJsonLightWriter(
+                    jsonLightOutputContext,
+                    null,
+                    null,
+                    false);
+
+                // write the response
+                await jsonLightWriter.WriteStartAsync(serviceSideResponseResource);
+                await jsonLightWriter.WriteEndAsync();
+
+                // confirm that the written response was the expected response
+                memoryStream.Position = 0;
+                using (var streamReader = new StreamReader(memoryStream))
+                {
+                    var actualResponsePayload = await streamReader.ReadToEndAsync();
+                    Assert.Equal(expectedResponsePayload, actualResponsePayload);
+                }
+            }
+        }
+#endif
+
+        [Fact]
+        public async Task WriteEntityReferenceLinkForCollectionNavigationPropertyAsync()
+        {
+            var customerResource = CreateCustomerResource();
+            var orderCollectionNestedResourceInfo = CreateOrderCollectionNestedResourceInfo();
+            var orderResourceSet = CreateOrderResourceSet();
+            var orderEntityReferenceLink1 = new ODataEntityReferenceLink
+            {
+                Url = new Uri($"{ServiceUri}/Orders(1)")
+            };
+            var orderEntityReferenceLink2 = new ODataEntityReferenceLink
+            {
+                Url = new Uri($"{ServiceUri}/Orders(2)")
+            };
+
+            var result = await SetupJsonLightWriterAndRunTestAsync(
+                async (jsonLightWriter) =>
+                {
+                    await jsonLightWriter.WriteStartAsync(customerResource);
+                    await jsonLightWriter.WriteStartAsync(orderCollectionNestedResourceInfo);
+                    await jsonLightWriter.WriteStartAsync(orderResourceSet);
+                    await jsonLightWriter.WriteEntityReferenceLinkAsync(orderEntityReferenceLink1);
+                    await jsonLightWriter.WriteEntityReferenceLinkAsync(orderEntityReferenceLink2);
+                    await jsonLightWriter.WriteEndAsync();
+                    await jsonLightWriter.WriteEndAsync();
+                    await jsonLightWriter.WriteEndAsync();
+                },
+                this.customerEntitySet,
+                this.customerEntityType);
+
+            Assert.Equal(
+                "{\"@odata.context\":\"http://tempuri.org/$metadata#Customers/$entity\"," +
+                "\"Id\":1,\"Name\":\"Sue\",\"Type\":\"Retail\"," +
+                "\"Orders@odata.navigationLink\":\"http://tempuri.org/Customers(1)/Orders\"," +
+                "\"Orders\":[{\"@odata.id\":\"Orders(1)\"},{\"@odata.id\":\"Orders(2)\"}]}",
+                result);
+        }
+
+        [Fact]
+        public async Task WriteDeltaLinkAsync()
+        {
+            var orderDeltaResourceSet = CreateOrderDeltaResourceSet();
+            var deltaLink = new ODataDeltaLink(
+                new Uri($"{ServiceUri}/Orders(1)"),
+                new Uri($"{ServiceUri}/Customers(1)"),
+                "Customer");
+
+            var result = await SetupJsonLightWriterAndRunTestAsync(
+                async (jsonLightWriter) =>
+                {
+                    await jsonLightWriter.WriteStartAsync(orderDeltaResourceSet);
+                    await jsonLightWriter.WriteDeltaLinkAsync(deltaLink);
+                    await jsonLightWriter.WriteEndAsync();
+                },
+                this.orderEntitySet,
+                this.orderEntityType,
+                writingResourceSet: true,
+                writingDelta: true);
+
+            Assert.Equal(
+                "{\"@odata.context\":\"http://tempuri.org/$metadata#Orders/$delta\"," +
+                "\"value\":[{" +
+                "\"@odata.context\":\"http://tempuri.org/$metadata#Orders/$link\"," +
+                "\"source\":\"http://tempuri.org/Orders(1)\"," +
+                "\"relationship\":\"Customer\"," +
+                "\"target\":\"http://tempuri.org/Customers(1)\"}]}",
+                result);
+        }
+
+        [Fact]
+        public async Task WriteDeltaDeletedLinkAsync()
+        {
+            var orderDeltaResourceSet = CreateOrderDeltaResourceSet();
+            var deltaDeletedLink = new ODataDeltaDeletedLink(
+                new Uri($"{ServiceUri}/Orders(1)"),
+                new Uri($"{ServiceUri}/Customers(1)"),
+                "Customer");
+
+            var result = await SetupJsonLightWriterAndRunTestAsync(
+                async (jsonLightWriter) =>
+                {
+                    await jsonLightWriter.WriteStartAsync(orderDeltaResourceSet);
+                    await jsonLightWriter.WriteDeltaDeletedLinkAsync(deltaDeletedLink);
+                    await jsonLightWriter.WriteEndAsync();
+                },
+                this.orderEntitySet,
+                this.orderEntityType,
+                writingResourceSet: true,
+                writingDelta: true);
+
+            Assert.Equal(
+                "{\"@odata.context\":\"http://tempuri.org/$metadata#Orders/$delta\"," +
+                "\"value\":[{" +
+                "\"@odata.context\":\"http://tempuri.org/$metadata#Orders/$deletedLink\"," +
+                "\"source\":\"http://tempuri.org/Orders(1)\"," +
+                "\"relationship\":\"Customer\"," +
+                "\"target\":\"http://tempuri.org/Customers(1)\"}]}",
+                result);
+        }
+
+        [Fact]
+        public async Task WritePropertyWithValueAsync()
+        {
+            var addressResource = CreateAddressResource();
+            var stateProperty = new ODataProperty { Name = "State", Value = "Washington" };
+
+            var result = await SetupJsonLightWriterAndRunTestAsync(
+                async (jsonLightWriter) =>
+                {
+                    await jsonLightWriter.WriteStartAsync(addressResource);
+                    await jsonLightWriter.WriteStartAsync(stateProperty);
+                    await jsonLightWriter.WriteEndAsync();
+                    await jsonLightWriter.WriteEndAsync();
+                },
+                this.orderEntitySet,
+                this.orderEntityType);
+
+            Assert.Equal(
+                "{\"@odata.context\":\"http://tempuri.org/$metadata#Orders/NS.Address/$entity\"," +
+                "\"Street\":\"One Microsoft Way\",\"City\":\"Redmond\",\"State\":\"Washington\"}",
+                result);
+        }
+
+        public static IEnumerable<object[]> GetWritePrimitiveTestData()
+        {
+            // Base case
+            yield return new object[]
+            {
+                new ODataPrimitiveValue("Washington"),
+                "{\"@odata.context\":\"http://tempuri.org/$metadata#Orders/NS.Address/$entity\"," +
+                "\"Street\":\"One Microsoft Way\",\"City\":\"Redmond\",\"State\":\"Washington\"}"
+            };
+
+            // ODataPrimitiveValue null
+            yield return new object[]
+            {
+                null,
+                "{\"@odata.context\":\"http://tempuri.org/$metadata#Orders/NS.Address/$entity\"," +
+                "\"Street\":\"One Microsoft Way\",\"City\":\"Redmond\",\"State\":null}"
+            };
+        }
+
+        [Theory]
+        [MemberData(nameof(GetWritePrimitiveTestData))]
+        public async Task WritePrimitiveAsync(ODataPrimitiveValue primitiveValue, string expected)
+        {
+            var addressResource = CreateAddressResource();
+            var stateProperty = new ODataPropertyInfo { Name = "State" };
+
+            var result = await SetupJsonLightWriterAndRunTestAsync(
+                async (jsonLightWriter) =>
+                {
+                    await jsonLightWriter.WriteStartAsync(addressResource);
+                    await jsonLightWriter.WriteStartAsync(stateProperty);
+                    await jsonLightWriter.WritePrimitiveAsync(primitiveValue);
+                    await jsonLightWriter.WriteEndAsync();
+                    await jsonLightWriter.WriteEndAsync();
+                },
+                this.orderEntitySet,
+                this.orderEntityType);
+
+            Assert.Equal(expected, result);
+        }
+
+        [Fact]
+        public async Task WriteResourceSetAsync_ForNavigationSourceNotSpecified()
+        {
+            var customerResourceSet = CreateCustomerResourceSet();
+
+            var result = await SetupJsonLightWriterAndRunTestAsync(
+                async (jsonLightWriter) =>
+                {
+                    await jsonLightWriter.WriteStartAsync(customerResourceSet);
+                    await jsonLightWriter.WriteEndAsync();
+                },
+                navigationSource: null,
+                resourceType: null,
+                writingResourceSet: true);
+
+            Assert.Equal(
+                "{\"@odata.context\":\"http://tempuri.org/$metadata#Customers\",\"value\":[]}",
+                result);
+        }
+
+        [Fact]
+        public async Task WriteResourceAsync_ForResourceTypeNotSpecified()
+        {
+            var customerResourceSet = CreateCustomerResourceSet();
+            var customerResource = CreateCustomerResource();
+
+            var result = await SetupJsonLightWriterAndRunTestAsync(
+                async (jsonLightWriter) =>
+                {
+                    await jsonLightWriter.WriteStartAsync(customerResourceSet);
+                    await jsonLightWriter.WriteStartAsync(customerResource);
+                    await jsonLightWriter.WriteEndAsync();
+                    await jsonLightWriter.WriteEndAsync();
+                },
+                navigationSource: null,
+                resourceType: null,
+                writingResourceSet: true);
+
+            Assert.Equal(
+                "{\"@odata.context\":\"http://tempuri.org/$metadata#Customers\"," +
+                "\"value\":[{\"Id\":1,\"Name\":\"Sue\",\"Type\":\"Retail\"}]}",
+                result);
+        }
+
+        [Fact]
+        public async Task WriteResourceAsync_ForTypeNameNotSpecified()
+        {
+            var customerResource = new ODataResource
+            {
+                // TypeName not specified
+                Properties = CreateCustomerResourceProperties(),
+                SerializationInfo = CreateCustomerResourceSerializationInfo()
+            };
+
+            var result = await SetupJsonLightWriterAndRunTestAsync(
+                async (jsonLightWriter) =>
+                {
+                    await jsonLightWriter.WriteStartAsync(customerResource);
+                    await jsonLightWriter.WriteEndAsync();
+                },
+                navigationSource: null,
+                resourceType: null);
+
+            Assert.Equal(
+                "{\"@odata.context\":\"http://tempuri.org/$metadata#Customers/$entity\"," +
+                "\"Id\":1,\"Name\":\"Sue\",\"Type\":\"Retail\"}",
+                result);
+        }
+
+        [Fact]
+        public async Task WriteResourceAsync_ForNavigationSourceNotMatchedToParentDeltaResourceSet()
+        {
+            var orderDeltaResourceSet = CreateOrderDeltaResourceSet();
+            var customerResource = CreateCustomerResource();
+
+            var result = await SetupJsonLightWriterAndRunTestAsync(
+                async (jsonLightWriter) =>
+                {
+                    await jsonLightWriter.WriteStartAsync(orderDeltaResourceSet);
+                    await jsonLightWriter.WriteStartAsync(customerResource);
+                    await jsonLightWriter.WriteEndAsync();
+                    await jsonLightWriter.WriteEndAsync();
+                },
+                this.orderEntitySet,
+                this.orderEntityType,
+                writingResourceSet: true,
+                writingDelta: true);
+
+            Assert.Equal(
+                "{\"@odata.context\":\"http://tempuri.org/$metadata#Orders/$delta\"," +
+                "\"value\":[" +
+                "{\"@odata.context\":\"http://tempuri.org/$metadata#Customers/$entity\"," +
+                "\"Id\":1,\"Name\":\"Sue\",\"Type\":\"Retail\"}]}",
+                result);
+        }
+
+        [Fact]
+        public async Task WriteStringValueToTextWriterAsync()
+        {
+            var addressResource = CreateAddressResource();
+            var pangramProperty = new ODataPropertyInfo { Name = "Pangram" };
+
+            var result = await SetupJsonLightWriterAndRunTestAsync(
+                async (jsonLightWriter) =>
+                {
+                    await jsonLightWriter.WriteStartAsync(addressResource);
+                    await jsonLightWriter.WriteStartAsync(pangramProperty);
+
+                    using (var textWriter = await jsonLightWriter.CreateTextWriterAsync())
+                    {
+                        await textWriter.WriteAsync("The quick brown fox jumps over the lazy dog");
+                        await textWriter.FlushAsync();
+                    }
+                    
+                    await jsonLightWriter.WriteEndAsync();
+                    await jsonLightWriter.WriteEndAsync();
+                },
+                this.orderEntitySet,
+                this.orderEntityType);
+
+            Assert.Equal(
+                "{\"@odata.context\":\"http://tempuri.org/$metadata#Orders/NS.Address/$entity\"," +
+                "\"Street\":\"One Microsoft Way\",\"City\":\"Redmond\"," +
+                "\"Pangram\":\"The quick brown fox jumps over the lazy dog\"}",
+                result);
+        }
+
+        [Fact]
+        public async Task WriteBinaryValueToStreamAsync()
+        {
+            var addressResource = CreateAddressResource();
+            var streamProperty = new ODataStreamPropertyInfo
+            {
+                Name = "Stream",
+                EditLink = new Uri($"{ServiceUri}/Orders(1)/ShippingAddress/Stream/edit", UriKind.Absolute),
+                ReadLink = new Uri($"{ServiceUri}/Orders(1)/ShippingAddress/Stream/read", UriKind.Absolute),
+                ContentType = "text/plain"
+            };
+
+            var result = await SetupJsonLightWriterAndRunTestAsync(
+                async (jsonLightWriter) =>
+                {
+                    await jsonLightWriter.WriteStartAsync(addressResource);
+                    await jsonLightWriter.WriteStartAsync(streamProperty);
+
+#if NETCOREAPP3_1_OR_GREATER
+                    await using (var stream = await jsonLightWriter.CreateBinaryWriteStreamAsync())
+#else
+                    using (var stream = await jsonLightWriter.CreateBinaryWriteStreamAsync())
+#endif
+                    {
+                        var bytes = new byte[] { 1, 2, 3, 4, 5, 6, 7, 8, 9, 0 };
+
+                        await stream.WriteAsync(bytes, 0, 4);
+                        await stream.WriteAsync(bytes, 4, 4);
+                        await stream.WriteAsync(bytes, 8, 2);
+                        await stream.FlushAsync();
+                    }
+
+                    await jsonLightWriter.WriteEndAsync();
+                    await jsonLightWriter.WriteEndAsync();
+                },
+                this.orderEntitySet,
+                this.orderEntityType);
+
+            Assert.Equal(
+                "{\"@odata.context\":\"http://tempuri.org/$metadata#Orders/NS.Address/$entity\"," +
+                "\"Street\":\"One Microsoft Way\",\"City\":\"Redmond\"," +
+                "\"Stream@odata.mediaEditLink\":\"http://tempuri.org/Orders(1)/ShippingAddress/Stream/edit\"," +
+                "\"Stream@odata.mediaReadLink\":\"http://tempuri.org/Orders(1)/ShippingAddress/Stream/read\"," +
+                "\"Stream@odata.mediaContentType\":\"text/plain\"," +
+                "\"Stream\":\"AQIDBAUGBwgJAA==\"}",
+                result);
+        }
+
+#if NETCOREAPP3_1_OR_GREATER
+        [Fact]
+        public async Task WriteBinaryValueToStream_WithODataUtf8JsonWriter_Async()
+        {
+            var addressResource = CreateAddressResource();
+            var streamProperty = new ODataStreamPropertyInfo
+            {
+                Name = "Stream",
+                EditLink = new Uri($"{ServiceUri}/Orders(1)/ShippingAddress/Stream/edit", UriKind.Absolute),
+                ReadLink = new Uri($"{ServiceUri}/Orders(1)/ShippingAddress/Stream/read", UriKind.Absolute),
+                ContentType = "text/plain"
+            };
+
+            Action<IContainerBuilder> configureWriter = (builder) =>
+            {
+                builder.AddService<IStreamBasedJsonWriterFactory>(ServiceLifetime.Singleton, _ => DefaultStreamBasedJsonWriterFactory.Default);
+            };
+
+            var result = await SetupJsonLightWriterAndRunTestAsync(
+                async (jsonLightWriter) =>
+                {
+                    await jsonLightWriter.WriteStartAsync(addressResource);
+                    await jsonLightWriter.WriteStartAsync(streamProperty);
+
+                    using (var stream = await jsonLightWriter.CreateBinaryWriteStreamAsync())
+                    {
+                        var bytes = new byte[] { 1, 2, 3, 4, 5, 6, 7, 8, 9, 0 };
+
+                        await stream.WriteAsync(bytes, 0, 4);
+                        await stream.WriteAsync(bytes, 4, 4);
+                        await stream.WriteAsync(bytes, 8, 2);
+                        await stream.FlushAsync();
+                    }
+
+                    await jsonLightWriter.WriteEndAsync();
+                    await jsonLightWriter.WriteEndAsync();
+                },
+                this.orderEntitySet,
+                this.orderEntityType,
+                configAction: configureWriter);
+
+            Assert.Equal(
+                "{\"@odata.context\":\"http://tempuri.org/$metadata#Orders/NS.Address/$entity\"," +
+                "\"Street\":\"One Microsoft Way\",\"City\":\"Redmond\"," +
+                "\"Stream@odata.mediaEditLink\":\"http://tempuri.org/Orders(1)/ShippingAddress/Stream/edit\"," +
+                "\"Stream@odata.mediaReadLink\":\"http://tempuri.org/Orders(1)/ShippingAddress/Stream/read\"," +
+                "\"Stream@odata.mediaContentType\":\"text/plain\"," +
+                "\"Stream\":\"AQIDBAUGBwgJAA==\"}",
+                result);
+        }
+
+#endif
+
+        [Fact]
+        public async Task WriteRequestPayloadAsync()
+        {
+            var orderResourceSet = CreateOrderResourceSet();
+            var orderResource = CreateOrderResource();
+            var customerNestedResourceInfo = CreateCustomerNestedResourceInfo();
+            var customerResource = CreateCustomerResource();
+
+            var result = await SetupJsonLightWriterAndRunTestAsync(
+                async (jsonLightWriter) =>
+                {
+                    await jsonLightWriter.WriteStartAsync(orderResourceSet);
+                    await jsonLightWriter.WriteStartAsync(orderResource);
+                    await jsonLightWriter.WriteStartAsync(customerNestedResourceInfo);
+                    await jsonLightWriter.WriteStartAsync(customerResource);
+                    await jsonLightWriter.WriteEndAsync();
+                    await jsonLightWriter.WriteEndAsync();
+                    await jsonLightWriter.WriteEndAsync();
+                    await jsonLightWriter.WriteEndAsync();
+                },
+                this.orderEntitySet,
+                this.orderEntityType,
+                writingResourceSet: true,
+                writingDelta: false,
+                writingParameter: false,
+                writingRequest: true);
+
+            Assert.Equal(
+                "{\"@odata.context\":\"http://tempuri.org/$metadata#Orders\"," +
+                "\"value\":[" +
+                "{\"Id\":1,\"CustomerId\":1,\"Amount\":100," +
+                "\"Customer\":{\"Id\":1,\"Name\":\"Sue\",\"Type\":\"Retail\"}}]}",
+                result);
+        }
+
+        [Fact]
+        public async Task WriteRequestPayloadAsync_ContainingNestedResourceSet()
+        {
+            var customerResource = CreateCustomerResource();
+            var orderCollectionNestedResourceInfo = CreateOrderCollectionNestedResourceInfo();
+            var orderResourceSet = CreateOrderResourceSet();
+            var orderResource = CreateOrderResource();
+
+            var result = await SetupJsonLightWriterAndRunTestAsync(
+                async (jsonLightWriter) =>
+                {
+                    await jsonLightWriter.WriteStartAsync(customerResource);
+                    await jsonLightWriter.WriteStartAsync(orderCollectionNestedResourceInfo);
+                    await jsonLightWriter.WriteStartAsync(orderResourceSet);
+                    await jsonLightWriter.WriteStartAsync(orderResource);
+                    await jsonLightWriter.WriteEndAsync();
+                    await jsonLightWriter.WriteEndAsync();
+                    await jsonLightWriter.WriteEndAsync();
+                    await jsonLightWriter.WriteEndAsync();
+                },
+                this.customerEntitySet,
+                this.customerEntityType,
+                writingResourceSet: false,
+                writingDelta: false,
+                writingParameter: false,
+                writingRequest: true);
+
+            Assert.Equal(
+                "{\"@odata.context\":\"http://tempuri.org/$metadata#Customers/$entity\"," +
+                "\"Id\":1,\"Name\":\"Sue\",\"Type\":\"Retail\"," +
+                "\"Orders\":[{\"Id\":1,\"CustomerId\":1,\"Amount\":100}]}",
+                result);
+        }
+
+        [Fact]
+        public async Task WriteRequestPayloadAsync_ContainingEntityReferenceLinks()
+        {
+            var customerResource = CreateCustomerResource();
+            var orderCollectionNestedResourceInfo = CreateOrderCollectionNestedResourceInfo();
+            var orderEntityReferenceLink1 = CreateOrderEntityReferenceLink(1);
+            var orderEntityReferenceLink2 = CreateOrderEntityReferenceLink(2);
+
+            var result = await SetupJsonLightWriterAndRunTestAsync(
+                async (jsonLightWriter) =>
+                {
+                    await jsonLightWriter.WriteStartAsync(customerResource);
+                    await jsonLightWriter.WriteStartAsync(orderCollectionNestedResourceInfo);
+                    await jsonLightWriter.WriteEntityReferenceLinkAsync(orderEntityReferenceLink1);
+                    await jsonLightWriter.WriteEntityReferenceLinkAsync(orderEntityReferenceLink2);
+                    await jsonLightWriter.WriteEndAsync();
+                    await jsonLightWriter.WriteEndAsync();
+                },
+                this.customerEntitySet,
+                this.customerEntityType,
+                writingResourceSet: false,
+                writingDelta: false,
+                writingParameter: false,
+                writingRequest: true);
+
+            Assert.Equal(
+                "{\"@odata.context\":\"http://tempuri.org/$metadata#Customers/$entity\"," +
+                "\"Id\":1,\"Name\":\"Sue\",\"Type\":\"Retail\"," +
+                "\"Orders@odata.bind\":[\"http://tempuri.org/Orders(1)\",\"http://tempuri.org/Orders(2)\"]}",
+                result);
+        }
+
+        [Fact]
+        public async Task WriteV401RequestPayloadAsync_ContainingEntityReferenceLinks()
+        {
+            this.settings.Version = ODataVersion.V401;
+
+            var customerResource = CreateCustomerResource();
+            var orderCollectionNestedResourceInfo = CreateOrderCollectionNestedResourceInfo();
+            var orderEntityReferenceLink1 = CreateOrderEntityReferenceLink(1);
+            var orderEntityReferenceLink2 = CreateOrderEntityReferenceLink(2);
+
+            var result = await SetupJsonLightWriterAndRunTestAsync(
+                async (jsonLightWriter) =>
+                {
+                    await jsonLightWriter.WriteStartAsync(customerResource);
+                    await jsonLightWriter.WriteStartAsync(orderCollectionNestedResourceInfo);
+                    await jsonLightWriter.WriteEntityReferenceLinkAsync(orderEntityReferenceLink1);
+                    await jsonLightWriter.WriteEntityReferenceLinkAsync(orderEntityReferenceLink2);
+                    await jsonLightWriter.WriteEndAsync();
+                    await jsonLightWriter.WriteEndAsync();
+                },
+                this.customerEntitySet,
+                this.customerEntityType,
+                writingResourceSet: false,
+                writingDelta: false,
+                writingParameter: false,
+                writingRequest: true);
+
+            Assert.Equal(
+                "{\"@context\":\"http://tempuri.org/$metadata#Customers/$entity\"," +
+                "\"Id\":1,\"Name\":\"Sue\",\"Type\":\"Retail\"," +
+                "\"Orders\":[" +
+                "{\"@id\":\"Orders(1)\",\"@Is.EntityReferenceLink\":true}," +
+                "{\"@id\":\"Orders(2)\",\"@Is.EntityReferenceLink\":true}]}",
+                result);
+        }
+
+        [Fact]
+        public async Task WriteResourceSetUriParameterAsync()
+        {
+            var customerResourceSet = CreateCustomerResourceSet();
+            var customerResource = CreateCustomerResource();
+
+            var result = await SetupJsonLightWriterAndRunTestAsync(
+                async (jsonLightWriter) =>
+                {
+                    await jsonLightWriter.WriteStartAsync(customerResourceSet);
+                    await jsonLightWriter.WriteStartAsync(customerResource);
+                    await jsonLightWriter.WriteEndAsync();
+                    await jsonLightWriter.WriteEndAsync();
+                },
+                this.customerEntitySet,
+                this.customerEntityType,
+                writingResourceSet: true,
+                writingDelta: false,
+                writingParameter: true);
+
+            Assert.Equal("[{\"Id\":1,\"Name\":\"Sue\",\"Type\":\"Retail\"}]", result);
+        }
+
+        [Theory]
+        [InlineData(ODataLibraryCompatibility.Version6, "\"Products@odata.context\":\"http://tempuri.org/$metadata#Orders(1)/Products\",")]
+        [InlineData(ODataLibraryCompatibility.Version7, "")]
+        [InlineData(ODataLibraryCompatibility.Latest, "")]
+        public async Task WriteContainmentAsync(ODataLibraryCompatibility libraryCompatilibity, string containmentContextUrl)
+        {
+            this.settings.LibraryCompatibility = libraryCompatilibity;
+
+            var orderResource = CreateOrderResource();
+            var productCollectionNestedResourceInfo = CreateProductCollectionNestedResourceInfo();
+            var productResourceSet = CreateProductResourceSet();
+            var productResource = CreateProductResource();
+
+            var result = await SetupJsonLightWriterAndRunTestAsync(
+                async (jsonLightWriter) =>
+                {
+                    await jsonLightWriter.WriteStartAsync(orderResource);
+                    await jsonLightWriter.WriteStartAsync(productCollectionNestedResourceInfo);
+                    await jsonLightWriter.WriteStartAsync(productResourceSet);
+                    await jsonLightWriter.WriteStartAsync(productResource);
+                    await jsonLightWriter.WriteEndAsync();
+                    await jsonLightWriter.WriteEndAsync();
+                    await jsonLightWriter.WriteEndAsync();
+                    await jsonLightWriter.WriteEndAsync();
+                },
+                this.orderEntitySet,
+                this.orderEntityType);
+
+            Assert.Equal(
+                "{\"@odata.context\":\"http://tempuri.org/$metadata#Orders/$entity\"," +
+                "\"Id\":1,\"CustomerId\":1,\"Amount\":100," +
+                containmentContextUrl +
+                "\"Products@odata.navigationLink\":\"http://tempuri.org/Orders(1)/Products\"," +
+                "\"Products\":[{\"Id\":1,\"Name\":\"Pencil\"}]}",
+                result);
+        }
+
+        [Fact]
+        public async Task WriteDeferredNestedResourceInfoAsync()
+        {
+            var customerResourceSet = CreateCustomerResourceSet();
+            var customerResource = CreateCustomerResource();
+            var orderCollectionNestedResourceInfo = CreateOrderCollectionNestedResourceInfo();
+
+            var result = await SetupJsonLightWriterAndRunTestAsync(
+                async (jsonLightWriter) =>
+                {
+                    await jsonLightWriter.WriteStartAsync(customerResourceSet);
+                    await jsonLightWriter.WriteStartAsync(customerResource);
+                    await jsonLightWriter.WriteStartAsync(orderCollectionNestedResourceInfo);
+                    await jsonLightWriter.WriteEndAsync();
+                    await jsonLightWriter.WriteEndAsync();
+                    await jsonLightWriter.WriteEndAsync();
+                },
+                this.customerEntitySet,
+                this.customerEntityType,
+                writingResourceSet: true);
+
+            Assert.Equal(
+                "{\"@odata.context\":\"http://tempuri.org/$metadata#Customers\"," +
+                "\"value\":[{\"Id\":1,\"Name\":\"Sue\",\"Type\":\"Retail\"," +
+                "\"Orders@odata.navigationLink\":\"http://tempuri.org/Customers(1)/Orders\"}]}",
+                result);
+        }
+
+
+        [Fact]
+        public async Task WriteDeltaResourceSetAsync_NoLongerThrowsExceptionForWriterNotConfiguredForWritingDelta()
+        {
+            var customerDeltaResourceSet = CreateCustomerDeltaResourceSet();
+
+            var result = await SetupJsonLightWriterAndRunTestAsync(
+                    async (jsonLightWriter) =>
+                    {
+                        await jsonLightWriter.WriteStartAsync(customerDeltaResourceSet);
+                        await jsonLightWriter.WriteEndAsync();
+                    },
+                    this.customerEntitySet,
+                    this.customerEntityType,
+                    writingResourceSet: true,
+                    writingDelta: false);
+
+            Assert.Equal(
+               "{\"@odata.context\":\"http://tempuri.org/$metadata#Customers/$delta\",\"value\":[]}",
+                result);
+        }
+
+        [Fact]
+        public async Task WriteDeletedResourceAsync_WorksForDeletedResourceAtTopLevel()
+        {
+            var customerDeletedResource = CreateCustomerDeletedResource();
+
+            var result = await SetupJsonLightWriterAndRunTestAsync(
+                    async (jsonLightWriter) =>
+                    {
+                        await jsonLightWriter.WriteStartAsync(customerDeletedResource);
+                        await jsonLightWriter.WriteEndAsync();
+                    },
+                    this.customerEntitySet,
+                    this.customerEntityType,
+                    writingResourceSet: false,
+                    writingDelta: false);
+
+            Assert.Equal(
+                "{\"@odata.context\":\"http://tempuri.org/$metadata#Customers/$deletedEntity\",\"id\":\"http://tempuri.org/Customers(1)\",\"reason\":\"changed\"}",
+                result);
+        }
+
+        [Fact]
+        public async Task WriteTransientComplexResourceAsync_ODataIdAnnotationIsNotWritten()
+        {
+            var orderResource = new ODataResource
+            {
+                TypeName = "NS.Order",
+                Properties = new List<ODataProperty>(),
+                IsTransient = true,
+                SerializationInfo = CreateOrderResourceSerializationInfo()
+            };
+
+            var addressNestedResourceInfo = CreateAddressNestedResourceInfo();
+            var addressResource = new ODataResource
+            {
+                TypeName = "NS.Address",
+                Properties = new List<ODataProperty>
+                {
+                    new ODataProperty { Name = "City", Value = "Redmond" }
+                },
+                IsTransient = true,
+                SerializationInfo = CreateAddressResourceSerializationInfo()
+            };
+
+            var result = await SetupJsonLightWriterAndRunTestAsync(
+                async (jsonLightWriter) =>
+                {
+                    await jsonLightWriter.WriteStartAsync(orderResource);
+                    await jsonLightWriter.WriteStartAsync(addressNestedResourceInfo);
+                    await jsonLightWriter.WriteStartAsync(addressResource);
+                    await jsonLightWriter.WriteEndAsync();
+                    await jsonLightWriter.WriteEndAsync();
+                    await jsonLightWriter.WriteEndAsync();
+                },
+                customerEntitySet,
+                customerEntityType);
+
+            Assert.Equal(
+                "{\"@odata.context\":\"http://tempuri.org/$metadata#Orders/$entity\",\"@odata.id\":null,\"ShippingAddress\":{\"City\":\"Redmond\"}}",
+                result);
+        }
+
+        [Fact]
+        public void WriteTransientComplexResource_ODataIdAnnotationIsNotWritten()
+        {
+            var orderResource = new ODataResource
+            {
+                TypeName = "NS.Order",
+                Properties = new List<ODataProperty>(),
+                IsTransient = true,
+                SerializationInfo = CreateOrderResourceSerializationInfo()
+            };
+
+            var addressNestedResourceInfo = CreateAddressNestedResourceInfo();
+            var addressResource = new ODataResource
+            {
+                TypeName = "NS.Address",
+                Properties = new List<ODataProperty>
+                {
+                    new ODataProperty { Name = "City", Value = "Redmond" }
+                },
+                IsTransient = true,
+                SerializationInfo = CreateAddressResourceSerializationInfo()
+            };
+
+            var result = SetupJsonLightWriterAndRunTest(
+                (jsonLightWriter) =>
+                {
+                    jsonLightWriter.WriteStart(orderResource);
+                    jsonLightWriter.WriteStart(addressNestedResourceInfo);
+                    jsonLightWriter.WriteStart(addressResource);
+                    jsonLightWriter.WriteEnd();
+                    jsonLightWriter.WriteEnd();
+                    jsonLightWriter.WriteEnd();
+                },
+                customerEntitySet,
+                customerEntityType);
+
+            Assert.Equal(
+                "{\"@odata.context\":\"http://tempuri.org/$metadata#Orders/$entity\",\"@odata.id\":null,\"ShippingAddress\":{\"City\":\"Redmond\"}}",
+                result);
+        }
+
+        #region Exception Cases
+
+        [Fact]
+        public async Task WriteNestedResourceInfoAsync_ThrowsExceptionForNestedResourceInfoAtTopLevel()
+        {
+            var customerNestedResourceInfo = CreateCustomerNestedResourceInfo();
+
+            var exception = await Assert.ThrowsAsync<ODataException>(
+                () => SetupJsonLightWriterAndRunTestAsync(
+                    (jsonLightWriter) => jsonLightWriter.WriteStartAsync(customerNestedResourceInfo),
+                    this.customerEntitySet,
+                    this.customerEntityType));
+
+            Assert.Equal(
+                Strings.ODataWriterCore_InvalidTransitionFromStart("Start", "NestedResourceInfo"),
+                exception.Message);
+        }
+
+        [Fact]
+        public async Task WritePropertyInfoAsync_ThrowsExceptionForPropertyInfoAtTopLevel()
+        {
+            var stateProperty = new ODataPropertyInfo { Name = "State" };
+
+            var exception = await Assert.ThrowsAsync<ODataException>(
+                () => SetupJsonLightWriterAndRunTestAsync(
+                    (jsonLightWriter) => jsonLightWriter.WriteStartAsync(stateProperty),
+                    this.customerEntitySet,
+                    this.customerEntityType));
+
+            Assert.Equal(Strings.ODataWriterCore_InvalidTransitionFromStart("Start", "Property"), exception.Message);
+        }
+
+        [Fact]
+        public async Task WritePropertyInfoAsync_ThrowsExceptionForPriorWritePropertyOperationNotEnded()
+        {
+            var addressResource = CreateAddressResource();
+            var stateProperty = new ODataProperty { Name = "State", Value = "Washington" };
+            var countryProperty = new ODataProperty { Name = "Country", Value = "USA" };
+
+            var exception = await Assert.ThrowsAsync<ODataException>(
+                () => SetupJsonLightWriterAndRunTestAsync(
+                async (jsonLightWriter) =>
+                {
+                    await jsonLightWriter.WriteStartAsync(addressResource);
+                    await jsonLightWriter.WriteStartAsync(stateProperty);
+                    // Missing: await jsonLightWriter.WriteEndAsync();
+                    await jsonLightWriter.WriteStartAsync(countryProperty);
+                },
+                this.orderEntitySet,
+                this.orderEntityType));
+
+            Assert.Equal(
+                Strings.ODataWriterCore_PropertyValueAlreadyWritten(stateProperty.Name),
+                exception.Message);
+        }
+
+        [Fact]
+        public async Task WritePropertyInfoAsync_ThrowsExceptionForDisallowedPropertyValue()
+        {
+            var addressResource = CreateAddressResource();
+            var stateProperty = new ODataPropertyInfo { Name = "Resource" };
+            var customerResource = CreateCustomerResource();
+
+            var exception = await Assert.ThrowsAsync<ODataException>(
+                () => SetupJsonLightWriterAndRunTestAsync(
+                async (jsonLightWriter) =>
+                {
+                    await jsonLightWriter.WriteStartAsync(addressResource);
+                    await jsonLightWriter.WriteStartAsync(stateProperty);
+                    await jsonLightWriter.WriteStartAsync(customerResource);
+                },
+                this.orderEntitySet,
+                this.orderEntityType));
+
+            Assert.Equal(
+                Strings.ODataWriterCore_InvalidStateTransition("Property", "Resource"),
+                exception.Message);
+        }
+
+        [Fact]
+        public async Task WriteTopLevelResourceSetAsync_ThrowsExceptionForWriterNotConfiguredForWritingResourceSet()
+        {
+            var customerResourceSet = CreateCustomerResourceSet();
+
+            var exception = await Assert.ThrowsAsync<ODataException>(
+                () => SetupJsonLightWriterAndRunTestAsync(
+                    (jsonLightWriter) => jsonLightWriter.WriteStartAsync(customerResourceSet),
+                    this.customerEntitySet,
+                    this.customerEntityType,
+                    writingResourceSet: false));
+
+            Assert.Equal(Strings.ODataWriterCore_CannotWriteTopLevelResourceSetWithResourceWriter, exception.Message);
+        }
+
+        [Fact]
+        public async Task WriteTopLevelResourceAsync_ThrowsExceptionForWriterConfiguredForWritingResourceSet()
+        {
+            var customerResource = CreateCustomerResource();
+
+            var exception = await Assert.ThrowsAsync<ODataException>(
+                () => SetupJsonLightWriterAndRunTestAsync(
+                    (jsonLightWriter) => jsonLightWriter.WriteStartAsync(customerResource),
+                    this.customerEntitySet,
+                    this.customerEntityType,
+                    writingResourceSet: true));
+
+            Assert.Equal(Strings.ODataWriterCore_CannotWriteTopLevelResourceWithResourceSetWriter, exception.Message);
+        }
+
+        [Fact]
+        public async Task WriteDeltaResourceSetAsync_ThrowsExceptionForWriterNotConfiguredForWritingResourceSet()
+        {
+            var customerDeltaResourceSet = CreateCustomerDeltaResourceSet();
+
+            var exception = await Assert.ThrowsAsync<ODataException>(
+                () => SetupJsonLightWriterAndRunTestAsync(
+                    (jsonLightWriter) => jsonLightWriter.WriteStartAsync(customerDeltaResourceSet),
+                    this.customerEntitySet,
+                    this.customerEntityType,
+                    writingResourceSet: false,
+                    writingDelta: true));
+
+            Assert.Equal(
+                Strings.ODataWriterCore_CannotWriteTopLevelResourceSetWithResourceWriter,
+                exception.Message);
+        }
+
+        [Fact]
+        public async Task WriteDeltaLinkAsync_ThrowsExceptionForWritedNotConfiguredForWritingDelta()
+        {
+            var deltaLink = new ODataDeltaLink(
+                new Uri($"{ServiceUri}/Orders(1)"),
+                new Uri($"{ServiceUri}/Customers(1)"),
+                "Customer");
+
+            var exception = await Assert.ThrowsAsync<ODataException>(
+                () => SetupJsonLightWriterAndRunTestAsync(
+                    // Shouldn't be written at top-level, either way but we validate writingDelta flag first
+                    (jsonLightWriter) => jsonLightWriter.WriteDeltaLinkAsync(deltaLink),
+                    this.orderEntitySet,
+                    this.orderEntityType,
+                    writingResourceSet: false,
+                    writingDelta: false));
+
+            Assert.Equal(Strings.ODataWriterCore_InvalidTransitionFromStart("Start", "DeltaLink"),
+                exception.Message);
+        }
+
+        [Fact]
+        public async Task WriteDeltaDeletedLinkAsync_ThrowsExceptionForWriterNotConfiguredForWritingDelta()
+        {
+            var deltaLink = new ODataDeltaDeletedLink(
+                new Uri($"{ServiceUri}/Orders(1)"),
+                new Uri($"{ServiceUri}/Customers(1)"),
+                "Customer");
+
+            var exception = await Assert.ThrowsAsync<ODataException>(
+                () => SetupJsonLightWriterAndRunTestAsync(
+                    // Shouldn't be written at top-level, either way but we validate writingDelta flag first
+                    (jsonLightWriter) => jsonLightWriter.WriteDeltaDeletedLinkAsync(deltaLink),
+                    this.orderEntitySet,
+                    this.orderEntityType,
+                    writingResourceSet: false,
+                    writingDelta: false));
+
+            Assert.Equal(Strings.ODataWriterCore_InvalidTransitionFromStart("Start", "DeltaDeletedLink"),
+                exception.Message);
+        }
+
+        [Fact]
+        public async Task WriteNestedResourceInfoAsync_ThrowsExceptionForParentResourceIsNull()
+        {
+            var customerNestedResourceInfo = CreateCustomerNestedResourceInfo();
+
+            var exception = await Assert.ThrowsAsync<ODataException>(
+                () => SetupJsonLightWriterAndRunTestAsync(
+                    async (jsonLightWriter) =>
+                    {
+                        await jsonLightWriter.WriteStartAsync((ODataResource)null);
+                        await jsonLightWriter.WriteStartAsync(customerNestedResourceInfo);
+                    },
+                    this.customerEntitySet,
+                    this.customerEntityType));
+
+            Assert.Equal(
+                Strings.ODataWriterCore_InvalidTransitionFromNullResource("Resource", "NestedResourceInfo"),
+                exception.Message);
+        }
+
+        [Fact]
+        public async Task WriteNestedResourceAsync_ThrowsExceptionForResourceNotNestedInNestedResourceInfo()
+        {
+            var orderResource = CreateOrderResource();
+            var customerResource = CreateCustomerResource();
+
+            var exception = await Assert.ThrowsAsync<ODataException>(
+                () => SetupJsonLightWriterAndRunTestAsync(
+                    async (jsonLightWriter) =>
+                    {
+                        await jsonLightWriter.WriteStartAsync(orderResource);
+                        await jsonLightWriter.WriteStartAsync(customerResource);
+                    },
+                    this.orderEntitySet,
+                    this.orderEntityType));
+
+            Assert.Equal(
+                Strings.ODataWriterCore_InvalidTransitionFromResource("Resource", "Resource"),
+                exception.Message);
+        }
+
+        [Fact]
+        public async Task WriteNestedResourceSetAsync_ThrowsExceptionForResourceSetNotNestedInCollectionNestedResourceInfo()
+        {
+            var customerResource = CreateCustomerResource();
+            var orderResourceSet = CreateOrderResourceSet();
+
+            var exception = await Assert.ThrowsAsync<ODataException>(
+                () => SetupJsonLightWriterAndRunTestAsync(
+                    async (jsonLightWriter) =>
+                    {
+                        await jsonLightWriter.WriteStartAsync(customerResource);
+                        await jsonLightWriter.WriteStartAsync(orderResourceSet);
+                    },
+                    this.customerEntitySet,
+                    this.customerEntityType));
+
+            Assert.Equal(
+                Strings.ODataWriterCore_InvalidTransitionFromResource("Resource", "ResourceSet"),
+                exception.Message);
+        }
+
+        [Theory]
+        [InlineData(DeltaDeletedEntryReason.Deleted)]
+        [InlineData(DeltaDeletedEntryReason.Changed)]
+        public async Task WriteNestedDeletedResourceAsync_ThrowsException(DeltaDeletedEntryReason reason)
+        {
+            //NOTE: Allowed for V401 but not V1
+            var orderResource = CreateOrderResource();
+            var customerNestedResourceInfo = CreateCustomerNestedResourceInfo();
+            var deletedResource = CreateCustomerDeletedResource();
+            deletedResource.Reason = reason;
+
+            var exception = await Assert.ThrowsAsync<ODataException>
+                (() => SetupJsonLightWriterAndRunTestAsync(
+                async (jsonLightWriter) =>
+                {
+                    await jsonLightWriter.WriteStartAsync(orderResource);
+                    await jsonLightWriter.WriteStartAsync(customerNestedResourceInfo);
+                    await jsonLightWriter.WriteStartAsync(deletedResource);
+                },
+                this.orderEntitySet,
+                this.orderEntityType,
+                writingResourceSet: false,
+                writingDelta: true));
+
+            Assert.Equal(
+                Strings.ODataWriterCore_InvalidTransitionFromExpandedLink("NestedResourceInfoWithContent", "DeletedResource"),
+                exception.Message);
+        }
+
+        [Fact]
+        public async Task WriteDeletedResourceAsync_ThrowsExceptionWhenWrittenWithinTypedResourceSet()
+        {
+            var orderResourceSet = CreateOrderResourceSet();
+            var orderDeletedResource = CreateOrderDeletedResource();
+
+            var exception = await Assert.ThrowsAsync<ODataException>(
+                () => SetupJsonLightWriterAndRunTestAsync(
+                    async (jsonLightWriter) =>
+                    {
+                        await jsonLightWriter.WriteStartAsync(orderResourceSet);
+                        await jsonLightWriter.WriteStartAsync(orderDeletedResource);
+                    },
+                    this.orderEntitySet,
+                    this.orderEntityType,
+                    writingResourceSet: true,
+                    writingDelta: true));
+
+            Assert.Equal(
+                Strings.ODataWriterCore_CannotWriteDeltaWithResourceSetWriter,
+                exception.Message);
+        }
+
+        [Fact]
+        public async Task WriteNestedDeltaResourceSetAsync_ThrowsException()
+        {
+            var customerResource = CreateCustomerResource();
+            var orderCollectionNestedResource = CreateOrderCollectionNestedResourceInfo();
+            var orderDeltaResourceSet = CreateOrderDeltaResourceSet();
+
+            var exception = await Assert.ThrowsAsync<ODataException>(
+                () => SetupJsonLightWriterAndRunTestAsync(
+                    async (jsonLightWriter) =>
+                    {
+                        await jsonLightWriter.WriteStartAsync(customerResource);
+                        await jsonLightWriter.WriteStartAsync(orderCollectionNestedResource);
+                        await jsonLightWriter.WriteStartAsync(orderDeltaResourceSet);
+                    },
+                    this.customerEntitySet,
+                    this.customerEntityType,
+                    writingResourceSet: false,
+                    writingDelta: true));
+
+            Assert.Equal(
+                Strings.ODataWriterCore_InvalidTransitionFromExpandedLink("NestedResourceInfoWithContent", "DeltaResourceSet"),
+                exception.Message);
+        }
+
+        [Fact]
+        public async Task WriteRequestPayloadAsync_ThrowsExceptionForCountInResourceSet()
+        {
+            var orderResourceSet = CreateOrderResourceSet();
+            orderResourceSet.Count = 5;
+
+            var exception = await Assert.ThrowsAsync<ODataException>(
+                () => SetupJsonLightWriterAndRunTestAsync(
+                (jsonLightWriter) => jsonLightWriter.WriteStartAsync(orderResourceSet),
+                this.orderEntitySet,
+                this.orderEntityType,
+                writingResourceSet: true,
+                writingDelta: false,
+                writingParameter: false,
+                writingRequest: true));
+
+            Assert.Equal(Strings.ODataWriterCore_QueryCountInRequest, exception.Message);
+        }
+
+        [Fact]
+        public async Task WriteRequestPayloadAsync_ThrowsExceptionForNextPageLinkInDeltaResourceSet()
+        {
+            var customerDeltaResourceSet = CreateCustomerDeltaResourceSet();
+            customerDeltaResourceSet.NextPageLink = new Uri($"{ServiceUri}/Customers/nextLink");
+
+            var exception = await Assert.ThrowsAsync<ODataException>(
+                () => SetupJsonLightWriterAndRunTestAsync(
+                (jsonLightWriter) => jsonLightWriter.WriteStartAsync(customerDeltaResourceSet),
+                this.customerEntitySet,
+                this.customerEntityType,
+                writingResourceSet: true,
+                writingDelta: true,
+                writingParameter: false,
+                writingRequest: true));
+
+            Assert.Equal(Strings.ODataWriterCore_QueryNextLinkInRequest, exception.Message);
+        }
+
+        [Fact]
+        public async Task WriteRequestPayloadAsync_ThrowsExceptionForDeltaLinkInDeltaResourceSet()
+        {
+            var customerDeltaResourceSet = CreateCustomerDeltaResourceSet();
+            customerDeltaResourceSet.DeltaLink = new Uri($"{ServiceUri}/Customers/deltaLink");
+
+            var exception = await Assert.ThrowsAsync<ODataException>(
+                () => SetupJsonLightWriterAndRunTestAsync(
+                (jsonLightWriter) => jsonLightWriter.WriteStartAsync(customerDeltaResourceSet),
+                this.customerEntitySet,
+                this.customerEntityType,
+                writingResourceSet: true,
+                writingDelta: true,
+                writingParameter: false,
+                writingRequest: true));
+
+            Assert.Equal(Strings.ODataWriterCore_QueryDeltaLinkInRequest, exception.Message);
+        }
+
+        [Fact]
+        public async Task WriteRequestPayloadAsync_ThrowsExceptionForDeferredNestedResourceInfoInPayload()
+        {
+            var customerResourceSet = CreateCustomerResourceSet();
+            var customerResource = CreateCustomerResource();
+            var orderCollectionNestedResourceInfo = CreateOrderCollectionNestedResourceInfo();
+
+            var exception = await Assert.ThrowsAsync<ODataException>(
+                () => SetupJsonLightWriterAndRunTestAsync(
+                async (jsonLightWriter) =>
+                {
+                    await jsonLightWriter.WriteStartAsync(customerResourceSet);
+                    await jsonLightWriter.WriteStartAsync(customerResource);
+                    await jsonLightWriter.WriteStartAsync(orderCollectionNestedResourceInfo);
+                    await jsonLightWriter.WriteEndAsync();
+                    await jsonLightWriter.WriteEndAsync();
+                    await jsonLightWriter.WriteEndAsync();
+                },
+                this.customerEntitySet,
+                this.customerEntityType,
+                writingResourceSet: true,
+                writingDelta: false,
+                writingParameter: false,
+                writingRequest: true));
+
+            Assert.Equal(Strings.ODataWriterCore_DeferredLinkInRequest, exception.Message);
+        }
+
+        [Fact]
+        public async Task WriteStartAsync_ThrowsExceptionForWriterInCompletedState()
+        {
+            var customerResource = CreateCustomerResource();
+
+            var exception = await Assert.ThrowsAsync<ODataException>(
+                () => SetupJsonLightWriterAndRunTestAsync(
+                    async (jsonLightWriter) =>
+                    {
+                        await jsonLightWriter.WriteStartAsync(customerResource);
+                        await jsonLightWriter.WriteEndAsync();
+                        // WriterState equals Completed at this point
+                        // Try to start writing again
+                        await jsonLightWriter.WriteStartAsync(customerResource);
+                    },
+                    this.customerEntitySet,
+                    this.customerEntityType));
+
+            Assert.Equal(
+                Strings.ODataWriterCore_InvalidTransitionFromCompleted("Completed", "Resource"),
+                exception.Message);
+        }
+
+        [Fact]
+        public async Task WriteEndAsync_ThrowsExceptionForWriterInCompletedState()
+        {
+            var customerResource = CreateCustomerResource();
+
+            var exception = await Assert.ThrowsAsync<ODataException>(
+                () => SetupJsonLightWriterAndRunTestAsync(
+                    async (jsonLightWriter) =>
+                    {
+                        await jsonLightWriter.WriteStartAsync(customerResource);
+                        await jsonLightWriter.WriteEndAsync();
+                        // WriterState equals Completed at this point
+                        // Try to end writing again
+                        await jsonLightWriter.WriteEndAsync();
+                    },
+                    this.customerEntitySet,
+                    this.customerEntityType));
+
+            Assert.Equal(Strings.ODataWriterCore_WriteEndCalledInInvalidState("Completed"), exception.Message);
+        }
+
+        [Fact]
+        public async Task WriteEndAsync_ThrowsExceptionForBinaryStreamNotDisposed()
+        {
+            var addressResource = CreateAddressResource();
+            var streamProperty = new ODataStreamPropertyInfo
+            {
+                Name = "Stream",
+                EditLink = new Uri($"{ServiceUri}/Orders(1)/ShippingAddress/Stream/edit", UriKind.Absolute),
+                ReadLink = new Uri($"{ServiceUri}/Orders(1)/ShippingAddress/Stream/read", UriKind.Absolute),
+                ContentType = "text/plain"
+            };
+
+            var exception = await Assert.ThrowsAsync<ODataException>(
+                () => SetupJsonLightWriterAndRunTestAsync(
+                async (jsonLightWriter) =>
+                {
+                    await jsonLightWriter.WriteStartAsync(addressResource);
+                    await jsonLightWriter.WriteStartAsync(streamProperty);
+
+                    // `using` intentionally not used so as not to trigger dispose
+                    var stream = await jsonLightWriter.CreateBinaryWriteStreamAsync();
+                    var bytes = new byte[] { 1, 2, 3, 4, 5, 6, 7, 8, 9, 0 };
+
+                    await stream.WriteAsync(bytes, 0, 10);
+                    await stream.FlushAsync();
+
+                    await jsonLightWriter.WriteEndAsync();
+                    await jsonLightWriter.WriteEndAsync();
+                },
+                this.orderEntitySet,
+                this.orderEntityType));
+
+            Assert.Equal(Strings.ODataWriterCore_StreamNotDisposed, exception.Message);
+        }
+
+        #endregion Exception Cases
+
+        /// <summary>
+        /// Sets up an ODataJsonLightWriter,
+        /// then runs the given test code asynchronously,
+        /// then flushes and reads the stream back as a string for customized verification.
+        /// </summary>
+        private async Task<string> SetupJsonLightWriterAndRunTestAsync(
+            Func<ODataJsonLightWriter, Task> func,
+            IEdmNavigationSource navigationSource,
+            IEdmStructuredType resourceType,
+            bool writingResourceSet = false,
+            bool writingDelta = false,
+            bool writingParameter = false,
+            bool writingRequest = false,
+            IODataReaderWriterListener writerListener = null,
+            Action<IContainerBuilder> configAction = null)
+        {
+            var jsonLightOutputContext = CreateJsonLightOutputContext(writingRequest, true, configAction);
+
+            var jsonLightWriter = new ODataJsonLightWriter(
+                jsonLightOutputContext,
+                navigationSource,
+                resourceType,
+                writingResourceSet,
+                writingParameter,
+                writingDelta,
+                writerListener);
+
+            await func(jsonLightWriter);
+
+            this.stream.Position = 0;
+            return await new StreamReader(this.stream).ReadToEndAsync();
+        }
+
+        /// <summary>
+        /// Sets up an ODataJsonLightWriter,
+        /// then runs the given test code,
+        /// then flushes and reads the stream back as a string for customized verification.
+        /// </summary>
+        private string SetupJsonLightWriterAndRunTest(
+            Action<ODataJsonLightWriter> action,
+            IEdmNavigationSource navigationSource,
+            IEdmStructuredType resourceType,
+            bool writingResourceSet = false,
+            bool writingDelta = false,
+            bool writingParameter = false,
+            bool writingRequest = false,
+            IODataReaderWriterListener writerListener = null,
+            Action<IContainerBuilder> configAction = null)
+        {
+            var jsonLightOutputContext = CreateJsonLightOutputContext(writingRequest, false, configAction);
+
+            var jsonLightWriter = new ODataJsonLightWriter(
+                jsonLightOutputContext,
+                navigationSource,
+                resourceType,
+                writingResourceSet,
+                writingParameter,
+                writingDelta,
+                writerListener);
+
+            action(jsonLightWriter);
+
+            this.stream.Position = 0;
+            return new StreamReader(this.stream).ReadToEnd();
+        }
+
+        private ODataJsonLightOutputContext CreateJsonLightOutputContext(
+            bool writingRequest = false,
+            bool isAsync = true,
+            Action<IContainerBuilder> configAction = null)
+        {
+            IServiceProvider container = null;
+
+            if (configAction != null)
+            {
+                var containerBuilder = new TestContainerBuilder();
+                containerBuilder.AddDefaultODataServices();
+                configAction?.Invoke(containerBuilder);
+                container = containerBuilder.BuildContainer();
+            }
+
+            Stream messageStream = this.stream;
+            if (isAsync)
+            {
+                messageStream = new AsyncStream(messageStream);
+            }
+
+            var messageInfo = new ODataMessageInfo
+            {
+                MessageStream = messageStream,
+                MediaType = new ODataMediaType("application", "json"),
+#if NETCOREAPP1_1
+                Encoding = Encoding.GetEncoding(0),
+#else
+                Encoding = Encoding.Default,
+#endif
+                IsResponse = !writingRequest,
+                IsAsync = isAsync,
+                Model = this.model,
+                Container = container
+            };
+
+            return new ODataJsonLightOutputContext(messageInfo, this.settings);
+        }
+
+        #region Helper Methods
+
+        private static ODataResourceSet CreateCustomerResourceSet()
+        {
+            return new ODataResourceSet
+            {
+                TypeName = "Collection(NS.Customer)",
+                SerializationInfo = CreateCustomerResourceSerializationInfo()
+            };
+        }
+
+        private static ODataResourceSet CreateOrderResourceSet()
+        {
+            return new ODataResourceSet
+            {
+                TypeName = "Collection(NS.Order)",
+                SerializationInfo = CreateOrderResourceSerializationInfo()
+            };
+        }
+
+        private static ODataResourceSet CreateProductResourceSet()
+        {
+            return new ODataResourceSet
+            {
+                TypeName = "Collection(NS.Product)",
+                SerializationInfo = CreateProductResourceSerializationInfo()
+            };
+        }
+
+        private static ODataDeltaResourceSet CreateCustomerDeltaResourceSet()
+        {
+            return new ODataDeltaResourceSet
+            {
+                TypeName = "Collection(NS.Customer)",
+                SerializationInfo = CreateCustomerResourceSerializationInfo()
+            };
+        }
+
+        private static ODataDeltaResourceSet CreateOrderDeltaResourceSet()
+        {
+            return new ODataDeltaResourceSet
+            {
+                TypeName = "Collection(NS.Order)",
+                SerializationInfo = CreateOrderResourceSerializationInfo()
+            };
+        }
+
+        private static ODataResource CreateCustomerResource()
+        {
+            return new ODataResource
+            {
+                TypeName = "NS.Customer",
+                Properties = CreateCustomerResourceProperties(),
+                SerializationInfo = CreateCustomerResourceSerializationInfo()
+            };
+        }
+
+        private static ODataResource CreateOrderResource()
+        {
+            return new ODataResource
+            {
+                TypeName = "NS.Order",
+                Properties = CreateOrderResourceProperties(),
+                SerializationInfo = CreateOrderResourceSerializationInfo()
+            };
+        }
+
+        private static ODataResource CreateProductResource()
+        {
+            return new ODataResource
+            {
+                TypeName = "NS.Product",
+                Properties = new List<ODataProperty>
+                {
+                    new ODataProperty
+                    {
+                        Name = "Id",
+                        Value = 1,
+                        SerializationInfo = new ODataPropertySerializationInfo{ PropertyKind = ODataPropertyKind.Key }
+                    },
+                    new ODataProperty { Name = "Name", Value = "Pencil" }
+                },
+                SerializationInfo = CreateProductResourceSerializationInfo()
+            };
+        }
+
+        private static ODataResource CreateAddressResource()
+        {
+            return new ODataResource
+            {
+                TypeName = "NS.Address",
+                Properties = new List<ODataProperty>
+                {
+                    new ODataProperty { Name = "Street", Value = "One Microsoft Way" },
+                    new ODataProperty { Name = "City", Value = "Redmond" }
+                },
+                SerializationInfo = CreateAddressResourceSerializationInfo()
+            };
+        }
+
+        private static ODataNestedResourceInfo CreateCustomerNestedResourceInfo()
+        {
+            return new ODataNestedResourceInfo
+            {
+                Name = "Customer",
+                Url = new Uri($"{ServiceUri}/Orders(1)/Customer"),
+                IsCollection = false,
+                SerializationInfo = new ODataNestedResourceInfoSerializationInfo
+                {
+                    IsComplex = false,
+                    IsUndeclared = false
+                }
+            };
+        }
+
+        private static ODataNestedResourceInfo CreateOrderCollectionNestedResourceInfo()
+        {
+            return new ODataNestedResourceInfo
+            {
+                Name = "Orders",
+                Url = new Uri($"{ServiceUri}/Customers(1)/Orders"),
+                IsCollection = true,
+                SerializationInfo = new ODataNestedResourceInfoSerializationInfo
+                {
+                    IsComplex = false,
+                    IsUndeclared = false
+                }
+            };
+        }
+
+        private static ODataNestedResourceInfo CreateProductCollectionNestedResourceInfo()
+        {
+            return new ODataNestedResourceInfo
+            {
+                Name = "Products",
+                Url = new Uri($"{ServiceUri}/Orders(1)/Products"),
+                IsCollection = true,
+                SerializationInfo = new ODataNestedResourceInfoSerializationInfo
+                {
+                    IsComplex = false,
+                    IsUndeclared = false
+                }
+            };
+        }
+
+        private static ODataNestedResourceInfo CreateAddressNestedResourceInfo()
+        {
+            return new ODataNestedResourceInfo
+            {
+                Name = "ShippingAddress",
+                Url = new Uri($"{ServiceUri}/Orders(1)/ShippingAddress"),
+                IsCollection = false,
+                SerializationInfo = new ODataNestedResourceInfoSerializationInfo
+                {
+                    IsComplex = true,
+                    IsUndeclared = false
+                }
+            };
+        }
+
+        private static ODataDeletedResource CreateCustomerDeletedResource()
+        {
+            return new ODataDeletedResource()
+            {
+                TypeName = "NS.Customer",
+                Id = new Uri($"{ServiceUri}/Customers(1)"),
+                Properties = CreateCustomerResourceProperties(),
+                SerializationInfo = CreateCustomerResourceSerializationInfo(),
+                Reason = DeltaDeletedEntryReason.Changed
+            };
+        }
+
+        private static ODataDeletedResource CreateOrderDeletedResource()
+        {
+            return new ODataDeletedResource()
+            {
+                TypeName = "NS.Order",
+                Id = new Uri($"{ServiceUri}/Orders(1)"),
+                Properties = CreateOrderResourceProperties(),
+                SerializationInfo = CreateOrderResourceSerializationInfo(),
+                Reason = DeltaDeletedEntryReason.Changed
+            };
+        }
+
+        private static ODataEntityReferenceLink CreateCustomerEntityReferenceLink(int customerId)
+        {
+            return new ODataEntityReferenceLink
+            {
+                Url = new Uri($"{ServiceUri}/Customers({customerId})"),
+                InstanceAnnotations = new Collection<ODataInstanceAnnotation>
+                {
+                    new ODataInstanceAnnotation("Is.EntityReferenceLink", new ODataPrimitiveValue(true))
+                }
+            };
+        }
+
+        private static ODataEntityReferenceLink CreateOrderEntityReferenceLink(int orderId)
+        {
+            return new ODataEntityReferenceLink
+            {
+                Url = new Uri($"{ServiceUri}/Orders({orderId})"),
+                InstanceAnnotations = new Collection<ODataInstanceAnnotation>
+                {
+                    new ODataInstanceAnnotation("Is.EntityReferenceLink", new ODataPrimitiveValue(true))
+                }
+            };
+        }
+
+        private static ODataResourceSerializationInfo CreateCustomerResourceSerializationInfo()
+        {
+            return new ODataResourceSerializationInfo
+            {
+                NavigationSourceName = "Customers",
+                ExpectedTypeName = "NS.Customer",
+                NavigationSourceEntityTypeName = "NS.Customer",
+                NavigationSourceKind = EdmNavigationSourceKind.EntitySet
+            };
+        }
+
+        private static ODataResourceSerializationInfo CreateOrderResourceSerializationInfo()
+        {
+            return new ODataResourceSerializationInfo
+            {
+                ExpectedTypeName = "NS.Order",
+                NavigationSourceName = "Orders",
+                NavigationSourceEntityTypeName = "NS.Order",
+                NavigationSourceKind = EdmNavigationSourceKind.EntitySet
+            };
+        }
+
+        private static ODataResourceSerializationInfo CreateProductResourceSerializationInfo()
+        {
+            return new ODataResourceSerializationInfo
+            {
+                ExpectedTypeName = "NS.Product",
+                NavigationSourceName = "Orders",
+                NavigationSourceEntityTypeName = "NS.Order",
+                NavigationSourceKind = EdmNavigationSourceKind.ContainedEntitySet
+            };
+        }
+
+        private static ODataResourceSerializationInfo CreateAddressResourceSerializationInfo()
+        {
+            return new ODataResourceSerializationInfo
+            {
+                ExpectedTypeName = "NS.Address",
+                NavigationSourceName = "Orders",
+                NavigationSourceEntityTypeName = "NS.Order",
+                NavigationSourceKind = EdmNavigationSourceKind.EntitySet
+            };
+        }
+
+        private static List<ODataProperty> CreateCustomerResourceProperties()
+        {
+            return new List<ODataProperty>
+            {
+                new ODataProperty
+                {
+                    Name = "Id",
+                    Value = 1,
+                    SerializationInfo = new ODataPropertySerializationInfo { PropertyKind = ODataPropertyKind.Key }
+                },
+                new ODataProperty { Name = "Name", Value = "Sue" },
+                new ODataProperty { Name = "Type", Value = new ODataEnumValue("Retail") }
+            };
+        }
+
+        private static List<ODataProperty> CreateOrderResourceProperties()
+        {
+            return new List<ODataProperty>
+            {
+                new ODataProperty
+                {
+                    Name = "Id",
+                    Value = 1,
+                    SerializationInfo = new ODataPropertySerializationInfo { PropertyKind = ODataPropertyKind.Key }
+                },
+                new ODataProperty { Name = "CustomerId", Value = 1 },
+                new ODataProperty { Name = "Amount", Value = 100M }
+            };
+        }
+
+        private static ODataAction CreateODataAction(Uri uri, string actionName)
+        {
+            return new ODataAction
+            {
+                Title = actionName,
+                Target = new Uri($"{uri}/{actionName}"),
+                Metadata = new Uri($"{ServiceUri}/$metadata/#Action")
+            };
+        }
+
+        private static ODataFunction CreateODataFunction(Uri uri, string functionName)
+        {
+            return new ODataFunction
+            {
+                Title = functionName,
+                Target = new Uri($"{uri}/{functionName}"),
+                Metadata = new Uri($"{ServiceUri}/$metadata/#Function")
+            };
+        }
+
+        #endregion Helper Methods
+    }
+}
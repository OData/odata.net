﻿//---------------------------------------------------------------------
// <copyright file="ODataUriParserUnitTests.cs" company="Microsoft">
//      Copyright (C) Microsoft Corporation. All rights reserved. See License.txt in the project root for license information.
// </copyright>
//---------------------------------------------------------------------

namespace Microsoft.Test.OData.Query.TDD.Tests
{
    using System;
    using System.Collections.Generic;
    using System.Linq;
    using FluentAssertions;
    using Microsoft.OData.Edm;
    using Microsoft.OData.Core;
    using Microsoft.OData.Core.UriParser;
    using Microsoft.OData.Core.UriParser.Semantic;
    using Microsoft.Test.OData.Query.TDD.Tests.TestUtilities;
    using Microsoft.VisualStudio.TestTools.UnitTesting;
    using ODataErrorStrings = Microsoft.OData.Core.Strings;

    /// <summary>
    /// Unit tests for ODataUriParser.
    /// </summary>
    [TestClass]
    public class ODataUriParserUnitTests
    {
        private readonly Uri ServiceRoot = new Uri("http://host");
        private readonly Uri FullUri = new Uri("http://host/People");

        [TestMethod]
        public void NoneQueryOptionShouldWork()
        {
            var uriParser = new ODataUriParser(HardCodedTestModel.TestModel, ServiceRoot, FullUri);
            var path = uriParser.ParsePath();
            path.Should().HaveCount(1);
            path.LastSegment.ShouldBeEntitySetSegment(HardCodedTestModel.GetPeopleSet());
            uriParser.ParseFilter().Should().BeNull();
            uriParser.ParseSelectAndExpand().Should().BeNull();
            uriParser.ParseOrderBy().Should().BeNull();
            uriParser.ParseTop().Should().Be(null);
            uriParser.ParseSkip().Should().Be(null);
            uriParser.ParseCount().Should().Be(null);
            uriParser.ParseSearch().Should().BeNull();
<<<<<<< HEAD
            uriParser.ParseDeltaToken().Should().BeNull();
=======
            uriParser.ParseSkipToken().Should().BeNull();
>>>>>>> d51656a9
        }

        [TestMethod]
        public void EmptyValueQueryOptionShouldWork()
        {
<<<<<<< HEAD
            var uriParser = new ODataUriParser(HardCodedTestModel.TestModel, ServiceRoot, new Uri(FullUri, "?$filter=&$select=&$expand=&$orderby=&$top=&$skip=&$count=&$search=&$unknow=&$unknowvalue&$deltaToken="));
=======
            var uriParser = new ODataUriParser(HardCodedTestModel.TestModel, ServiceRoot, new Uri(FullUri, "?$filter=&$select=&$expand=&$orderby=&$top=&$skip=&$count=&$search=&$unknow=&$unknowvalue&$skipToken="));
>>>>>>> d51656a9
            var path = uriParser.ParsePath();
            path.Should().HaveCount(1);
            path.LastSegment.ShouldBeEntitySetSegment(HardCodedTestModel.GetPeopleSet());
            uriParser.ParseFilter().Should().BeNull();
            var results = uriParser.ParseSelectAndExpand();
            results.AllSelected.Should().BeTrue();
            results.SelectedItems.Should().HaveCount(0);
            uriParser.ParseOrderBy().Should().BeNull();
            Action action = () => uriParser.ParseTop();
            action.ShouldThrow<ODataException>().WithMessage(Strings.SyntacticTree_InvalidTopQueryOptionValue(""));
            action = () => uriParser.ParseSkip();
            action.ShouldThrow<ODataException>().WithMessage(Strings.SyntacticTree_InvalidSkipQueryOptionValue(""));
            action = () => uriParser.ParseCount();
            action.ShouldThrow<ODataException>().WithMessage(Strings.ODataUriParser_InvalidCount(""));
            action = () => uriParser.ParseSearch();
            action.ShouldThrow<ODataException>().WithMessage(Strings.UriQueryExpressionParser_ExpressionExpected(0, ""));
<<<<<<< HEAD
            uriParser.ParseDeltaToken().Should().BeEmpty();
=======
            uriParser.ParseSkipToken().Should().BeEmpty();
>>>>>>> d51656a9
        }

        #region Setter/getter and validation tests
        [TestMethod]
        public void ModelCannotBeNull()
        {
            Action createWithNullModel = () => new ODataUriParser(null, ServiceRoot, FullUri);
            createWithNullModel.ShouldThrow<Exception>(Error.ArgumentNull("model").ToString());
        }

        [TestMethod]
        public void ModelIsSetCorrectly()
        {
            ODataUriParser parser = new ODataUriParser(HardCodedTestModel.TestModel, ServiceRoot, FullUri);
            parser.Model.Should().Be(HardCodedTestModel.TestModel);
        }

        [TestMethod]
        public void ServiceRootUriIsSet()
        {
            var serviceRoot = new Uri("http://example.com/Foo/");
            ODataUriParser parser = new ODataUriParser(HardCodedTestModel.TestModel, serviceRoot, FullUri);
            parser.ServiceRoot.Should().BeSameAs(serviceRoot);
        }

        [TestMethod]
        public void ServiceRootMustBeAbsoluteUri()
        {
            var serviceRoot = new Uri("one/two/three", UriKind.Relative);
            Action create = () => new ODataUriParser(HardCodedTestModel.TestModel, serviceRoot, new Uri("test", UriKind.Relative));
            create.ShouldThrow<ODataException>();

            serviceRoot = new Uri("one/two/three", UriKind.RelativeOrAbsolute);
            create = () => new ODataUriParser(HardCodedTestModel.TestModel, serviceRoot, new Uri("test", UriKind.Relative));
            create.ShouldThrow<ODataException>();
        }

        [TestMethod]
        public void MaxExpandDepthCannotBeNegative()
        {
            Action setNegative = () => new ODataUriParser(HardCodedTestModel.TestModel, ServiceRoot, FullUri).Settings.MaximumExpansionDepth = -1;
            setNegative.ShouldThrow<ODataException>().WithMessage(ODataErrorStrings.UriParser_NegativeLimit);
        }

        [TestMethod]
        public void MaxExpandCountCannotBeNegative()
        {
            Action setNegative = () => new ODataUriParser(HardCodedTestModel.TestModel, ServiceRoot, FullUri).Settings.MaximumExpansionCount = -1;
            setNegative.ShouldThrow<ODataException>().WithMessage(ODataErrorStrings.UriParser_NegativeLimit);
        }
        #endregion

        #region Parser limit config tests
        [TestMethod]
        public void FilterLimitIsSettable()
        {
            ODataUriParser parser = new ODataUriParser(HardCodedTestModel.TestModel, ServiceRoot, FullUri) { Settings = { FilterLimit = 3 } };
            parser.Settings.FilterLimit.Should().Be(3);
        }

        [TestMethod]
        public void FilterLimitIsRespectedForFilter()
        {
            ODataUriParser parser = new ODataUriParser(HardCodedTestModel.TestModel, ServiceRoot, new Uri("http://host/People?$filter=1 eq 1")) { Settings = { FilterLimit = 0 } };
            Action parseWithLimit = () => parser.ParseFilter();
            parseWithLimit.ShouldThrow<ODataException>().WithMessage(ODataErrorStrings.UriQueryExpressionParser_TooDeep);
        }

        [TestMethod]
        public void FilterLimitWithInterestingTreeStructures()
        {
            ODataUriParser parser = new ODataUriParser(HardCodedTestModel.TestModel, ServiceRoot, new Uri("http://host/People?$filter=MyDog/Color eq 'Brown' or MyDog/Color eq 'White'")) { Settings = { FilterLimit = 5 } };
            Action parseWithLimit = () => parser.ParseFilter();
            parseWithLimit.ShouldThrow<ODataException>().WithMessage(ODataErrorStrings.UriQueryExpressionParser_TooDeep);
        }

        [TestMethod]
        public void NegativeFilterLimitThrows()
        {
            Action negativeLimit = () => new ODataUriParser(HardCodedTestModel.TestModel, ServiceRoot, FullUri) { Settings = { FilterLimit = -98798 } };
            negativeLimit.ShouldThrow<ODataException>().WithMessage(ODataErrorStrings.UriParser_NegativeLimit);
        }

        [TestMethod]
        public void OrderbyLimitIsSettable()
        {
            ODataUriParser parser = new ODataUriParser(HardCodedTestModel.TestModel, ServiceRoot, FullUri) { Settings = { OrderByLimit = 3 } };
            parser.Settings.OrderByLimit.Should().Be(3);
        }

        [TestMethod]
        public void OrderByLimitIsRespectedForOrderby()
        {
            ODataUriParser parser = new ODataUriParser(HardCodedTestModel.TestModel, ServiceRoot, new Uri("http://host/People?$orderby= 1 eq 1")) { Settings = { OrderByLimit = 0 } };
            Action parseWithLimit = () => parser.ParseOrderBy();
            parseWithLimit.ShouldThrow<ODataException>().WithMessage(ODataErrorStrings.UriQueryExpressionParser_TooDeep);
        }

        [TestMethod]
        public void OrderByLimitWithInterestingTreeStructures()
        {
            ODataUriParser parser = new ODataUriParser(HardCodedTestModel.TestModel, ServiceRoot, new Uri("http://host/People?$orderby=MyDog/MyPeople/MyDog/MyPeople/MyPaintings asc")) { Settings = { OrderByLimit = 5 } };
            Action parseWithLimit = () => parser.ParseOrderBy();
            parseWithLimit.ShouldThrow<ODataException>().WithMessage(ODataErrorStrings.UriQueryExpressionParser_TooDeep);
        }

        [TestMethod]
        public void OrderByLimitCannotBeNegative()
        {
            Action parseWithNegativeLimit = () => new ODataUriParser(HardCodedTestModel.TestModel, ServiceRoot, FullUri) { Settings = { OrderByLimit = -9879 } };
            parseWithNegativeLimit.ShouldThrow<ODataException>().WithMessage(ODataErrorStrings.UriParser_NegativeLimit);
        }

        [TestMethod]
        public void PathLimitIsSettable()
        {
            ODataUriParser parser = new ODataUriParser(HardCodedTestModel.TestModel, ServiceRoot, FullUri) { Settings = { PathLimit = 3 } };
            parser.Settings.PathLimit.Should().Be(3);
        }

        [TestMethod]
        public void PathLimitIsRespectedForPath()
        {
            ODataUriParser parser = new ODataUriParser(HardCodedTestModel.TestModel, new Uri("http://gobbldygook/", UriKind.Absolute), new Uri("http://gobbldygook/path/to/something", UriKind.Absolute)) { Settings = { PathLimit = 0 } };
            Action parseWithLimit = () => parser.ParsePath();
            parseWithLimit.ShouldThrow<ODataException>().WithMessage(ODataErrorStrings.UriQueryPathParser_TooManySegments);
        }

        [TestMethod]
        public void PathLimitCannotBeNegative()
        {
            Action parseWithNegativeLimit = () => new ODataUriParser(HardCodedTestModel.TestModel, ServiceRoot, FullUri) { Settings = { PathLimit = -8768 } };
            parseWithNegativeLimit.ShouldThrow<ODataException>().WithMessage(ODataErrorStrings.UriParser_NegativeLimit);
        }

        [TestMethod]
        public void SelectExpandLimitIsSettable()
        {
            ODataUriParser parser = new ODataUriParser(HardCodedTestModel.TestModel, ServiceRoot, FullUri) { Settings = { SelectExpandLimit = 3 } };
            parser.Settings.SelectExpandLimit.Should().Be(3);
        }

        [TestMethod]
        public void SelectExpandLimitIsRespectedForSelectExpand()
        {
            ODataUriParser parser = new ODataUriParser(HardCodedTestModel.TestModel, ServiceRoot, new Uri("http://host/People?$select=MyDog&$expand=MyDog($select=color)")) { Settings = { SelectExpandLimit = 0 } };
            Action parseWithLimit = () => parser.ParseSelectAndExpand();
            parseWithLimit.ShouldThrow<ODataException>().WithMessage(ODataErrorStrings.UriQueryExpressionParser_TooDeep);
        }

        [TestMethod]
        public void NegativeSelectExpandLimitIsRespected()
        {
            Action parseWithNegativeLimit = () => new ODataUriParser(HardCodedTestModel.TestModel, ServiceRoot, FullUri) { Settings = { SelectExpandLimit = -87657 } };
            parseWithNegativeLimit.ShouldThrow<ODataException>().WithMessage(ODataErrorStrings.UriParser_NegativeLimit);
        }
        #endregion

        #region Default value tests
        [TestMethod]
        public void DefaultUrlConventionsShouldBeDefault()
        {
            new ODataUriParser(HardCodedTestModel.TestModel, ServiceRoot, FullUri).UrlConventions.Should().BeSameAs(ODataUrlConventions.Default);
        }

        [TestMethod]
        public void UrlConventionsCannotBeSetToNull()
        {
            Action setToNull = () => new ODataUriParser(HardCodedTestModel.TestModel, ServiceRoot, FullUri).UrlConventions = null;
            setToNull.ShouldThrow<ArgumentNullException>().WithMessage("UrlConventions", ComparisonMode.EquivalentSubstring);
        }

        [TestMethod]
        public void DefaultEnableTemplateParsingShouldBeFalse()
        {
            new ODataUriParser(HardCodedTestModel.TestModel, ServiceRoot, FullUri).EnableUriTemplateParsing.Should().BeFalse();
        }

        [TestMethod]
        public void DefaultEnableCaseInsensitiveBuiltinIdentifierShouldBeFalse()
        {
            new ODataUriParser(HardCodedTestModel.TestModel, ServiceRoot, FullUri).Resolver.EnableCaseInsensitive.Should().BeFalse();
        }

        [TestMethod]
        public void DefaultParameterAliasNodesShouldBeEmtpy()
        {
            var uriParser = new ODataUriParser(HardCodedTestModel.TestModel, new Uri("http://host"), new Uri("http://host/People"));
            uriParser.ParameterAliasNodes.Count.Should().Be(0);
        }
        #endregion

        [TestMethod]
        public void ParseSelectExpandForContainment()
        {
            ODataUriParser parser = new ODataUriParser(HardCodedTestModel.TestModel, ServiceRoot, new Uri("http://host/People?$select=MyContainedDog&$expand=MyContainedDog")) { Settings = { SelectExpandLimit = 5 } };
            SelectExpandClause containedSelectExpandClause = parser.ParseSelectAndExpand();
            IEnumerator<SelectItem> enumerator = containedSelectExpandClause.SelectedItems.GetEnumerator();
            enumerator.MoveNext();
            ExpandedNavigationSelectItem expandedNavigationSelectItem = enumerator.Current as ExpandedNavigationSelectItem;
            expandedNavigationSelectItem.Should().NotBeNull();
            (expandedNavigationSelectItem.NavigationSource is IEdmContainedEntitySet).Should().BeTrue();
        }

        #region Relative full path smoke test
        [TestMethod]
        public void AbsoluteUriInConstructorShouldThrow()
        {
            Action action = () => new ODataUriParser(HardCodedTestModel.TestModel, new Uri("http://host/People(1)"));
            action.ShouldThrow<ODataException>().WithMessage(Strings.UriParser_FullUriMustBeRelative);
        }

        [TestMethod]
        public void ParsePathShouldWork()
        {
            var path = new ODataUriParser(HardCodedTestModel.TestModel, new Uri("People", UriKind.Relative)).ParsePath();
            path.Should().HaveCount(1);
            path.LastSegment.ShouldBeEntitySetSegment(HardCodedTestModel.GetPeopleSet());
        }

        [TestMethod]
        public void ParseQueryOptionsShouldWork()
        {
<<<<<<< HEAD
            var parser = new ODataUriParser(HardCodedTestModel.TestModel, new Uri("People?$filter=MyDog/Color eq 'Brown'&$select=ID&$expand=MyDog&$orderby=ID&$top=1&$skip=2&$count=true&$search=FA&$unknow=&$unknowvalue&$deltaToken=def", UriKind.Relative));
=======
            var parser = new ODataUriParser(HardCodedTestModel.TestModel, new Uri("People?$filter=MyDog/Color eq 'Brown'&$select=ID&$expand=MyDog&$orderby=ID&$top=1&$skip=2&$count=true&$search=FA&$unknow=&$unknowvalue&$skipToken=abc", UriKind.Relative));
>>>>>>> d51656a9
            parser.ParseSelectAndExpand().Should().NotBeNull();
            parser.ParseFilter().Should().NotBeNull();
            parser.ParseOrderBy().Should().NotBeNull();
            parser.ParseTop().Should().Be(1);
            parser.ParseSkip().Should().Be(2);
            parser.ParseCount().Should().Be(true);
            parser.ParseSearch().Should().NotBeNull();
<<<<<<< HEAD
            parser.ParseDeltaToken().Should().Be("def");
=======
            parser.ParseSkipToken().Should().Be("abc");
>>>>>>> d51656a9
        }
        #endregion

        #region ODataUnrecognizedPathException tests
        [TestMethod]
        public void ParsePathExceptionDataTestWithInvalidEntitySet()
        {
            Action action = () => new ODataUriParser(HardCodedTestModel.TestModel, new Uri("People1(1)/MyDog/Color", UriKind.Relative)).ParsePath();
            ODataUnrecognizedPathException ex = action.ShouldThrow<ODataUnrecognizedPathException>().And;
            ex.ParsedSegments.As<IEnumerable<ODataPathSegment>>().Count().Should().Be(0);
            ex.CurrentSegment.Should().Be("People1(1)");
            ex.UnparsedSegments.As<IEnumerable<string>>().Count().Should().Be(2);
        }

        [TestMethod]
        public void ParsePathExceptionDataTestWithInvalidContainedNavigationProperty()
        {
            Action action = () => new ODataUriParser(HardCodedTestModel.TestModel, new Uri("People(1)/MyDog1/Color", UriKind.Relative)).ParsePath();
            ODataUnrecognizedPathException ex = action.ShouldThrow<ODataUnrecognizedPathException>().And;
            ex.ParsedSegments.As<IEnumerable<ODataPathSegment>>().Count().Should().Be(2);
            ex.CurrentSegment.Should().Be("MyDog1");
            ex.UnparsedSegments.As<IEnumerable<string>>().Count().Should().Be(1);
        }

        [TestMethod]
        public void ParsePathExceptionDataTestInvalidNavigationProperty()
        {
            var parser = new ODataUriParser(HardCodedTestModel.TestModel, new Uri("People(1)/MyDog/Color1", UriKind.Relative));
            Action action = () => parser.ParsePath();
            ODataUnrecognizedPathException ex = action.ShouldThrow<ODataUnrecognizedPathException>().And;
            ex.ParsedSegments.As<IEnumerable<ODataPathSegment>>().Count().Should().Be(3);
            ex.CurrentSegment.Should().Be("Color1");
            ex.UnparsedSegments.As<IEnumerable<string>>().Count().Should().Be(0);
            parser.ParameterAliasNodes.Count.Should().Be(0);
        }

        [TestMethod]
        public void ParsePathExceptionDataTestWithAlias()
        {
            var parser = new ODataUriParser(HardCodedTestModel.TestModel, new Uri("GetCoolestPersonWithStyle(styleID=@p1)/UndeclaredProperty?@p1=32", UriKind.Relative));
            Action action = () => parser.ParsePath();
            ODataUnrecognizedPathException ex = action.ShouldThrow<ODataUnrecognizedPathException>().And;
            ex.ParsedSegments.As<IEnumerable<ODataPathSegment>>().Count().Should().Be(1);
            ex.CurrentSegment.Should().Be("UndeclaredProperty");
            ex.UnparsedSegments.As<IEnumerable<string>>().Count().Should().Be(0);

            var aliasNode = parser.ParameterAliasNodes;
            aliasNode.Count.Should().Be(1);
            aliasNode["@p1"].ShouldBeConstantQueryNode(32);
        }
        #endregion
    }
}
<|MERGE_RESOLUTION|>--- conflicted
+++ resolved
@@ -1,372 +1,355 @@
-﻿//---------------------------------------------------------------------
-// <copyright file="ODataUriParserUnitTests.cs" company="Microsoft">
-//      Copyright (C) Microsoft Corporation. All rights reserved. See License.txt in the project root for license information.
-// </copyright>
-//---------------------------------------------------------------------
-
-namespace Microsoft.Test.OData.Query.TDD.Tests
-{
-    using System;
-    using System.Collections.Generic;
-    using System.Linq;
-    using FluentAssertions;
-    using Microsoft.OData.Edm;
-    using Microsoft.OData.Core;
-    using Microsoft.OData.Core.UriParser;
-    using Microsoft.OData.Core.UriParser.Semantic;
-    using Microsoft.Test.OData.Query.TDD.Tests.TestUtilities;
-    using Microsoft.VisualStudio.TestTools.UnitTesting;
-    using ODataErrorStrings = Microsoft.OData.Core.Strings;
-
-    /// <summary>
-    /// Unit tests for ODataUriParser.
-    /// </summary>
-    [TestClass]
-    public class ODataUriParserUnitTests
-    {
-        private readonly Uri ServiceRoot = new Uri("http://host");
-        private readonly Uri FullUri = new Uri("http://host/People");
-
-        [TestMethod]
-        public void NoneQueryOptionShouldWork()
-        {
-            var uriParser = new ODataUriParser(HardCodedTestModel.TestModel, ServiceRoot, FullUri);
-            var path = uriParser.ParsePath();
-            path.Should().HaveCount(1);
-            path.LastSegment.ShouldBeEntitySetSegment(HardCodedTestModel.GetPeopleSet());
-            uriParser.ParseFilter().Should().BeNull();
-            uriParser.ParseSelectAndExpand().Should().BeNull();
-            uriParser.ParseOrderBy().Should().BeNull();
-            uriParser.ParseTop().Should().Be(null);
-            uriParser.ParseSkip().Should().Be(null);
-            uriParser.ParseCount().Should().Be(null);
-            uriParser.ParseSearch().Should().BeNull();
-<<<<<<< HEAD
-            uriParser.ParseDeltaToken().Should().BeNull();
-=======
-            uriParser.ParseSkipToken().Should().BeNull();
->>>>>>> d51656a9
-        }
-
-        [TestMethod]
-        public void EmptyValueQueryOptionShouldWork()
-        {
-<<<<<<< HEAD
-            var uriParser = new ODataUriParser(HardCodedTestModel.TestModel, ServiceRoot, new Uri(FullUri, "?$filter=&$select=&$expand=&$orderby=&$top=&$skip=&$count=&$search=&$unknow=&$unknowvalue&$deltaToken="));
-=======
-            var uriParser = new ODataUriParser(HardCodedTestModel.TestModel, ServiceRoot, new Uri(FullUri, "?$filter=&$select=&$expand=&$orderby=&$top=&$skip=&$count=&$search=&$unknow=&$unknowvalue&$skipToken="));
->>>>>>> d51656a9
-            var path = uriParser.ParsePath();
-            path.Should().HaveCount(1);
-            path.LastSegment.ShouldBeEntitySetSegment(HardCodedTestModel.GetPeopleSet());
-            uriParser.ParseFilter().Should().BeNull();
-            var results = uriParser.ParseSelectAndExpand();
-            results.AllSelected.Should().BeTrue();
-            results.SelectedItems.Should().HaveCount(0);
-            uriParser.ParseOrderBy().Should().BeNull();
-            Action action = () => uriParser.ParseTop();
-            action.ShouldThrow<ODataException>().WithMessage(Strings.SyntacticTree_InvalidTopQueryOptionValue(""));
-            action = () => uriParser.ParseSkip();
-            action.ShouldThrow<ODataException>().WithMessage(Strings.SyntacticTree_InvalidSkipQueryOptionValue(""));
-            action = () => uriParser.ParseCount();
-            action.ShouldThrow<ODataException>().WithMessage(Strings.ODataUriParser_InvalidCount(""));
-            action = () => uriParser.ParseSearch();
-            action.ShouldThrow<ODataException>().WithMessage(Strings.UriQueryExpressionParser_ExpressionExpected(0, ""));
-<<<<<<< HEAD
-            uriParser.ParseDeltaToken().Should().BeEmpty();
-=======
-            uriParser.ParseSkipToken().Should().BeEmpty();
->>>>>>> d51656a9
-        }
-
-        #region Setter/getter and validation tests
-        [TestMethod]
-        public void ModelCannotBeNull()
-        {
-            Action createWithNullModel = () => new ODataUriParser(null, ServiceRoot, FullUri);
-            createWithNullModel.ShouldThrow<Exception>(Error.ArgumentNull("model").ToString());
-        }
-
-        [TestMethod]
-        public void ModelIsSetCorrectly()
-        {
-            ODataUriParser parser = new ODataUriParser(HardCodedTestModel.TestModel, ServiceRoot, FullUri);
-            parser.Model.Should().Be(HardCodedTestModel.TestModel);
-        }
-
-        [TestMethod]
-        public void ServiceRootUriIsSet()
-        {
-            var serviceRoot = new Uri("http://example.com/Foo/");
-            ODataUriParser parser = new ODataUriParser(HardCodedTestModel.TestModel, serviceRoot, FullUri);
-            parser.ServiceRoot.Should().BeSameAs(serviceRoot);
-        }
-
-        [TestMethod]
-        public void ServiceRootMustBeAbsoluteUri()
-        {
-            var serviceRoot = new Uri("one/two/three", UriKind.Relative);
-            Action create = () => new ODataUriParser(HardCodedTestModel.TestModel, serviceRoot, new Uri("test", UriKind.Relative));
-            create.ShouldThrow<ODataException>();
-
-            serviceRoot = new Uri("one/two/three", UriKind.RelativeOrAbsolute);
-            create = () => new ODataUriParser(HardCodedTestModel.TestModel, serviceRoot, new Uri("test", UriKind.Relative));
-            create.ShouldThrow<ODataException>();
-        }
-
-        [TestMethod]
-        public void MaxExpandDepthCannotBeNegative()
-        {
-            Action setNegative = () => new ODataUriParser(HardCodedTestModel.TestModel, ServiceRoot, FullUri).Settings.MaximumExpansionDepth = -1;
-            setNegative.ShouldThrow<ODataException>().WithMessage(ODataErrorStrings.UriParser_NegativeLimit);
-        }
-
-        [TestMethod]
-        public void MaxExpandCountCannotBeNegative()
-        {
-            Action setNegative = () => new ODataUriParser(HardCodedTestModel.TestModel, ServiceRoot, FullUri).Settings.MaximumExpansionCount = -1;
-            setNegative.ShouldThrow<ODataException>().WithMessage(ODataErrorStrings.UriParser_NegativeLimit);
-        }
-        #endregion
-
-        #region Parser limit config tests
-        [TestMethod]
-        public void FilterLimitIsSettable()
-        {
-            ODataUriParser parser = new ODataUriParser(HardCodedTestModel.TestModel, ServiceRoot, FullUri) { Settings = { FilterLimit = 3 } };
-            parser.Settings.FilterLimit.Should().Be(3);
-        }
-
-        [TestMethod]
-        public void FilterLimitIsRespectedForFilter()
-        {
-            ODataUriParser parser = new ODataUriParser(HardCodedTestModel.TestModel, ServiceRoot, new Uri("http://host/People?$filter=1 eq 1")) { Settings = { FilterLimit = 0 } };
-            Action parseWithLimit = () => parser.ParseFilter();
-            parseWithLimit.ShouldThrow<ODataException>().WithMessage(ODataErrorStrings.UriQueryExpressionParser_TooDeep);
-        }
-
-        [TestMethod]
-        public void FilterLimitWithInterestingTreeStructures()
-        {
-            ODataUriParser parser = new ODataUriParser(HardCodedTestModel.TestModel, ServiceRoot, new Uri("http://host/People?$filter=MyDog/Color eq 'Brown' or MyDog/Color eq 'White'")) { Settings = { FilterLimit = 5 } };
-            Action parseWithLimit = () => parser.ParseFilter();
-            parseWithLimit.ShouldThrow<ODataException>().WithMessage(ODataErrorStrings.UriQueryExpressionParser_TooDeep);
-        }
-
-        [TestMethod]
-        public void NegativeFilterLimitThrows()
-        {
-            Action negativeLimit = () => new ODataUriParser(HardCodedTestModel.TestModel, ServiceRoot, FullUri) { Settings = { FilterLimit = -98798 } };
-            negativeLimit.ShouldThrow<ODataException>().WithMessage(ODataErrorStrings.UriParser_NegativeLimit);
-        }
-
-        [TestMethod]
-        public void OrderbyLimitIsSettable()
-        {
-            ODataUriParser parser = new ODataUriParser(HardCodedTestModel.TestModel, ServiceRoot, FullUri) { Settings = { OrderByLimit = 3 } };
-            parser.Settings.OrderByLimit.Should().Be(3);
-        }
-
-        [TestMethod]
-        public void OrderByLimitIsRespectedForOrderby()
-        {
-            ODataUriParser parser = new ODataUriParser(HardCodedTestModel.TestModel, ServiceRoot, new Uri("http://host/People?$orderby= 1 eq 1")) { Settings = { OrderByLimit = 0 } };
-            Action parseWithLimit = () => parser.ParseOrderBy();
-            parseWithLimit.ShouldThrow<ODataException>().WithMessage(ODataErrorStrings.UriQueryExpressionParser_TooDeep);
-        }
-
-        [TestMethod]
-        public void OrderByLimitWithInterestingTreeStructures()
-        {
-            ODataUriParser parser = new ODataUriParser(HardCodedTestModel.TestModel, ServiceRoot, new Uri("http://host/People?$orderby=MyDog/MyPeople/MyDog/MyPeople/MyPaintings asc")) { Settings = { OrderByLimit = 5 } };
-            Action parseWithLimit = () => parser.ParseOrderBy();
-            parseWithLimit.ShouldThrow<ODataException>().WithMessage(ODataErrorStrings.UriQueryExpressionParser_TooDeep);
-        }
-
-        [TestMethod]
-        public void OrderByLimitCannotBeNegative()
-        {
-            Action parseWithNegativeLimit = () => new ODataUriParser(HardCodedTestModel.TestModel, ServiceRoot, FullUri) { Settings = { OrderByLimit = -9879 } };
-            parseWithNegativeLimit.ShouldThrow<ODataException>().WithMessage(ODataErrorStrings.UriParser_NegativeLimit);
-        }
-
-        [TestMethod]
-        public void PathLimitIsSettable()
-        {
-            ODataUriParser parser = new ODataUriParser(HardCodedTestModel.TestModel, ServiceRoot, FullUri) { Settings = { PathLimit = 3 } };
-            parser.Settings.PathLimit.Should().Be(3);
-        }
-
-        [TestMethod]
-        public void PathLimitIsRespectedForPath()
-        {
-            ODataUriParser parser = new ODataUriParser(HardCodedTestModel.TestModel, new Uri("http://gobbldygook/", UriKind.Absolute), new Uri("http://gobbldygook/path/to/something", UriKind.Absolute)) { Settings = { PathLimit = 0 } };
-            Action parseWithLimit = () => parser.ParsePath();
-            parseWithLimit.ShouldThrow<ODataException>().WithMessage(ODataErrorStrings.UriQueryPathParser_TooManySegments);
-        }
-
-        [TestMethod]
-        public void PathLimitCannotBeNegative()
-        {
-            Action parseWithNegativeLimit = () => new ODataUriParser(HardCodedTestModel.TestModel, ServiceRoot, FullUri) { Settings = { PathLimit = -8768 } };
-            parseWithNegativeLimit.ShouldThrow<ODataException>().WithMessage(ODataErrorStrings.UriParser_NegativeLimit);
-        }
-
-        [TestMethod]
-        public void SelectExpandLimitIsSettable()
-        {
-            ODataUriParser parser = new ODataUriParser(HardCodedTestModel.TestModel, ServiceRoot, FullUri) { Settings = { SelectExpandLimit = 3 } };
-            parser.Settings.SelectExpandLimit.Should().Be(3);
-        }
-
-        [TestMethod]
-        public void SelectExpandLimitIsRespectedForSelectExpand()
-        {
-            ODataUriParser parser = new ODataUriParser(HardCodedTestModel.TestModel, ServiceRoot, new Uri("http://host/People?$select=MyDog&$expand=MyDog($select=color)")) { Settings = { SelectExpandLimit = 0 } };
-            Action parseWithLimit = () => parser.ParseSelectAndExpand();
-            parseWithLimit.ShouldThrow<ODataException>().WithMessage(ODataErrorStrings.UriQueryExpressionParser_TooDeep);
-        }
-
-        [TestMethod]
-        public void NegativeSelectExpandLimitIsRespected()
-        {
-            Action parseWithNegativeLimit = () => new ODataUriParser(HardCodedTestModel.TestModel, ServiceRoot, FullUri) { Settings = { SelectExpandLimit = -87657 } };
-            parseWithNegativeLimit.ShouldThrow<ODataException>().WithMessage(ODataErrorStrings.UriParser_NegativeLimit);
-        }
-        #endregion
-
-        #region Default value tests
-        [TestMethod]
-        public void DefaultUrlConventionsShouldBeDefault()
-        {
-            new ODataUriParser(HardCodedTestModel.TestModel, ServiceRoot, FullUri).UrlConventions.Should().BeSameAs(ODataUrlConventions.Default);
-        }
-
-        [TestMethod]
-        public void UrlConventionsCannotBeSetToNull()
-        {
-            Action setToNull = () => new ODataUriParser(HardCodedTestModel.TestModel, ServiceRoot, FullUri).UrlConventions = null;
-            setToNull.ShouldThrow<ArgumentNullException>().WithMessage("UrlConventions", ComparisonMode.EquivalentSubstring);
-        }
-
-        [TestMethod]
-        public void DefaultEnableTemplateParsingShouldBeFalse()
-        {
-            new ODataUriParser(HardCodedTestModel.TestModel, ServiceRoot, FullUri).EnableUriTemplateParsing.Should().BeFalse();
-        }
-
-        [TestMethod]
-        public void DefaultEnableCaseInsensitiveBuiltinIdentifierShouldBeFalse()
-        {
-            new ODataUriParser(HardCodedTestModel.TestModel, ServiceRoot, FullUri).Resolver.EnableCaseInsensitive.Should().BeFalse();
-        }
-
-        [TestMethod]
-        public void DefaultParameterAliasNodesShouldBeEmtpy()
-        {
-            var uriParser = new ODataUriParser(HardCodedTestModel.TestModel, new Uri("http://host"), new Uri("http://host/People"));
-            uriParser.ParameterAliasNodes.Count.Should().Be(0);
-        }
-        #endregion
-
-        [TestMethod]
-        public void ParseSelectExpandForContainment()
-        {
-            ODataUriParser parser = new ODataUriParser(HardCodedTestModel.TestModel, ServiceRoot, new Uri("http://host/People?$select=MyContainedDog&$expand=MyContainedDog")) { Settings = { SelectExpandLimit = 5 } };
-            SelectExpandClause containedSelectExpandClause = parser.ParseSelectAndExpand();
-            IEnumerator<SelectItem> enumerator = containedSelectExpandClause.SelectedItems.GetEnumerator();
-            enumerator.MoveNext();
-            ExpandedNavigationSelectItem expandedNavigationSelectItem = enumerator.Current as ExpandedNavigationSelectItem;
-            expandedNavigationSelectItem.Should().NotBeNull();
-            (expandedNavigationSelectItem.NavigationSource is IEdmContainedEntitySet).Should().BeTrue();
-        }
-
-        #region Relative full path smoke test
-        [TestMethod]
-        public void AbsoluteUriInConstructorShouldThrow()
-        {
-            Action action = () => new ODataUriParser(HardCodedTestModel.TestModel, new Uri("http://host/People(1)"));
-            action.ShouldThrow<ODataException>().WithMessage(Strings.UriParser_FullUriMustBeRelative);
-        }
-
-        [TestMethod]
-        public void ParsePathShouldWork()
-        {
-            var path = new ODataUriParser(HardCodedTestModel.TestModel, new Uri("People", UriKind.Relative)).ParsePath();
-            path.Should().HaveCount(1);
-            path.LastSegment.ShouldBeEntitySetSegment(HardCodedTestModel.GetPeopleSet());
-        }
-
-        [TestMethod]
-        public void ParseQueryOptionsShouldWork()
-        {
-<<<<<<< HEAD
-            var parser = new ODataUriParser(HardCodedTestModel.TestModel, new Uri("People?$filter=MyDog/Color eq 'Brown'&$select=ID&$expand=MyDog&$orderby=ID&$top=1&$skip=2&$count=true&$search=FA&$unknow=&$unknowvalue&$deltaToken=def", UriKind.Relative));
-=======
-            var parser = new ODataUriParser(HardCodedTestModel.TestModel, new Uri("People?$filter=MyDog/Color eq 'Brown'&$select=ID&$expand=MyDog&$orderby=ID&$top=1&$skip=2&$count=true&$search=FA&$unknow=&$unknowvalue&$skipToken=abc", UriKind.Relative));
->>>>>>> d51656a9
-            parser.ParseSelectAndExpand().Should().NotBeNull();
-            parser.ParseFilter().Should().NotBeNull();
-            parser.ParseOrderBy().Should().NotBeNull();
-            parser.ParseTop().Should().Be(1);
-            parser.ParseSkip().Should().Be(2);
-            parser.ParseCount().Should().Be(true);
-            parser.ParseSearch().Should().NotBeNull();
-<<<<<<< HEAD
-            parser.ParseDeltaToken().Should().Be("def");
-=======
-            parser.ParseSkipToken().Should().Be("abc");
->>>>>>> d51656a9
-        }
-        #endregion
-
-        #region ODataUnrecognizedPathException tests
-        [TestMethod]
-        public void ParsePathExceptionDataTestWithInvalidEntitySet()
-        {
-            Action action = () => new ODataUriParser(HardCodedTestModel.TestModel, new Uri("People1(1)/MyDog/Color", UriKind.Relative)).ParsePath();
-            ODataUnrecognizedPathException ex = action.ShouldThrow<ODataUnrecognizedPathException>().And;
-            ex.ParsedSegments.As<IEnumerable<ODataPathSegment>>().Count().Should().Be(0);
-            ex.CurrentSegment.Should().Be("People1(1)");
-            ex.UnparsedSegments.As<IEnumerable<string>>().Count().Should().Be(2);
-        }
-
-        [TestMethod]
-        public void ParsePathExceptionDataTestWithInvalidContainedNavigationProperty()
-        {
-            Action action = () => new ODataUriParser(HardCodedTestModel.TestModel, new Uri("People(1)/MyDog1/Color", UriKind.Relative)).ParsePath();
-            ODataUnrecognizedPathException ex = action.ShouldThrow<ODataUnrecognizedPathException>().And;
-            ex.ParsedSegments.As<IEnumerable<ODataPathSegment>>().Count().Should().Be(2);
-            ex.CurrentSegment.Should().Be("MyDog1");
-            ex.UnparsedSegments.As<IEnumerable<string>>().Count().Should().Be(1);
-        }
-
-        [TestMethod]
-        public void ParsePathExceptionDataTestInvalidNavigationProperty()
-        {
-            var parser = new ODataUriParser(HardCodedTestModel.TestModel, new Uri("People(1)/MyDog/Color1", UriKind.Relative));
-            Action action = () => parser.ParsePath();
-            ODataUnrecognizedPathException ex = action.ShouldThrow<ODataUnrecognizedPathException>().And;
-            ex.ParsedSegments.As<IEnumerable<ODataPathSegment>>().Count().Should().Be(3);
-            ex.CurrentSegment.Should().Be("Color1");
-            ex.UnparsedSegments.As<IEnumerable<string>>().Count().Should().Be(0);
-            parser.ParameterAliasNodes.Count.Should().Be(0);
-        }
-
-        [TestMethod]
-        public void ParsePathExceptionDataTestWithAlias()
-        {
-            var parser = new ODataUriParser(HardCodedTestModel.TestModel, new Uri("GetCoolestPersonWithStyle(styleID=@p1)/UndeclaredProperty?@p1=32", UriKind.Relative));
-            Action action = () => parser.ParsePath();
-            ODataUnrecognizedPathException ex = action.ShouldThrow<ODataUnrecognizedPathException>().And;
-            ex.ParsedSegments.As<IEnumerable<ODataPathSegment>>().Count().Should().Be(1);
-            ex.CurrentSegment.Should().Be("UndeclaredProperty");
-            ex.UnparsedSegments.As<IEnumerable<string>>().Count().Should().Be(0);
-
-            var aliasNode = parser.ParameterAliasNodes;
-            aliasNode.Count.Should().Be(1);
-            aliasNode["@p1"].ShouldBeConstantQueryNode(32);
-        }
-        #endregion
-    }
-}
+﻿//---------------------------------------------------------------------
+// <copyright file="ODataUriParserUnitTests.cs" company="Microsoft">
+//      Copyright (C) Microsoft Corporation. All rights reserved. See License.txt in the project root for license information.
+// </copyright>
+//---------------------------------------------------------------------
+
+namespace Microsoft.Test.OData.Query.TDD.Tests
+{
+    using System;
+    using System.Collections.Generic;
+    using System.Linq;
+    using FluentAssertions;
+    using Microsoft.OData.Edm;
+    using Microsoft.OData.Core;
+    using Microsoft.OData.Core.UriParser;
+    using Microsoft.OData.Core.UriParser.Semantic;
+    using Microsoft.Test.OData.Query.TDD.Tests.TestUtilities;
+    using Microsoft.VisualStudio.TestTools.UnitTesting;
+    using ODataErrorStrings = Microsoft.OData.Core.Strings;
+
+    /// <summary>
+    /// Unit tests for ODataUriParser.
+    /// </summary>
+    [TestClass]
+    public class ODataUriParserUnitTests
+    {
+        private readonly Uri ServiceRoot = new Uri("http://host");
+        private readonly Uri FullUri = new Uri("http://host/People");
+
+        [TestMethod]
+        public void NoneQueryOptionShouldWork()
+        {
+            var uriParser = new ODataUriParser(HardCodedTestModel.TestModel, ServiceRoot, FullUri);
+            var path = uriParser.ParsePath();
+            path.Should().HaveCount(1);
+            path.LastSegment.ShouldBeEntitySetSegment(HardCodedTestModel.GetPeopleSet());
+            uriParser.ParseFilter().Should().BeNull();
+            uriParser.ParseSelectAndExpand().Should().BeNull();
+            uriParser.ParseOrderBy().Should().BeNull();
+            uriParser.ParseTop().Should().Be(null);
+            uriParser.ParseSkip().Should().Be(null);
+            uriParser.ParseCount().Should().Be(null);
+            uriParser.ParseSearch().Should().BeNull();
+            uriParser.ParseSkipToken().Should().BeNull();
+            uriParser.ParseDeltaToken().Should().BeNull();
+        }
+
+        [TestMethod]
+        public void EmptyValueQueryOptionShouldWork()
+        {
+            var uriParser = new ODataUriParser(HardCodedTestModel.TestModel, ServiceRoot, new Uri(FullUri, "?$filter=&$select=&$expand=&$orderby=&$top=&$skip=&$count=&$search=&$unknow=&$unknowvalue&$skipToken=&$deltaToken="));
+            var path = uriParser.ParsePath();
+            path.Should().HaveCount(1);
+            path.LastSegment.ShouldBeEntitySetSegment(HardCodedTestModel.GetPeopleSet());
+            uriParser.ParseFilter().Should().BeNull();
+            var results = uriParser.ParseSelectAndExpand();
+            results.AllSelected.Should().BeTrue();
+            results.SelectedItems.Should().HaveCount(0);
+            uriParser.ParseOrderBy().Should().BeNull();
+            Action action = () => uriParser.ParseTop();
+            action.ShouldThrow<ODataException>().WithMessage(Strings.SyntacticTree_InvalidTopQueryOptionValue(""));
+            action = () => uriParser.ParseSkip();
+            action.ShouldThrow<ODataException>().WithMessage(Strings.SyntacticTree_InvalidSkipQueryOptionValue(""));
+            action = () => uriParser.ParseCount();
+            action.ShouldThrow<ODataException>().WithMessage(Strings.ODataUriParser_InvalidCount(""));
+            action = () => uriParser.ParseSearch();
+            action.ShouldThrow<ODataException>().WithMessage(Strings.UriQueryExpressionParser_ExpressionExpected(0, ""));
+            uriParser.ParseSkipToken().Should().BeEmpty();
+            uriParser.ParseDeltaToken().Should().BeEmpty();
+        }
+
+        #region Setter/getter and validation tests
+        [TestMethod]
+        public void ModelCannotBeNull()
+        {
+            Action createWithNullModel = () => new ODataUriParser(null, ServiceRoot, FullUri);
+            createWithNullModel.ShouldThrow<Exception>(Error.ArgumentNull("model").ToString());
+        }
+
+        [TestMethod]
+        public void ModelIsSetCorrectly()
+        {
+            ODataUriParser parser = new ODataUriParser(HardCodedTestModel.TestModel, ServiceRoot, FullUri);
+            parser.Model.Should().Be(HardCodedTestModel.TestModel);
+        }
+
+        [TestMethod]
+        public void ServiceRootUriIsSet()
+        {
+            var serviceRoot = new Uri("http://example.com/Foo/");
+            ODataUriParser parser = new ODataUriParser(HardCodedTestModel.TestModel, serviceRoot, FullUri);
+            parser.ServiceRoot.Should().BeSameAs(serviceRoot);
+        }
+
+        [TestMethod]
+        public void ServiceRootMustBeAbsoluteUri()
+        {
+            var serviceRoot = new Uri("one/two/three", UriKind.Relative);
+            Action create = () => new ODataUriParser(HardCodedTestModel.TestModel, serviceRoot, new Uri("test", UriKind.Relative));
+            create.ShouldThrow<ODataException>();
+
+            serviceRoot = new Uri("one/two/three", UriKind.RelativeOrAbsolute);
+            create = () => new ODataUriParser(HardCodedTestModel.TestModel, serviceRoot, new Uri("test", UriKind.Relative));
+            create.ShouldThrow<ODataException>();
+        }
+
+        [TestMethod]
+        public void MaxExpandDepthCannotBeNegative()
+        {
+            Action setNegative = () => new ODataUriParser(HardCodedTestModel.TestModel, ServiceRoot, FullUri).Settings.MaximumExpansionDepth = -1;
+            setNegative.ShouldThrow<ODataException>().WithMessage(ODataErrorStrings.UriParser_NegativeLimit);
+        }
+
+        [TestMethod]
+        public void MaxExpandCountCannotBeNegative()
+        {
+            Action setNegative = () => new ODataUriParser(HardCodedTestModel.TestModel, ServiceRoot, FullUri).Settings.MaximumExpansionCount = -1;
+            setNegative.ShouldThrow<ODataException>().WithMessage(ODataErrorStrings.UriParser_NegativeLimit);
+        }
+        #endregion
+
+        #region Parser limit config tests
+        [TestMethod]
+        public void FilterLimitIsSettable()
+        {
+            ODataUriParser parser = new ODataUriParser(HardCodedTestModel.TestModel, ServiceRoot, FullUri) { Settings = { FilterLimit = 3 } };
+            parser.Settings.FilterLimit.Should().Be(3);
+        }
+
+        [TestMethod]
+        public void FilterLimitIsRespectedForFilter()
+        {
+            ODataUriParser parser = new ODataUriParser(HardCodedTestModel.TestModel, ServiceRoot, new Uri("http://host/People?$filter=1 eq 1")) { Settings = { FilterLimit = 0 } };
+            Action parseWithLimit = () => parser.ParseFilter();
+            parseWithLimit.ShouldThrow<ODataException>().WithMessage(ODataErrorStrings.UriQueryExpressionParser_TooDeep);
+        }
+
+        [TestMethod]
+        public void FilterLimitWithInterestingTreeStructures()
+        {
+            ODataUriParser parser = new ODataUriParser(HardCodedTestModel.TestModel, ServiceRoot, new Uri("http://host/People?$filter=MyDog/Color eq 'Brown' or MyDog/Color eq 'White'")) { Settings = { FilterLimit = 5 } };
+            Action parseWithLimit = () => parser.ParseFilter();
+            parseWithLimit.ShouldThrow<ODataException>().WithMessage(ODataErrorStrings.UriQueryExpressionParser_TooDeep);
+        }
+
+        [TestMethod]
+        public void NegativeFilterLimitThrows()
+        {
+            Action negativeLimit = () => new ODataUriParser(HardCodedTestModel.TestModel, ServiceRoot, FullUri) { Settings = { FilterLimit = -98798 } };
+            negativeLimit.ShouldThrow<ODataException>().WithMessage(ODataErrorStrings.UriParser_NegativeLimit);
+        }
+
+        [TestMethod]
+        public void OrderbyLimitIsSettable()
+        {
+            ODataUriParser parser = new ODataUriParser(HardCodedTestModel.TestModel, ServiceRoot, FullUri) { Settings = { OrderByLimit = 3 } };
+            parser.Settings.OrderByLimit.Should().Be(3);
+        }
+
+        [TestMethod]
+        public void OrderByLimitIsRespectedForOrderby()
+        {
+            ODataUriParser parser = new ODataUriParser(HardCodedTestModel.TestModel, ServiceRoot, new Uri("http://host/People?$orderby= 1 eq 1")) { Settings = { OrderByLimit = 0 } };
+            Action parseWithLimit = () => parser.ParseOrderBy();
+            parseWithLimit.ShouldThrow<ODataException>().WithMessage(ODataErrorStrings.UriQueryExpressionParser_TooDeep);
+        }
+
+        [TestMethod]
+        public void OrderByLimitWithInterestingTreeStructures()
+        {
+            ODataUriParser parser = new ODataUriParser(HardCodedTestModel.TestModel, ServiceRoot, new Uri("http://host/People?$orderby=MyDog/MyPeople/MyDog/MyPeople/MyPaintings asc")) { Settings = { OrderByLimit = 5 } };
+            Action parseWithLimit = () => parser.ParseOrderBy();
+            parseWithLimit.ShouldThrow<ODataException>().WithMessage(ODataErrorStrings.UriQueryExpressionParser_TooDeep);
+        }
+
+        [TestMethod]
+        public void OrderByLimitCannotBeNegative()
+        {
+            Action parseWithNegativeLimit = () => new ODataUriParser(HardCodedTestModel.TestModel, ServiceRoot, FullUri) { Settings = { OrderByLimit = -9879 } };
+            parseWithNegativeLimit.ShouldThrow<ODataException>().WithMessage(ODataErrorStrings.UriParser_NegativeLimit);
+        }
+
+        [TestMethod]
+        public void PathLimitIsSettable()
+        {
+            ODataUriParser parser = new ODataUriParser(HardCodedTestModel.TestModel, ServiceRoot, FullUri) { Settings = { PathLimit = 3 } };
+            parser.Settings.PathLimit.Should().Be(3);
+        }
+
+        [TestMethod]
+        public void PathLimitIsRespectedForPath()
+        {
+            ODataUriParser parser = new ODataUriParser(HardCodedTestModel.TestModel, new Uri("http://gobbldygook/", UriKind.Absolute), new Uri("http://gobbldygook/path/to/something", UriKind.Absolute)) { Settings = { PathLimit = 0 } };
+            Action parseWithLimit = () => parser.ParsePath();
+            parseWithLimit.ShouldThrow<ODataException>().WithMessage(ODataErrorStrings.UriQueryPathParser_TooManySegments);
+        }
+
+        [TestMethod]
+        public void PathLimitCannotBeNegative()
+        {
+            Action parseWithNegativeLimit = () => new ODataUriParser(HardCodedTestModel.TestModel, ServiceRoot, FullUri) { Settings = { PathLimit = -8768 } };
+            parseWithNegativeLimit.ShouldThrow<ODataException>().WithMessage(ODataErrorStrings.UriParser_NegativeLimit);
+        }
+
+        [TestMethod]
+        public void SelectExpandLimitIsSettable()
+        {
+            ODataUriParser parser = new ODataUriParser(HardCodedTestModel.TestModel, ServiceRoot, FullUri) { Settings = { SelectExpandLimit = 3 } };
+            parser.Settings.SelectExpandLimit.Should().Be(3);
+        }
+
+        [TestMethod]
+        public void SelectExpandLimitIsRespectedForSelectExpand()
+        {
+            ODataUriParser parser = new ODataUriParser(HardCodedTestModel.TestModel, ServiceRoot, new Uri("http://host/People?$select=MyDog&$expand=MyDog($select=color)")) { Settings = { SelectExpandLimit = 0 } };
+            Action parseWithLimit = () => parser.ParseSelectAndExpand();
+            parseWithLimit.ShouldThrow<ODataException>().WithMessage(ODataErrorStrings.UriQueryExpressionParser_TooDeep);
+        }
+
+        [TestMethod]
+        public void NegativeSelectExpandLimitIsRespected()
+        {
+            Action parseWithNegativeLimit = () => new ODataUriParser(HardCodedTestModel.TestModel, ServiceRoot, FullUri) { Settings = { SelectExpandLimit = -87657 } };
+            parseWithNegativeLimit.ShouldThrow<ODataException>().WithMessage(ODataErrorStrings.UriParser_NegativeLimit);
+        }
+        #endregion
+
+        #region Default value tests
+        [TestMethod]
+        public void DefaultUrlConventionsShouldBeDefault()
+        {
+            new ODataUriParser(HardCodedTestModel.TestModel, ServiceRoot, FullUri).UrlConventions.Should().BeSameAs(ODataUrlConventions.Default);
+        }
+
+        [TestMethod]
+        public void UrlConventionsCannotBeSetToNull()
+        {
+            Action setToNull = () => new ODataUriParser(HardCodedTestModel.TestModel, ServiceRoot, FullUri).UrlConventions = null;
+            setToNull.ShouldThrow<ArgumentNullException>().WithMessage("UrlConventions", ComparisonMode.EquivalentSubstring);
+        }
+
+        [TestMethod]
+        public void DefaultEnableTemplateParsingShouldBeFalse()
+        {
+            new ODataUriParser(HardCodedTestModel.TestModel, ServiceRoot, FullUri).EnableUriTemplateParsing.Should().BeFalse();
+        }
+
+        [TestMethod]
+        public void DefaultEnableCaseInsensitiveBuiltinIdentifierShouldBeFalse()
+        {
+            new ODataUriParser(HardCodedTestModel.TestModel, ServiceRoot, FullUri).Resolver.EnableCaseInsensitive.Should().BeFalse();
+        }
+
+        [TestMethod]
+        public void DefaultParameterAliasNodesShouldBeEmtpy()
+        {
+            var uriParser = new ODataUriParser(HardCodedTestModel.TestModel, new Uri("http://host"), new Uri("http://host/People"));
+            uriParser.ParameterAliasNodes.Count.Should().Be(0);
+        }
+        #endregion
+
+        [TestMethod]
+        public void ParseSelectExpandForContainment()
+        {
+            ODataUriParser parser = new ODataUriParser(HardCodedTestModel.TestModel, ServiceRoot, new Uri("http://host/People?$select=MyContainedDog&$expand=MyContainedDog")) { Settings = { SelectExpandLimit = 5 } };
+            SelectExpandClause containedSelectExpandClause = parser.ParseSelectAndExpand();
+            IEnumerator<SelectItem> enumerator = containedSelectExpandClause.SelectedItems.GetEnumerator();
+            enumerator.MoveNext();
+            ExpandedNavigationSelectItem expandedNavigationSelectItem = enumerator.Current as ExpandedNavigationSelectItem;
+            expandedNavigationSelectItem.Should().NotBeNull();
+            (expandedNavigationSelectItem.NavigationSource is IEdmContainedEntitySet).Should().BeTrue();
+        }
+
+        #region Relative full path smoke test
+        [TestMethod]
+        public void AbsoluteUriInConstructorShouldThrow()
+        {
+            Action action = () => new ODataUriParser(HardCodedTestModel.TestModel, new Uri("http://host/People(1)"));
+            action.ShouldThrow<ODataException>().WithMessage(Strings.UriParser_FullUriMustBeRelative);
+        }
+
+        [TestMethod]
+        public void ParsePathShouldWork()
+        {
+            var path = new ODataUriParser(HardCodedTestModel.TestModel, new Uri("People", UriKind.Relative)).ParsePath();
+            path.Should().HaveCount(1);
+            path.LastSegment.ShouldBeEntitySetSegment(HardCodedTestModel.GetPeopleSet());
+        }
+
+        [TestMethod]
+        public void ParseQueryOptionsShouldWork()
+        {
+            var parser = new ODataUriParser(HardCodedTestModel.TestModel, new Uri("People?$filter=MyDog/Color eq 'Brown'&$select=ID&$expand=MyDog&$orderby=ID&$top=1&$skip=2&$count=true&$search=FA&$unknow=&$unknowvalue&$skipToken=abc&$deltaToken=def", UriKind.Relative));
+            parser.ParseSelectAndExpand().Should().NotBeNull();
+            parser.ParseFilter().Should().NotBeNull();
+            parser.ParseOrderBy().Should().NotBeNull();
+            parser.ParseTop().Should().Be(1);
+            parser.ParseSkip().Should().Be(2);
+            parser.ParseCount().Should().Be(true);
+            parser.ParseSearch().Should().NotBeNull();
+            parser.ParseSkipToken().Should().Be("abc");
+            parser.ParseDeltaToken().Should().Be("def");
+        }
+        #endregion
+
+        #region ODataUnrecognizedPathException tests
+        [TestMethod]
+        public void ParsePathExceptionDataTestWithInvalidEntitySet()
+        {
+            Action action = () => new ODataUriParser(HardCodedTestModel.TestModel, new Uri("People1(1)/MyDog/Color", UriKind.Relative)).ParsePath();
+            ODataUnrecognizedPathException ex = action.ShouldThrow<ODataUnrecognizedPathException>().And;
+            ex.ParsedSegments.As<IEnumerable<ODataPathSegment>>().Count().Should().Be(0);
+            ex.CurrentSegment.Should().Be("People1(1)");
+            ex.UnparsedSegments.As<IEnumerable<string>>().Count().Should().Be(2);
+        }
+
+        [TestMethod]
+        public void ParsePathExceptionDataTestWithInvalidContainedNavigationProperty()
+        {
+            Action action = () => new ODataUriParser(HardCodedTestModel.TestModel, new Uri("People(1)/MyDog1/Color", UriKind.Relative)).ParsePath();
+            ODataUnrecognizedPathException ex = action.ShouldThrow<ODataUnrecognizedPathException>().And;
+            ex.ParsedSegments.As<IEnumerable<ODataPathSegment>>().Count().Should().Be(2);
+            ex.CurrentSegment.Should().Be("MyDog1");
+            ex.UnparsedSegments.As<IEnumerable<string>>().Count().Should().Be(1);
+        }
+
+        [TestMethod]
+        public void ParsePathExceptionDataTestInvalidNavigationProperty()
+        {
+            var parser = new ODataUriParser(HardCodedTestModel.TestModel, new Uri("People(1)/MyDog/Color1", UriKind.Relative));
+            Action action = () => parser.ParsePath();
+            ODataUnrecognizedPathException ex = action.ShouldThrow<ODataUnrecognizedPathException>().And;
+            ex.ParsedSegments.As<IEnumerable<ODataPathSegment>>().Count().Should().Be(3);
+            ex.CurrentSegment.Should().Be("Color1");
+            ex.UnparsedSegments.As<IEnumerable<string>>().Count().Should().Be(0);
+            parser.ParameterAliasNodes.Count.Should().Be(0);
+        }
+
+        [TestMethod]
+        public void ParsePathExceptionDataTestWithAlias()
+        {
+            var parser = new ODataUriParser(HardCodedTestModel.TestModel, new Uri("GetCoolestPersonWithStyle(styleID=@p1)/UndeclaredProperty?@p1=32", UriKind.Relative));
+            Action action = () => parser.ParsePath();
+            ODataUnrecognizedPathException ex = action.ShouldThrow<ODataUnrecognizedPathException>().And;
+            ex.ParsedSegments.As<IEnumerable<ODataPathSegment>>().Count().Should().Be(1);
+            ex.CurrentSegment.Should().Be("UndeclaredProperty");
+            ex.UnparsedSegments.As<IEnumerable<string>>().Count().Should().Be(0);
+
+            var aliasNode = parser.ParameterAliasNodes;
+            aliasNode.Count.Should().Be(1);
+            aliasNode["@p1"].ShouldBeConstantQueryNode(32);
+        }
+        #endregion
+    }
+}
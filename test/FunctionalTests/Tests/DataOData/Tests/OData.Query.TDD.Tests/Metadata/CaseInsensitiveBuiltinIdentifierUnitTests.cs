--- conflicted
+++ resolved
@@ -1,759 +1,760 @@
-﻿//---------------------------------------------------------------------
-// <copyright file="CaseInsensitiveBuiltinIdentifierUnitTests.cs" company="Microsoft">
-//      Copyright (C) Microsoft Corporation. All rights reserved. See License.txt in the project root for license information.
-// </copyright>
-//---------------------------------------------------------------------
-
-namespace Microsoft.Test.OData.Query.TDD.Tests.Metadata
-{
-    using System;
-    using System.Collections.Generic;
-    using System.Linq;
-    using FluentAssertions;
-    using Microsoft.OData.Core;
-    using Microsoft.OData.Core.UriParser;
-    using Microsoft.OData.Core.UriParser.Metadata;
-    using Microsoft.OData.Core.UriParser.Semantic;
-    using Microsoft.OData.Core.UriParser.TreeNodeKinds;
-    using Microsoft.OData.Edm.Library;
-    using Microsoft.Test.OData.Query.TDD.Tests.TestUtilities;
-    using Microsoft.VisualStudio.TestTools.UnitTesting;
-
-    // not support by design: true false null $it
-    // not support as not support (in ODL): $entity, $all, $crossjoin, $format, $skiptoken, $root, date, time
-    [TestClass]
-    public class CaseInsensitiveBuiltinIdentifierUnitTests
-        : ExtensionTestBase
-    {
-        #region path segment Tests
-        [TestMethod]
-        public void CaseInsensitiveBatchMetadataCountSegmentShouldWork()
-        {
-            this.TestCaseInsensitiveBuiltIn(
-                "$batch",
-                "$Batch",
-                uriParser => uriParser.ParsePath(),
-                odataPath => odataPath.LastSegment.ShouldBeBatchSegment(),
-                Strings.RequestUriProcessor_ResourceNotFound("$Batch"));
-
-            this.TestCaseInsensitiveBuiltIn(
-                "$metadata",
-                "$METADATA",
-                uriParser => uriParser.ParsePath(),
-                odataPath => odataPath.LastSegment.ShouldBeMetadataSegment(),
-                Strings.RequestUriProcessor_ResourceNotFound("$METADATA"));
-
-            this.TestCaseInsensitiveBuiltIn(
-                "People/$count",
-                "People/$cOUNT",
-                uriParser => uriParser.ParsePath(),
-                odataPath => odataPath.LastSegment.ShouldBeCountSegment(),
-                Strings.RequestUriProcessor_CannotQueryCollections("People"));
-        }
-
-        [TestMethod]
-        public void CaseInsensitiveRefValueSegmentShouldWork()
-        {
-            this.TestCaseInsensitiveBuiltIn(
-                "People(1)/MyDog/$ref",
-                "People(1)/MyDog/$REF",
-                uriParser => uriParser.ParsePath(),
-                odataPath => odataPath.LastSegment.ShouldBeNavigationPropertyLinkSegment(HardCodedTestModel.GetPersonMyDogNavProp()),
-                Strings.RequestUriProcessor_ResourceNotFound("$REF"));
-
-            this.TestCaseInsensitiveBuiltIn(
-                "People(1)/MyDog/$value",
-                "People(1)/MyDog/$vaLue",
-                uriParser => uriParser.ParsePath(),
-                odataPath => odataPath.LastSegment.ShouldBeValueSegment(),
-                Strings.RequestUriProcessor_ResourceNotFound("$vaLue"));
-        }
-        #endregion
-
-        #region query option identifier Tests
-        [TestMethod]
-        public void CaseInsensitiveSelectExpandShouldWork()
-        {
-            this.TestCaseInsensitiveBuiltIn(
-                "People?$select=Name",
-                "People?$SELECT=Name",
-                uriParser => uriParser.ParseSelectAndExpand(),
-                clause => clause.SelectedItems.Single().ShouldBePathSelectionItem(new ODataSelectPath(
-                new ODataPathSegment[]
-                {
-                    new PropertySegment(HardCodedTestModel.GetPersonNameProp()), 
-                })),
-                /*errorMessage*/ null);
-
-            this.TestCaseInsensitiveBuiltIn(
-                "People?$expand=MyDog",
-                "People?$EXPAND=MyDog",
-                uriParser => uriParser.ParseSelectAndExpand(),
-                clause => clause.SelectedItems.Single().ShouldBeExpansionFor(HardCodedTestModel.GetPersonMyDogNavProp()),
-                /*errorMessage*/ null);
-
-            this.TestQueryOptionParserCaseInsensitiveBuiltIn(
-                new Dictionary<string, string> { { "$expand", "MyDog" } },
-                new Dictionary<string, string> { { "$EXPAND", "MyDog" } },
-                uriParser => uriParser.ParseSelectAndExpand(),
-                clause => clause.SelectedItems.Single().ShouldBeExpansionFor(HardCodedTestModel.GetPersonMyDogNavProp()),
-                /*errorMessage*/ null);
-        }
-
-        [TestMethod]
-        public void CaseInsensitiveFilterOrderbyShouldWork()
-        {
-            this.TestCaseInsensitiveBuiltIn(
-                "People?$filter=Name eq 'su'",
-                "People?$FILTER=Name eq 'su'",
-                uriParser => uriParser.ParseFilter(),
-                filter => filter.Expression.ShouldBeBinaryOperatorNode(BinaryOperatorKind.Equal),
-                /*errorMessage*/ null);
-
-            this.TestCaseInsensitiveBuiltIn(
-                "People?$orderby=Name",
-                "People?$orderBY=Name",
-                uriParser => uriParser.ParseOrderBy(),
-                orderby => orderby.Expression.ShouldBeSingleValuePropertyAccessQueryNode(HardCodedTestModel.GetPersonNameProp()),
-                /*errorMessage*/ null);
-        }
-
-        [TestMethod]
-        public void CaseInsensitiveSearchShouldWork()
-        {
-            this.TestCaseInsensitiveBuiltIn(
-                "People?$search=Name",
-                "People?$SEARCH=Name",
-                uriParser => uriParser.ParseSearch(),
-                clause => clause.Expression.ShouldBeSearchTermNode("Name"),
-                /*errorMessage*/ null);
-        }
-
-        [TestMethod]
-        public void CaseInsensitiveTopSkipCountShouldWork()
-        {
-            this.TestCaseInsensitiveBuiltIn(
-                "People?$top=1&$skip=2&$count=true",
-                "People?$toP=1&$skIp=2&$COUnt=true",
-                uriParser => uriParser.ParseTop(),
-                val => val.Should().Be(1),
-                /*errorMessage*/ null);
-
-            this.TestCaseInsensitiveBuiltIn(
-               "People?$top=1&$skip=2&$count=true",
-               "People?$toP=1&$skIp=2&$COUnt=true",
-               uriParser => uriParser.ParseSkip(),
-               val => val.Should().Be(2),
-                /*errorMessage*/ null);
-
-            this.TestCaseInsensitiveBuiltIn(
-               "People?$top=1&$skip=2&$count=true",
-               "People?$toP=1&$skIp=2&$COUnt=true",
-               uriParser => uriParser.ParseCount(),
-               val => val.Should().Be(true),
-                /*errorMessage*/ null);
-        }
-
-        [TestMethod]
-        public void CaseInsensitiveIdShouldWork()
-        {
-            this.TestCaseInsensitiveBuiltIn(
-                "People(0)/MyPaintings/$ref?$id=../../Paintings(3)",
-                "People(0)/MyPaintings/$ref?$ID=../../Paintings(3)",
-                uriParser => uriParser.ParseEntityId(),
-                clause => clause.Id.ShouldBeEquivalentTo(new Uri("Paintings(3)", UriKind.Relative)),
-                /*errorMessage*/ null);
-        }
-
-        [TestMethod]
-        public void CaseInsensitiveNestedSelectExpandShouldWork()
-        {
-            this.TestCaseInsensitiveBuiltIn(
-                "Boss/Fully.Qualified.Namespace.Manager?$expand=DirectReports($select=Name)",
-                "Boss/Fully.Qualified.Namespace.Manager?$expand=DirectReports($SELECT=Name)",
-                uriParser => uriParser.ParseSelectAndExpand().SelectedItems.Single().As<ExpandedNavigationSelectItem>().SelectAndExpand,
-                clause => clause.SelectedItems.Single().ShouldBePathSelectionItem(new ODataSelectPath(
-                new ODataPathSegment[]
-                {
-                    new PropertySegment(HardCodedTestModel.GetPersonNameProp()), 
-                })),
-                Strings.UriSelectParser_TermIsNotValid("($SELECT=Name)"));
-
-            this.TestCaseInsensitiveBuiltIn(
-              "Boss/Fully.Qualified.Namespace.Manager?$expand=DirectReports($expand=MyDog)",
-              "Boss/Fully.Qualified.Namespace.Manager?$expand=DirectReports($EXPAND=MyDog)",
-              uriParser => uriParser.ParseSelectAndExpand().SelectedItems.Single().As<ExpandedNavigationSelectItem>().SelectAndExpand,
-              clause => clause.SelectedItems.Single().ShouldBeExpansionFor(HardCodedTestModel.GetPersonMyDogNavProp()),
-              Strings.UriSelectParser_TermIsNotValid("($EXPAND=MyDog)"));
-        }
-
-        [TestMethod]
-        public void CaseInsensitiveNestedFilterOrderbyShouldWork()
-        {
-            this.TestCaseInsensitiveBuiltIn(
-                "Boss/Fully.Qualified.Namespace.Manager?$expand=DirectReports($filter=Name eq 'su')",
-                "Boss/Fully.Qualified.Namespace.Manager?$expand=DirectReports($FILTER=Name eq 'su')",
-                uriParser => uriParser.ParseSelectAndExpand().SelectedItems.Single().As<ExpandedNavigationSelectItem>().FilterOption,
-                filter => filter.Expression.ShouldBeBinaryOperatorNode(BinaryOperatorKind.Equal),
-                Strings.UriSelectParser_TermIsNotValid("($FILTER=Name eq 'su')"));
-
-            this.TestCaseInsensitiveBuiltIn(
-                "Boss/Fully.Qualified.Namespace.Manager?$expand=DirectReports($orderby=Name)",
-                "Boss/Fully.Qualified.Namespace.Manager?$expand=DirectReports($orderBY=Name)",
-                uriParser => uriParser.ParseSelectAndExpand().SelectedItems.Single().As<ExpandedNavigationSelectItem>().OrderByOption,
-                orderby => orderby.Expression.ShouldBeSingleValuePropertyAccessQueryNode(HardCodedTestModel.GetPersonNameProp()),
-                Strings.UriSelectParser_TermIsNotValid("($orderBY=Name)"));
-        }
-
-        [TestMethod]
-        public void CaseInsensitiveNestedSearchShouldWork()
-        {
-            this.TestCaseInsensitiveBuiltIn(
-                "Boss/Fully.Qualified.Namespace.Manager?$expand=DirectReports($search=Name)",
-                "Boss/Fully.Qualified.Namespace.Manager?$expand=DirectReports($SEARCH=Name)",
-                uriParser => uriParser.ParseSelectAndExpand().SelectedItems.Single().As<ExpandedNavigationSelectItem>().SearchOption,
-                clause => clause.Expression.ShouldBeSearchTermNode("Name"),
-                Strings.UriSelectParser_TermIsNotValid("($SEARCH=Name)"));
-        }
-
-        [TestMethod]
-        public void CaseInsensitiveNestedTopSkipCountShouldWork()
-        {
-            this.TestCaseInsensitiveBuiltIn(
-                "Boss/Fully.Qualified.Namespace.Manager?$expand=DirectReports($top=1;$skip=2;$count=true)",
-                "Boss/Fully.Qualified.Namespace.Manager?$expand=DirectReports($toP=1;$skIp=2;$COUnt=true)",
-                uriParser => uriParser.ParseSelectAndExpand().SelectedItems.Single().As<ExpandedNavigationSelectItem>().TopOption,
-                val => val.Should().Be(1),
-                Strings.UriSelectParser_TermIsNotValid("($toP=1;$skIp=2;$COUnt=true)"));
-
-            this.TestCaseInsensitiveBuiltIn(
-                "Boss/Fully.Qualified.Namespace.Manager?$expand=DirectReports($top=1;$skip=2;$count=true)",
-                "Boss/Fully.Qualified.Namespace.Manager?$expand=DirectReports($toP=1;$skIp=2;$COUnt=true)",
-               uriParser => uriParser.ParseSelectAndExpand().SelectedItems.Single().As<ExpandedNavigationSelectItem>().SkipOption,
-               val => val.Should().Be(2),
-               Strings.UriSelectParser_TermIsNotValid("($toP=1;$skIp=2;$COUnt=true)"));
-
-            this.TestCaseInsensitiveBuiltIn(
-                "Boss/Fully.Qualified.Namespace.Manager?$expand=DirectReports($top=1;$skip=2;$count=true)",
-                "Boss/Fully.Qualified.Namespace.Manager?$expand=DirectReports($toP=1;$skIp=2;$COUnt=true)",
-               uriParser => uriParser.ParseSelectAndExpand().SelectedItems.Single().As<ExpandedNavigationSelectItem>().CountOption,
-               val => val.Should().Be(true),
-               Strings.UriSelectParser_TermIsNotValid("($toP=1;$skIp=2;$COUnt=true)"));
-        }
-
-        [TestMethod]
-        public void CaseInsensitiveNestedLevelsMaxShouldWork()
-        {
-            this.TestCaseInsensitiveBuiltIn(
-                "Boss/Fully.Qualified.Namespace.Manager?$expand=DirectReports($levels=3)",
-                "Boss/Fully.Qualified.Namespace.Manager?$expand=DirectReports($LEVELS=3)",
-                uriParser => uriParser.ParseSelectAndExpand().SelectedItems.Single().As<ExpandedNavigationSelectItem>().LevelsOption,
-                clause => clause.Level.Should().Be(3),
-                Strings.UriSelectParser_TermIsNotValid("($LEVELS=3)"));
-
-            this.TestCaseInsensitiveBuiltIn(
-                "Boss/Fully.Qualified.Namespace.Manager?$expand=DirectReports($levels=max)",
-                "Boss/Fully.Qualified.Namespace.Manager?$expand=DirectReports($LEVELS=MAX)",
-                uriParser => uriParser.ParseSelectAndExpand().SelectedItems.Single().As<ExpandedNavigationSelectItem>().LevelsOption,
-                clause => clause.IsMaxLevel.Should().BeTrue(),
-                Strings.UriSelectParser_TermIsNotValid("($LEVELS=MAX)"));
-        }
-
-        [TestMethod]
-        public void CaseInsensitiveSelectExpandConflicts()
-        {
-            this.TestConflict("People?$select=Name&$selecT=Name",
-                uriParser => uriParser.ParseSelectAndExpand(), 
-                clause => clause.SelectedItems.Single().ShouldBePathSelectionItem(new ODataSelectPath(
-                    new ODataPathSegment[]
-                    {
-                        new PropertySegment(HardCodedTestModel.GetPersonNameProp()), 
-                    })),
-                Strings.QueryOptionUtils_QueryParameterMustBeSpecifiedOnce("$select"),
-                HardCodedTestModel.TestModel,
-                new ODataUriResolver() { EnableCaseInsensitive = true });
-        }
-
-        [TestMethod]
-<<<<<<< HEAD
-        public void CaseInsensitiveDeltaTokenShouldWork()
-        {
-            this.TestCaseInsensitiveBuiltIn(
-                "People?$deltaToken=foo",
-                "People?$DELTATOKEN=foo",
-                uriParser => uriParser.ParseDeltaToken(),
-                val => val.Should().Be("foo"),
-=======
-        public void CaseInsensitiveSkipTokenShouldWork()
-        {
-            this.TestCaseInsensitiveBuiltIn(
-                "People?$skipToken=var1",
-                "People?$SKIPTOKEN=var1",
-                uriParser => uriParser.ParseSkipToken(),
-                val => val.Should().Be("var1"),
->>>>>>> d51656a9
-                /*errorMessage*/ null);
-        }
-        #endregion
-
-        #region builtin functions Tests
-        [TestMethod]
-        public void CaseInsensitiveContainsShouldWork()
-        {
-            this.TestCaseInsensitiveBuiltIn(
-                "People?$filter=contains(Name,'SU')",
-                "People?$filter=CONTAINS(Name,'SU')",
-                uriParser => uriParser.ParseFilter(),
-                filter => filter.Expression.ShouldBeSingleValueFunctionCallQueryNode("contains", EdmCoreModel.Instance.GetBoolean(false)),
-                Strings.MetadataBinder_UnknownFunction("CONTAINS"));
-        }
-
-        [TestMethod]
-        public void CaseInsensitiveStartswithEndswithShouldWork()
-        {
-            this.TestCaseInsensitiveBuiltIn(
-                "People?$filter=startswith(Name,'SU')",
-                "People?$filter=STARTSWITH(Name,'SU')",
-                uriParser => uriParser.ParseFilter(),
-                filter => filter.Expression.ShouldBeSingleValueFunctionCallQueryNode("startswith", EdmCoreModel.Instance.GetBoolean(false)),
-                Strings.MetadataBinder_UnknownFunction("STARTSWITH"));
-
-            this.TestCaseInsensitiveBuiltIn(
-                "People?$filter=endswith(Name,'SU')",
-                "People?$filter=ENDSWITH(Name,'SU')",
-                uriParser => uriParser.ParseFilter(),
-                filter => filter.Expression.ShouldBeSingleValueFunctionCallQueryNode("endswith", EdmCoreModel.Instance.GetBoolean(false)),
-                Strings.MetadataBinder_UnknownFunction("ENDSWITH"));
-        }
-
-        [TestMethod]
-        public void CaseInsensitiveLengthwithShouldWork()
-        {
-            this.TestCaseInsensitiveBuiltIn(
-                "People?$orderby=length(Name)",
-                "People?$orderby=LENgTH(Name)",
-                uriParser => uriParser.ParseOrderBy(),
-                orderby => orderby.Expression.ShouldBeSingleValueFunctionCallQueryNode("length", EdmCoreModel.Instance.GetInt32(false)),
-                Strings.MetadataBinder_UnknownFunction("LENgTH"));
-        }
-
-        [TestMethod]
-        public void CaseInsensitiveIndexOfShouldWork()
-        {
-            this.TestCaseInsensitiveBuiltIn(
-                "People?$orderby=indexof(Name, 'o')",
-                "People?$orderby=INDEXOF(Name, 'o')",
-                uriParser => uriParser.ParseOrderBy(),
-                orderby => orderby.Expression.ShouldBeSingleValueFunctionCallQueryNode("indexof", EdmCoreModel.Instance.GetInt32(false)),
-                Strings.MetadataBinder_UnknownFunction("INDEXOF"));
-        }
-
-        [TestMethod]
-        public void CaseInsensitiveSubStringShouldWork()
-        {
-            this.TestCaseInsensitiveBuiltIn(
-                "People?$orderby=substring(Name, 1, 2)",
-                "People?$orderby=Substring(Name, 1, 2)",
-                uriParser => uriParser.ParseOrderBy(),
-                orderby => orderby.Expression.ShouldBeSingleValueFunctionCallQueryNode("substring", EdmCoreModel.Instance.GetString(true)),
-                Strings.MetadataBinder_UnknownFunction("Substring"));
-        }
-
-        [TestMethod]
-        public void CaseInsensitiveTolowerToupperShouldWork()
-        {
-            this.TestCaseInsensitiveBuiltIn(
-                "People?$orderby=tolower(Name)",
-                "People?$orderby=TOLOWER(Name)",
-                uriParser => uriParser.ParseOrderBy(),
-                orderby => orderby.Expression.ShouldBeSingleValueFunctionCallQueryNode("tolower", EdmCoreModel.Instance.GetString(true)),
-                Strings.MetadataBinder_UnknownFunction("TOLOWER"));
-
-            this.TestCaseInsensitiveBuiltIn(
-                "People?$orderby=toupper(Name)",
-                "People?$orderby=TOUPPER(Name)",
-                uriParser => uriParser.ParseOrderBy(),
-                orderby => orderby.Expression.ShouldBeSingleValueFunctionCallQueryNode("toupper", EdmCoreModel.Instance.GetString(true)),
-                Strings.MetadataBinder_UnknownFunction("TOUPPER"));
-        }
-
-        [TestMethod]
-        public void CaseInsensitiveTrimConcatShouldWork()
-        {
-            this.TestCaseInsensitiveBuiltIn(
-                "People?$orderby=trim(Name)",
-                "People?$orderby=TRIM(Name)",
-                uriParser => uriParser.ParseOrderBy(),
-                orderby => orderby.Expression.ShouldBeSingleValueFunctionCallQueryNode("trim", EdmCoreModel.Instance.GetString(true)),
-                Strings.MetadataBinder_UnknownFunction("TRIM"));
-
-            this.TestCaseInsensitiveBuiltIn(
-                "People?$orderby=concat(Name,'sh')",
-                "People?$orderby=Concat(Name,'sh')",
-                uriParser => uriParser.ParseOrderBy(),
-                orderby => orderby.Expression.ShouldBeSingleValueFunctionCallQueryNode("concat", EdmCoreModel.Instance.GetString(true)),
-                Strings.MetadataBinder_UnknownFunction("Concat"));
-        }
-
-        [TestMethod]
-        public void CaseInsensitiveYearMonthDayShouldWork()
-        {
-            this.TestCaseInsensitiveBuiltIn(
-               "People?$orderby=year(FavoriteDate)",
-               "People?$orderby=YEAR(FavoriteDate)",
-               uriParser => uriParser.ParseOrderBy(),
-               orderby => orderby.Expression.ShouldBeSingleValueFunctionCallQueryNode("year", EdmCoreModel.Instance.GetInt32(false)),
-               Strings.MetadataBinder_UnknownFunction("YEAR"));
-
-            this.TestCaseInsensitiveBuiltIn(
-               "People?$orderby=month(FavoriteDate)",
-               "People?$orderby=MONTH(FavoriteDate)",
-               uriParser => uriParser.ParseOrderBy(),
-               orderby => orderby.Expression.ShouldBeSingleValueFunctionCallQueryNode("month", EdmCoreModel.Instance.GetInt32(false)),
-               Strings.MetadataBinder_UnknownFunction("MONTH"));
-
-            this.TestCaseInsensitiveBuiltIn(
-               "People?$orderby=day(FavoriteDate)",
-               "People?$orderby=DAY(FavoriteDate)",
-               uriParser => uriParser.ParseOrderBy(),
-               orderby => orderby.Expression.ShouldBeSingleValueFunctionCallQueryNode("day", EdmCoreModel.Instance.GetInt32(false)),
-               Strings.MetadataBinder_UnknownFunction("DAY"));
-        }
-
-        [TestMethod]
-        public void CaseInsensitiveHourMinuteSecondFractionalsecondsShouldWork()
-        {
-            this.TestCaseInsensitiveBuiltIn(
-               "People?$orderby=hour(FavoriteDate)",
-               "People?$orderby=HoUR(FavoriteDate)",
-               uriParser => uriParser.ParseOrderBy(),
-               orderby => orderby.Expression.ShouldBeSingleValueFunctionCallQueryNode("hour", EdmCoreModel.Instance.GetInt32(false)),
-               Strings.MetadataBinder_UnknownFunction("HoUR"));
-
-            this.TestCaseInsensitiveBuiltIn(
-               "People?$orderby=minute(FavoriteDate)",
-               "People?$orderby=MinuTe(FavoriteDate)",
-               uriParser => uriParser.ParseOrderBy(),
-               orderby => orderby.Expression.ShouldBeSingleValueFunctionCallQueryNode("minute", EdmCoreModel.Instance.GetInt32(false)),
-               Strings.MetadataBinder_UnknownFunction("MinuTe"));
-
-            this.TestCaseInsensitiveBuiltIn(
-               "People?$orderby=second(FavoriteDate)",
-               "People?$orderby=sEcond(FavoriteDate)",
-               uriParser => uriParser.ParseOrderBy(),
-               orderby => orderby.Expression.ShouldBeSingleValueFunctionCallQueryNode("second", EdmCoreModel.Instance.GetInt32(false)),
-               Strings.MetadataBinder_UnknownFunction("sEcond"));
-
-            this.TestCaseInsensitiveBuiltIn(
-               "People?$orderby=fractionalseconds(FavoriteDate)",
-               "People?$orderby=frActionalseconds(FavoriteDate)",
-               uriParser => uriParser.ParseOrderBy(),
-               orderby => orderby.Expression.ShouldBeSingleValueFunctionCallQueryNode("fractionalseconds", EdmCoreModel.Instance.GetDecimal(false)),
-               Strings.MetadataBinder_UnknownFunction("frActionalseconds"));
-        }
-
-        [TestMethod]
-        public void CaseInsensitiveRoundFloorCeilingShouldWork()
-        {
-            this.TestCaseInsensitiveBuiltIn(
-               "People?$orderby=round(ID)",
-               "People?$orderby=ROUND(ID)",
-               uriParser => uriParser.ParseOrderBy(),
-               orderby => orderby.Expression.ShouldBeSingleValueFunctionCallQueryNode("round", EdmCoreModel.Instance.GetDouble(false)),
-               Strings.MetadataBinder_UnknownFunction("ROUND"));
-
-            this.TestCaseInsensitiveBuiltIn(
-               "People?$orderby=floor(ID)",
-               "People?$orderby=flooR(ID)",
-               uriParser => uriParser.ParseOrderBy(),
-               orderby => orderby.Expression.ShouldBeSingleValueFunctionCallQueryNode("floor", EdmCoreModel.Instance.GetDouble(false)),
-               Strings.MetadataBinder_UnknownFunction("flooR"));
-
-            this.TestCaseInsensitiveBuiltIn(
-               "People?$orderby=ceiling(ID)",
-               "People?$orderby=CEILING(ID)",
-               uriParser => uriParser.ParseOrderBy(),
-               orderby => orderby.Expression.ShouldBeSingleValueFunctionCallQueryNode("ceiling", EdmCoreModel.Instance.GetDouble(false)),
-               Strings.MetadataBinder_UnknownFunction("CEILING"));
-        }
-
-        [TestMethod]
-        public void CaseInsensitiveMindatetimeMaxdatetimeNowShouldWork()
-        {
-            this.TestCaseInsensitiveBuiltIn(
-               "People?$orderby=mindatetime()",
-               "People?$orderby=minDatetime()",
-               uriParser => uriParser.ParseOrderBy(),
-               orderby => orderby.Expression.ShouldBeSingleValueFunctionCallQueryNode("mindatetime", EdmCoreModel.Instance.GetDateTimeOffset(false)),
-               Strings.MetadataBinder_UnknownFunction("minDatetime"));
-
-            this.TestCaseInsensitiveBuiltIn(
-               "People?$orderby=maxdatetime()",
-               "People?$orderby=MAxdatetime()",
-               uriParser => uriParser.ParseOrderBy(),
-               orderby => orderby.Expression.ShouldBeSingleValueFunctionCallQueryNode("maxdatetime", EdmCoreModel.Instance.GetDateTimeOffset(false)),
-               Strings.MetadataBinder_UnknownFunction("MAxdatetime"));
-
-            this.TestCaseInsensitiveBuiltIn(
-               "People?$orderby=now()",
-               "People?$orderby=NOW()",
-               uriParser => uriParser.ParseOrderBy(),
-               orderby => orderby.Expression.ShouldBeSingleValueFunctionCallQueryNode("now", EdmCoreModel.Instance.GetDateTimeOffset(false)),
-               Strings.MetadataBinder_UnknownFunction("NOW"));
-        }
-
-        [TestMethod]
-        public void CaseInsensitiveTotalsecondsTotaloffsetminutesShouldWork()
-        {
-            this.TestCaseInsensitiveBuiltIn(
-               "People?$orderby=totalseconds(TimeEmployed)",
-               "People?$orderby=totalsecoNDs(TimeEmployed)",
-               uriParser => uriParser.ParseOrderBy(),
-               orderby => orderby.Expression.ShouldBeSingleValueFunctionCallQueryNode("totalseconds", EdmCoreModel.Instance.GetDecimal(false)),
-               Strings.MetadataBinder_UnknownFunction("totalsecoNDs"));
-
-            this.TestCaseInsensitiveBuiltIn(
-               "People?$orderby=totaloffsetminutes(FavoriteDate)",
-               "People?$orderby=totaloffsetminuteS(FavoriteDate)",
-               uriParser => uriParser.ParseOrderBy(),
-               orderby => orderby.Expression.ShouldBeSingleValueFunctionCallQueryNode("totaloffsetminutes", EdmCoreModel.Instance.GetInt32(false)),
-               Strings.MetadataBinder_UnknownFunction("totaloffsetminuteS"));
-        }
-
-        [TestMethod]
-        public void CaseInsensitiveIsofCastShouldWork()
-        {
-            this.TestCaseInsensitiveBuiltIn(
-               "People?$orderby=cast(1, Edm.String)",
-               "People?$orderby=cAst(1, Edm.String)",
-               uriParser => uriParser.ParseOrderBy(),
-               orderby => orderby.Expression.ShouldBeSingleValueFunctionCallQueryNode("cast", EdmCoreModel.Instance.GetString(false)),
-               Strings.MetadataBinder_UnknownFunction("cAst"));
-
-            this.TestCaseInsensitiveBuiltIn(
-               "People?$orderby=isof(1, Edm.String)",
-               "People?$orderby=iSOf(1, Edm.String)",
-               uriParser => uriParser.ParseOrderBy(),
-               orderby => orderby.Expression.ShouldBeSingleValueFunctionCallQueryNode("isof", EdmCoreModel.Instance.GetBoolean(true)),
-               Strings.MetadataBinder_UnknownFunction("iSOf"));
-        }
-
-        [TestMethod]
-        public void CaseInsensitiveGeoFuncsShouldWork()
-        {
-            this.TestCaseInsensitiveBuiltIn(
-               "People?$orderby=geo.distance(geometry'Point(10 30)', geometry'Point(7 28)')",
-               "People?$orderby=geo.DIstance(geometry'Point(10 30)', geometry'Point(7 28)')",
-               uriParser => uriParser.ParseOrderBy(),
-               orderby => orderby.Expression.ShouldBeSingleValueFunctionCallQueryNode("geo.distance", EdmCoreModel.Instance.GetDouble(true)),
-               Strings.MetadataBinder_UnknownFunction("geo.DIstance"));
-
-            this.TestCaseInsensitiveBuiltIn(
-               "People?$orderby=geo.length(geometry'LineString(1 1, 2 2)')",
-               "People?$orderby=geo.LENGTH(geometry'LineString(1 1, 2 2)')",
-               uriParser => uriParser.ParseOrderBy(),
-               orderby => orderby.Expression.ShouldBeSingleValueFunctionCallQueryNode("geo.length", EdmCoreModel.Instance.GetDouble(true)),
-               Strings.MetadataBinder_UnknownFunction("geo.LENGTH"));
-
-            this.TestCaseInsensitiveBuiltIn(
-               "People?$orderby=geo.intersects(geometry'Point(10 30)',geometry'Polygon((10 30, 7 28, 6 6, 10 30))')",
-               "People?$orderby=geo.iNTersects(geometry'Point(10 30)',geometry'Polygon((10 30, 7 28, 6 6, 10 30))')",
-               uriParser => uriParser.ParseOrderBy(),
-               orderby => orderby.Expression.ShouldBeSingleValueFunctionCallQueryNode("geo.intersects", EdmCoreModel.Instance.GetBoolean(true)),
-               Strings.MetadataBinder_UnknownFunction("geo.iNTersects"));
-        }
-        #endregion
-
-        #region expression Tests
-        [TestMethod]
-        public void CaseInsensitiveAnyAllShouldWork()
-        {
-            this.TestCaseInsensitiveBuiltIn(
-                "Dogs(1)?$filter=Nicknames/any(d:d eq 'a')",
-                "Dogs(1)?$filter=Nicknames/ANY(d:d eq 'a')",
-                uriParser => uriParser.ParseFilter(),
-                filter => filter.Expression.ShouldBeAnyQueryNode(),
-                Strings.UriQueryExpressionParser_CloseParenOrCommaExpected("15", "Nicknames/ANY(d:d eq 'a')"));
-
-            this.TestCaseInsensitiveBuiltIn(
-                "Dogs(1)?$filter=Nicknames/all(d:d eq 'a')",
-                "Dogs(1)?$filter=Nicknames/aLL(d:d eq 'a')",
-                uriParser => uriParser.ParseFilter(),
-                filter => filter.Expression.ShouldBeAllQueryNode(),
-                Strings.UriQueryExpressionParser_CloseParenOrCommaExpected("15", "Nicknames/aLL(d:d eq 'a')"));
-        }
-
-        [TestMethod]
-        public void CaseInsensitiveAscDescShouldWork()
-        {
-            this.TestCaseInsensitiveBuiltIn(
-                "People?$orderby=Name asc",
-                "People?$orderby=Name aSC",
-                uriParser => uriParser.ParseOrderBy(),
-                orderby => orderby.Direction.Should().Be(OrderByDirection.Ascending),
-                Strings.ExpressionLexer_SyntaxError("8", "Name aSC"));
-
-            this.TestCaseInsensitiveBuiltIn(
-                "People?$orderby=Name desc",
-                "People?$orderby=Name DESC",
-                uriParser => uriParser.ParseOrderBy(),
-                orderby => orderby.Direction.Should().Be(OrderByDirection.Descending),
-                Strings.ExpressionLexer_SyntaxError("9", "Name DESC"));
-        }
-
-        [TestMethod]
-        public void CaseInsensitiveAndOrShouldWork()
-        {
-            this.TestCaseInsensitiveBuiltIn(
-                "People?$filter=true and false",
-                "People?$filter=true AND false",
-                uriParser => uriParser.ParseFilter(),
-                filter => filter.Expression.ShouldBeBinaryOperatorNode(BinaryOperatorKind.And),
-                Strings.ExpressionLexer_SyntaxError("8", "true AND false"));
-            this.TestCaseInsensitiveBuiltIn(
-                "People?$filter=true or false",
-                "People?$filter=true oR false",
-                uriParser => uriParser.ParseFilter(),
-                filter => filter.Expression.ShouldBeBinaryOperatorNode(BinaryOperatorKind.Or),
-                Strings.ExpressionLexer_SyntaxError("7", "true oR false"));
-        }
-
-        [TestMethod]
-        public void CaseInsensitiveAddSubShouldWork()
-        {
-            this.TestCaseInsensitiveBuiltIn(
-                "People?$orderby=ID add 1",
-                "People?$orderby=ID ADD 1",
-                uriParser => uriParser.ParseOrderBy(),
-                orderby => orderby.Expression.ShouldBeBinaryOperatorNode(BinaryOperatorKind.Add),
-                Strings.ExpressionLexer_SyntaxError("6", "ID ADD 1"));
-
-            this.TestCaseInsensitiveBuiltIn(
-                "People?$orderby=ID sub 1",
-                "People?$orderby=ID Sub 1",
-                uriParser => uriParser.ParseOrderBy(),
-                orderby => orderby.Expression.ShouldBeBinaryOperatorNode(BinaryOperatorKind.Subtract),
-                Strings.ExpressionLexer_SyntaxError("6", "ID Sub 1"));
-        }
-
-        [TestMethod]
-        public void CaseInsensitiveMulDivModShouldWork()
-        {
-            this.TestCaseInsensitiveBuiltIn(
-                "People?$orderby=ID mul 1",
-                "People?$orderby=ID mUl 1",
-                uriParser => uriParser.ParseOrderBy(),
-                orderby => orderby.Expression.ShouldBeBinaryOperatorNode(BinaryOperatorKind.Multiply),
-                Strings.ExpressionLexer_SyntaxError("6", "ID mUl 1"));
-
-            this.TestCaseInsensitiveBuiltIn(
-                "People?$orderby=ID div 1",
-                "People?$orderby=ID diV 1",
-                uriParser => uriParser.ParseOrderBy(),
-                orderby => orderby.Expression.ShouldBeBinaryOperatorNode(BinaryOperatorKind.Divide),
-                Strings.ExpressionLexer_SyntaxError("6", "ID diV 1"));
-
-            this.TestCaseInsensitiveBuiltIn(
-                "People?$orderby=ID mod 1",
-                "People?$orderby=ID MoD 1",
-                uriParser => uriParser.ParseOrderBy(),
-                orderby => orderby.Expression.ShouldBeBinaryOperatorNode(BinaryOperatorKind.Modulo),
-                Strings.ExpressionLexer_SyntaxError("6", "ID MoD 1"));
-        }
-
-        [TestMethod]
-        public void CaseInsensitiveNotShouldWork()
-        {
-            this.TestCaseInsensitiveBuiltIn(
-                "People?$filter=not false",
-                "People?$filter=NOT false",
-                uriParser => uriParser.ParseFilter(),
-                filter => filter.Expression.ShouldBeUnaryOperatorNode(UnaryOperatorKind.Not),
-                Strings.ExpressionLexer_SyntaxError("9", "NOT false"));
-        }
-
-        [TestMethod]
-        public void CaseInsensitiveEqNeShouldWork()
-        {
-            this.TestCaseInsensitiveBuiltIn(
-                "People?$filter=Name eq 'su'",
-                "People?$filter=Name EQ 'su'",
-                uriParser => uriParser.ParseFilter(),
-                filter => filter.Expression.ShouldBeBinaryOperatorNode(BinaryOperatorKind.Equal),
-                Strings.ExpressionLexer_SyntaxError("7", "Name EQ 'su'"));
-
-            this.TestCaseInsensitiveBuiltIn(
-                "People?$filter=Name ne 'su'",
-                "People?$filter=Name NE 'su'",
-                uriParser => uriParser.ParseFilter(),
-                filter => filter.Expression.ShouldBeBinaryOperatorNode(BinaryOperatorKind.NotEqual),
-                Strings.ExpressionLexer_SyntaxError("7", "Name NE 'su'"));
-        }
-
-        [TestMethod]
-        public void CaseInsensitiveLtLeShouldWork()
-        {
-            this.TestCaseInsensitiveBuiltIn(
-                "People?$filter=ID lt 1",
-                "People?$filter=ID LT 1",
-                uriParser => uriParser.ParseFilter(),
-                filter => filter.Expression.ShouldBeBinaryOperatorNode(BinaryOperatorKind.LessThan),
-                Strings.ExpressionLexer_SyntaxError("5", "ID LT 1"));
-
-            this.TestCaseInsensitiveBuiltIn(
-                "People?$filter=ID le 1",
-                "People?$filter=ID LE 1",
-                uriParser => uriParser.ParseFilter(),
-                filter => filter.Expression.ShouldBeBinaryOperatorNode(BinaryOperatorKind.LessThanOrEqual),
-                Strings.ExpressionLexer_SyntaxError("5", "ID LE 1"));
-        }
-
-        [TestMethod]
-        public void CaseInsensitiveGtGeShouldWork()
-        {
-            this.TestCaseInsensitiveBuiltIn(
-                "People?$filter=ID gt 1",
-                "People?$filter=ID GT 1",
-                uriParser => uriParser.ParseFilter(),
-                filter => filter.Expression.ShouldBeBinaryOperatorNode(BinaryOperatorKind.GreaterThan),
-                Strings.ExpressionLexer_SyntaxError("5", "ID GT 1"));
-
-            this.TestCaseInsensitiveBuiltIn(
-                "People?$filter=ID ge 1",
-                "People?$filter=ID GE 1",
-                uriParser => uriParser.ParseFilter(),
-                filter => filter.Expression.ShouldBeBinaryOperatorNode(BinaryOperatorKind.GreaterThanOrEqual),
-                Strings.ExpressionLexer_SyntaxError("5", "ID GE 1"));
-        }
-
-        [TestMethod]
-        public void CaseInsensitiveHasShouldWork()
-        {
-            this.TestCaseInsensitiveBuiltIn(
-                "Pet2Set?$filter=PetColorPattern has Fully.Qualified.Namespace.ColorPattern'SolidYellow'",
-                "Pet2Set?$filter=PetColorPattern HaS Fully.Qualified.Namespace.ColorPattern'SolidYellow'",
-                uriParser => uriParser.ParseFilter(),
-                filter => filter.Expression.ShouldBeBinaryOperatorNode(BinaryOperatorKind.Has),
-                Strings.ExpressionLexer_SyntaxError("19", "PetColorPattern HaS Fully.Qualified.Namespace.ColorPattern'SolidYellow'"));
-        }
-        #endregion
-
-        private void TestCaseInsensitiveBuiltIn<TResult>(string original, string caseInsensitive, Func<ODataUriParser, TResult> parse, Action<TResult> verify, string errorMessage)
-        {
-            this.TestUriParserExtension(original, caseInsensitive, parse, verify, errorMessage, HardCodedTestModel.TestModel, (parser) => parser.Resolver.EnableCaseInsensitive = true);
-        }
-
-        private void TestQueryOptionParserCaseInsensitiveBuiltIn<TResult>(
-            Dictionary<string, string> original,
-            Dictionary<string, string> caseInsensitive,
-            Func<ODataQueryOptionParser, TResult> parse,
-            Action<TResult> verify,
-            string errorMessage)
-        {
-            this.TestExtension(
-                () => new ODataQueryOptionParser(HardCodedTestModel.TestModel, HardCodedTestModel.GetPersonType(), HardCodedTestModel.GetPeopleSet(), original),
-                () => new ODataQueryOptionParser(HardCodedTestModel.TestModel, HardCodedTestModel.GetPersonType(), HardCodedTestModel.GetPeopleSet(), caseInsensitive),
-                parse, verify, errorMessage, HardCodedTestModel.TestModel, (parser) => parser.Resolver.EnableCaseInsensitive = true);
-        }
-    }
-}
+﻿//---------------------------------------------------------------------
+// <copyright file="CaseInsensitiveBuiltinIdentifierUnitTests.cs" company="Microsoft">
+//      Copyright (C) Microsoft Corporation. All rights reserved. See License.txt in the project root for license information.
+// </copyright>
+//---------------------------------------------------------------------
+
+namespace Microsoft.Test.OData.Query.TDD.Tests.Metadata
+{
+    using System;
+    using System.Collections.Generic;
+    using System.Linq;
+    using FluentAssertions;
+    using Microsoft.OData.Core;
+    using Microsoft.OData.Core.UriParser;
+    using Microsoft.OData.Core.UriParser.Metadata;
+    using Microsoft.OData.Core.UriParser.Semantic;
+    using Microsoft.OData.Core.UriParser.TreeNodeKinds;
+    using Microsoft.OData.Edm.Library;
+    using Microsoft.Test.OData.Query.TDD.Tests.TestUtilities;
+    using Microsoft.VisualStudio.TestTools.UnitTesting;
+
+    // not support by design: true false null $it
+    // not support as not support (in ODL): $entity, $all, $crossjoin, $format, $skiptoken, $root, date, time
+    [TestClass]
+    public class CaseInsensitiveBuiltinIdentifierUnitTests
+        : ExtensionTestBase
+    {
+        #region path segment Tests
+        [TestMethod]
+        public void CaseInsensitiveBatchMetadataCountSegmentShouldWork()
+        {
+            this.TestCaseInsensitiveBuiltIn(
+                "$batch",
+                "$Batch",
+                uriParser => uriParser.ParsePath(),
+                odataPath => odataPath.LastSegment.ShouldBeBatchSegment(),
+                Strings.RequestUriProcessor_ResourceNotFound("$Batch"));
+
+            this.TestCaseInsensitiveBuiltIn(
+                "$metadata",
+                "$METADATA",
+                uriParser => uriParser.ParsePath(),
+                odataPath => odataPath.LastSegment.ShouldBeMetadataSegment(),
+                Strings.RequestUriProcessor_ResourceNotFound("$METADATA"));
+
+            this.TestCaseInsensitiveBuiltIn(
+                "People/$count",
+                "People/$cOUNT",
+                uriParser => uriParser.ParsePath(),
+                odataPath => odataPath.LastSegment.ShouldBeCountSegment(),
+                Strings.RequestUriProcessor_CannotQueryCollections("People"));
+        }
+
+        [TestMethod]
+        public void CaseInsensitiveRefValueSegmentShouldWork()
+        {
+            this.TestCaseInsensitiveBuiltIn(
+                "People(1)/MyDog/$ref",
+                "People(1)/MyDog/$REF",
+                uriParser => uriParser.ParsePath(),
+                odataPath => odataPath.LastSegment.ShouldBeNavigationPropertyLinkSegment(HardCodedTestModel.GetPersonMyDogNavProp()),
+                Strings.RequestUriProcessor_ResourceNotFound("$REF"));
+
+            this.TestCaseInsensitiveBuiltIn(
+                "People(1)/MyDog/$value",
+                "People(1)/MyDog/$vaLue",
+                uriParser => uriParser.ParsePath(),
+                odataPath => odataPath.LastSegment.ShouldBeValueSegment(),
+                Strings.RequestUriProcessor_ResourceNotFound("$vaLue"));
+        }
+        #endregion
+
+        #region query option identifier Tests
+        [TestMethod]
+        public void CaseInsensitiveSelectExpandShouldWork()
+        {
+            this.TestCaseInsensitiveBuiltIn(
+                "People?$select=Name",
+                "People?$SELECT=Name",
+                uriParser => uriParser.ParseSelectAndExpand(),
+                clause => clause.SelectedItems.Single().ShouldBePathSelectionItem(new ODataSelectPath(
+                new ODataPathSegment[]
+                {
+                    new PropertySegment(HardCodedTestModel.GetPersonNameProp()), 
+                })),
+                /*errorMessage*/ null);
+
+            this.TestCaseInsensitiveBuiltIn(
+                "People?$expand=MyDog",
+                "People?$EXPAND=MyDog",
+                uriParser => uriParser.ParseSelectAndExpand(),
+                clause => clause.SelectedItems.Single().ShouldBeExpansionFor(HardCodedTestModel.GetPersonMyDogNavProp()),
+                /*errorMessage*/ null);
+
+            this.TestQueryOptionParserCaseInsensitiveBuiltIn(
+                new Dictionary<string, string> { { "$expand", "MyDog" } },
+                new Dictionary<string, string> { { "$EXPAND", "MyDog" } },
+                uriParser => uriParser.ParseSelectAndExpand(),
+                clause => clause.SelectedItems.Single().ShouldBeExpansionFor(HardCodedTestModel.GetPersonMyDogNavProp()),
+                /*errorMessage*/ null);
+        }
+
+        [TestMethod]
+        public void CaseInsensitiveFilterOrderbyShouldWork()
+        {
+            this.TestCaseInsensitiveBuiltIn(
+                "People?$filter=Name eq 'su'",
+                "People?$FILTER=Name eq 'su'",
+                uriParser => uriParser.ParseFilter(),
+                filter => filter.Expression.ShouldBeBinaryOperatorNode(BinaryOperatorKind.Equal),
+                /*errorMessage*/ null);
+
+            this.TestCaseInsensitiveBuiltIn(
+                "People?$orderby=Name",
+                "People?$orderBY=Name",
+                uriParser => uriParser.ParseOrderBy(),
+                orderby => orderby.Expression.ShouldBeSingleValuePropertyAccessQueryNode(HardCodedTestModel.GetPersonNameProp()),
+                /*errorMessage*/ null);
+        }
+
+        [TestMethod]
+        public void CaseInsensitiveSearchShouldWork()
+        {
+            this.TestCaseInsensitiveBuiltIn(
+                "People?$search=Name",
+                "People?$SEARCH=Name",
+                uriParser => uriParser.ParseSearch(),
+                clause => clause.Expression.ShouldBeSearchTermNode("Name"),
+                /*errorMessage*/ null);
+        }
+
+        [TestMethod]
+        public void CaseInsensitiveTopSkipCountShouldWork()
+        {
+            this.TestCaseInsensitiveBuiltIn(
+                "People?$top=1&$skip=2&$count=true",
+                "People?$toP=1&$skIp=2&$COUnt=true",
+                uriParser => uriParser.ParseTop(),
+                val => val.Should().Be(1),
+                /*errorMessage*/ null);
+
+            this.TestCaseInsensitiveBuiltIn(
+               "People?$top=1&$skip=2&$count=true",
+               "People?$toP=1&$skIp=2&$COUnt=true",
+               uriParser => uriParser.ParseSkip(),
+               val => val.Should().Be(2),
+                /*errorMessage*/ null);
+
+            this.TestCaseInsensitiveBuiltIn(
+               "People?$top=1&$skip=2&$count=true",
+               "People?$toP=1&$skIp=2&$COUnt=true",
+               uriParser => uriParser.ParseCount(),
+               val => val.Should().Be(true),
+                /*errorMessage*/ null);
+        }
+
+        [TestMethod]
+        public void CaseInsensitiveIdShouldWork()
+        {
+            this.TestCaseInsensitiveBuiltIn(
+                "People(0)/MyPaintings/$ref?$id=../../Paintings(3)",
+                "People(0)/MyPaintings/$ref?$ID=../../Paintings(3)",
+                uriParser => uriParser.ParseEntityId(),
+                clause => clause.Id.ShouldBeEquivalentTo(new Uri("Paintings(3)", UriKind.Relative)),
+                /*errorMessage*/ null);
+        }
+
+        [TestMethod]
+        public void CaseInsensitiveNestedSelectExpandShouldWork()
+        {
+            this.TestCaseInsensitiveBuiltIn(
+                "Boss/Fully.Qualified.Namespace.Manager?$expand=DirectReports($select=Name)",
+                "Boss/Fully.Qualified.Namespace.Manager?$expand=DirectReports($SELECT=Name)",
+                uriParser => uriParser.ParseSelectAndExpand().SelectedItems.Single().As<ExpandedNavigationSelectItem>().SelectAndExpand,
+                clause => clause.SelectedItems.Single().ShouldBePathSelectionItem(new ODataSelectPath(
+                new ODataPathSegment[]
+                {
+                    new PropertySegment(HardCodedTestModel.GetPersonNameProp()), 
+                })),
+                Strings.UriSelectParser_TermIsNotValid("($SELECT=Name)"));
+
+            this.TestCaseInsensitiveBuiltIn(
+              "Boss/Fully.Qualified.Namespace.Manager?$expand=DirectReports($expand=MyDog)",
+              "Boss/Fully.Qualified.Namespace.Manager?$expand=DirectReports($EXPAND=MyDog)",
+              uriParser => uriParser.ParseSelectAndExpand().SelectedItems.Single().As<ExpandedNavigationSelectItem>().SelectAndExpand,
+              clause => clause.SelectedItems.Single().ShouldBeExpansionFor(HardCodedTestModel.GetPersonMyDogNavProp()),
+              Strings.UriSelectParser_TermIsNotValid("($EXPAND=MyDog)"));
+        }
+
+        [TestMethod]
+        public void CaseInsensitiveNestedFilterOrderbyShouldWork()
+        {
+            this.TestCaseInsensitiveBuiltIn(
+                "Boss/Fully.Qualified.Namespace.Manager?$expand=DirectReports($filter=Name eq 'su')",
+                "Boss/Fully.Qualified.Namespace.Manager?$expand=DirectReports($FILTER=Name eq 'su')",
+                uriParser => uriParser.ParseSelectAndExpand().SelectedItems.Single().As<ExpandedNavigationSelectItem>().FilterOption,
+                filter => filter.Expression.ShouldBeBinaryOperatorNode(BinaryOperatorKind.Equal),
+                Strings.UriSelectParser_TermIsNotValid("($FILTER=Name eq 'su')"));
+
+            this.TestCaseInsensitiveBuiltIn(
+                "Boss/Fully.Qualified.Namespace.Manager?$expand=DirectReports($orderby=Name)",
+                "Boss/Fully.Qualified.Namespace.Manager?$expand=DirectReports($orderBY=Name)",
+                uriParser => uriParser.ParseSelectAndExpand().SelectedItems.Single().As<ExpandedNavigationSelectItem>().OrderByOption,
+                orderby => orderby.Expression.ShouldBeSingleValuePropertyAccessQueryNode(HardCodedTestModel.GetPersonNameProp()),
+                Strings.UriSelectParser_TermIsNotValid("($orderBY=Name)"));
+        }
+
+        [TestMethod]
+        public void CaseInsensitiveNestedSearchShouldWork()
+        {
+            this.TestCaseInsensitiveBuiltIn(
+                "Boss/Fully.Qualified.Namespace.Manager?$expand=DirectReports($search=Name)",
+                "Boss/Fully.Qualified.Namespace.Manager?$expand=DirectReports($SEARCH=Name)",
+                uriParser => uriParser.ParseSelectAndExpand().SelectedItems.Single().As<ExpandedNavigationSelectItem>().SearchOption,
+                clause => clause.Expression.ShouldBeSearchTermNode("Name"),
+                Strings.UriSelectParser_TermIsNotValid("($SEARCH=Name)"));
+        }
+
+        [TestMethod]
+        public void CaseInsensitiveNestedTopSkipCountShouldWork()
+        {
+            this.TestCaseInsensitiveBuiltIn(
+                "Boss/Fully.Qualified.Namespace.Manager?$expand=DirectReports($top=1;$skip=2;$count=true)",
+                "Boss/Fully.Qualified.Namespace.Manager?$expand=DirectReports($toP=1;$skIp=2;$COUnt=true)",
+                uriParser => uriParser.ParseSelectAndExpand().SelectedItems.Single().As<ExpandedNavigationSelectItem>().TopOption,
+                val => val.Should().Be(1),
+                Strings.UriSelectParser_TermIsNotValid("($toP=1;$skIp=2;$COUnt=true)"));
+
+            this.TestCaseInsensitiveBuiltIn(
+                "Boss/Fully.Qualified.Namespace.Manager?$expand=DirectReports($top=1;$skip=2;$count=true)",
+                "Boss/Fully.Qualified.Namespace.Manager?$expand=DirectReports($toP=1;$skIp=2;$COUnt=true)",
+               uriParser => uriParser.ParseSelectAndExpand().SelectedItems.Single().As<ExpandedNavigationSelectItem>().SkipOption,
+               val => val.Should().Be(2),
+               Strings.UriSelectParser_TermIsNotValid("($toP=1;$skIp=2;$COUnt=true)"));
+
+            this.TestCaseInsensitiveBuiltIn(
+                "Boss/Fully.Qualified.Namespace.Manager?$expand=DirectReports($top=1;$skip=2;$count=true)",
+                "Boss/Fully.Qualified.Namespace.Manager?$expand=DirectReports($toP=1;$skIp=2;$COUnt=true)",
+               uriParser => uriParser.ParseSelectAndExpand().SelectedItems.Single().As<ExpandedNavigationSelectItem>().CountOption,
+               val => val.Should().Be(true),
+               Strings.UriSelectParser_TermIsNotValid("($toP=1;$skIp=2;$COUnt=true)"));
+        }
+
+        [TestMethod]
+        public void CaseInsensitiveNestedLevelsMaxShouldWork()
+        {
+            this.TestCaseInsensitiveBuiltIn(
+                "Boss/Fully.Qualified.Namespace.Manager?$expand=DirectReports($levels=3)",
+                "Boss/Fully.Qualified.Namespace.Manager?$expand=DirectReports($LEVELS=3)",
+                uriParser => uriParser.ParseSelectAndExpand().SelectedItems.Single().As<ExpandedNavigationSelectItem>().LevelsOption,
+                clause => clause.Level.Should().Be(3),
+                Strings.UriSelectParser_TermIsNotValid("($LEVELS=3)"));
+
+            this.TestCaseInsensitiveBuiltIn(
+                "Boss/Fully.Qualified.Namespace.Manager?$expand=DirectReports($levels=max)",
+                "Boss/Fully.Qualified.Namespace.Manager?$expand=DirectReports($LEVELS=MAX)",
+                uriParser => uriParser.ParseSelectAndExpand().SelectedItems.Single().As<ExpandedNavigationSelectItem>().LevelsOption,
+                clause => clause.IsMaxLevel.Should().BeTrue(),
+                Strings.UriSelectParser_TermIsNotValid("($LEVELS=MAX)"));
+        }
+
+        [TestMethod]
+        public void CaseInsensitiveSelectExpandConflicts()
+        {
+            this.TestConflict("People?$select=Name&$selecT=Name",
+                uriParser => uriParser.ParseSelectAndExpand(), 
+                clause => clause.SelectedItems.Single().ShouldBePathSelectionItem(new ODataSelectPath(
+                    new ODataPathSegment[]
+                    {
+                        new PropertySegment(HardCodedTestModel.GetPersonNameProp()), 
+                    })),
+                Strings.QueryOptionUtils_QueryParameterMustBeSpecifiedOnce("$select"),
+                HardCodedTestModel.TestModel,
+                new ODataUriResolver() { EnableCaseInsensitive = true });
+        }
+
+        [TestMethod]
+        public void CaseInsensitiveDeltaTokenShouldWork()
+        {
+            this.TestCaseInsensitiveBuiltIn(
+                "People?$deltaToken=foo",
+                "People?$DELTATOKEN=foo",
+                uriParser => uriParser.ParseDeltaToken(),
+                val => val.Should().Be("foo"),
+                /*errorMessage*/ null);
+        }
+
+        [TestMethod]
+        public void CaseInsensitiveSkipTokenShouldWork()
+        {
+            this.TestCaseInsensitiveBuiltIn(
+                "People?$skipToken=var1",
+                "People?$SKIPTOKEN=var1",
+                uriParser => uriParser.ParseSkipToken(),
+                val => val.Should().Be("var1"),
+                /*errorMessage*/ null);
+        }
+        #endregion
+
+        #region builtin functions Tests
+        [TestMethod]
+        public void CaseInsensitiveContainsShouldWork()
+        {
+            this.TestCaseInsensitiveBuiltIn(
+                "People?$filter=contains(Name,'SU')",
+                "People?$filter=CONTAINS(Name,'SU')",
+                uriParser => uriParser.ParseFilter(),
+                filter => filter.Expression.ShouldBeSingleValueFunctionCallQueryNode("contains", EdmCoreModel.Instance.GetBoolean(false)),
+                Strings.MetadataBinder_UnknownFunction("CONTAINS"));
+        }
+
+        [TestMethod]
+        public void CaseInsensitiveStartswithEndswithShouldWork()
+        {
+            this.TestCaseInsensitiveBuiltIn(
+                "People?$filter=startswith(Name,'SU')",
+                "People?$filter=STARTSWITH(Name,'SU')",
+                uriParser => uriParser.ParseFilter(),
+                filter => filter.Expression.ShouldBeSingleValueFunctionCallQueryNode("startswith", EdmCoreModel.Instance.GetBoolean(false)),
+                Strings.MetadataBinder_UnknownFunction("STARTSWITH"));
+
+            this.TestCaseInsensitiveBuiltIn(
+                "People?$filter=endswith(Name,'SU')",
+                "People?$filter=ENDSWITH(Name,'SU')",
+                uriParser => uriParser.ParseFilter(),
+                filter => filter.Expression.ShouldBeSingleValueFunctionCallQueryNode("endswith", EdmCoreModel.Instance.GetBoolean(false)),
+                Strings.MetadataBinder_UnknownFunction("ENDSWITH"));
+        }
+
+        [TestMethod]
+        public void CaseInsensitiveLengthwithShouldWork()
+        {
+            this.TestCaseInsensitiveBuiltIn(
+                "People?$orderby=length(Name)",
+                "People?$orderby=LENgTH(Name)",
+                uriParser => uriParser.ParseOrderBy(),
+                orderby => orderby.Expression.ShouldBeSingleValueFunctionCallQueryNode("length", EdmCoreModel.Instance.GetInt32(false)),
+                Strings.MetadataBinder_UnknownFunction("LENgTH"));
+        }
+
+        [TestMethod]
+        public void CaseInsensitiveIndexOfShouldWork()
+        {
+            this.TestCaseInsensitiveBuiltIn(
+                "People?$orderby=indexof(Name, 'o')",
+                "People?$orderby=INDEXOF(Name, 'o')",
+                uriParser => uriParser.ParseOrderBy(),
+                orderby => orderby.Expression.ShouldBeSingleValueFunctionCallQueryNode("indexof", EdmCoreModel.Instance.GetInt32(false)),
+                Strings.MetadataBinder_UnknownFunction("INDEXOF"));
+        }
+
+        [TestMethod]
+        public void CaseInsensitiveSubStringShouldWork()
+        {
+            this.TestCaseInsensitiveBuiltIn(
+                "People?$orderby=substring(Name, 1, 2)",
+                "People?$orderby=Substring(Name, 1, 2)",
+                uriParser => uriParser.ParseOrderBy(),
+                orderby => orderby.Expression.ShouldBeSingleValueFunctionCallQueryNode("substring", EdmCoreModel.Instance.GetString(true)),
+                Strings.MetadataBinder_UnknownFunction("Substring"));
+        }
+
+        [TestMethod]
+        public void CaseInsensitiveTolowerToupperShouldWork()
+        {
+            this.TestCaseInsensitiveBuiltIn(
+                "People?$orderby=tolower(Name)",
+                "People?$orderby=TOLOWER(Name)",
+                uriParser => uriParser.ParseOrderBy(),
+                orderby => orderby.Expression.ShouldBeSingleValueFunctionCallQueryNode("tolower", EdmCoreModel.Instance.GetString(true)),
+                Strings.MetadataBinder_UnknownFunction("TOLOWER"));
+
+            this.TestCaseInsensitiveBuiltIn(
+                "People?$orderby=toupper(Name)",
+                "People?$orderby=TOUPPER(Name)",
+                uriParser => uriParser.ParseOrderBy(),
+                orderby => orderby.Expression.ShouldBeSingleValueFunctionCallQueryNode("toupper", EdmCoreModel.Instance.GetString(true)),
+                Strings.MetadataBinder_UnknownFunction("TOUPPER"));
+        }
+
+        [TestMethod]
+        public void CaseInsensitiveTrimConcatShouldWork()
+        {
+            this.TestCaseInsensitiveBuiltIn(
+                "People?$orderby=trim(Name)",
+                "People?$orderby=TRIM(Name)",
+                uriParser => uriParser.ParseOrderBy(),
+                orderby => orderby.Expression.ShouldBeSingleValueFunctionCallQueryNode("trim", EdmCoreModel.Instance.GetString(true)),
+                Strings.MetadataBinder_UnknownFunction("TRIM"));
+
+            this.TestCaseInsensitiveBuiltIn(
+                "People?$orderby=concat(Name,'sh')",
+                "People?$orderby=Concat(Name,'sh')",
+                uriParser => uriParser.ParseOrderBy(),
+                orderby => orderby.Expression.ShouldBeSingleValueFunctionCallQueryNode("concat", EdmCoreModel.Instance.GetString(true)),
+                Strings.MetadataBinder_UnknownFunction("Concat"));
+        }
+
+        [TestMethod]
+        public void CaseInsensitiveYearMonthDayShouldWork()
+        {
+            this.TestCaseInsensitiveBuiltIn(
+               "People?$orderby=year(FavoriteDate)",
+               "People?$orderby=YEAR(FavoriteDate)",
+               uriParser => uriParser.ParseOrderBy(),
+               orderby => orderby.Expression.ShouldBeSingleValueFunctionCallQueryNode("year", EdmCoreModel.Instance.GetInt32(false)),
+               Strings.MetadataBinder_UnknownFunction("YEAR"));
+
+            this.TestCaseInsensitiveBuiltIn(
+               "People?$orderby=month(FavoriteDate)",
+               "People?$orderby=MONTH(FavoriteDate)",
+               uriParser => uriParser.ParseOrderBy(),
+               orderby => orderby.Expression.ShouldBeSingleValueFunctionCallQueryNode("month", EdmCoreModel.Instance.GetInt32(false)),
+               Strings.MetadataBinder_UnknownFunction("MONTH"));
+
+            this.TestCaseInsensitiveBuiltIn(
+               "People?$orderby=day(FavoriteDate)",
+               "People?$orderby=DAY(FavoriteDate)",
+               uriParser => uriParser.ParseOrderBy(),
+               orderby => orderby.Expression.ShouldBeSingleValueFunctionCallQueryNode("day", EdmCoreModel.Instance.GetInt32(false)),
+               Strings.MetadataBinder_UnknownFunction("DAY"));
+        }
+
+        [TestMethod]
+        public void CaseInsensitiveHourMinuteSecondFractionalsecondsShouldWork()
+        {
+            this.TestCaseInsensitiveBuiltIn(
+               "People?$orderby=hour(FavoriteDate)",
+               "People?$orderby=HoUR(FavoriteDate)",
+               uriParser => uriParser.ParseOrderBy(),
+               orderby => orderby.Expression.ShouldBeSingleValueFunctionCallQueryNode("hour", EdmCoreModel.Instance.GetInt32(false)),
+               Strings.MetadataBinder_UnknownFunction("HoUR"));
+
+            this.TestCaseInsensitiveBuiltIn(
+               "People?$orderby=minute(FavoriteDate)",
+               "People?$orderby=MinuTe(FavoriteDate)",
+               uriParser => uriParser.ParseOrderBy(),
+               orderby => orderby.Expression.ShouldBeSingleValueFunctionCallQueryNode("minute", EdmCoreModel.Instance.GetInt32(false)),
+               Strings.MetadataBinder_UnknownFunction("MinuTe"));
+
+            this.TestCaseInsensitiveBuiltIn(
+               "People?$orderby=second(FavoriteDate)",
+               "People?$orderby=sEcond(FavoriteDate)",
+               uriParser => uriParser.ParseOrderBy(),
+               orderby => orderby.Expression.ShouldBeSingleValueFunctionCallQueryNode("second", EdmCoreModel.Instance.GetInt32(false)),
+               Strings.MetadataBinder_UnknownFunction("sEcond"));
+
+            this.TestCaseInsensitiveBuiltIn(
+               "People?$orderby=fractionalseconds(FavoriteDate)",
+               "People?$orderby=frActionalseconds(FavoriteDate)",
+               uriParser => uriParser.ParseOrderBy(),
+               orderby => orderby.Expression.ShouldBeSingleValueFunctionCallQueryNode("fractionalseconds", EdmCoreModel.Instance.GetDecimal(false)),
+               Strings.MetadataBinder_UnknownFunction("frActionalseconds"));
+        }
+
+        [TestMethod]
+        public void CaseInsensitiveRoundFloorCeilingShouldWork()
+        {
+            this.TestCaseInsensitiveBuiltIn(
+               "People?$orderby=round(ID)",
+               "People?$orderby=ROUND(ID)",
+               uriParser => uriParser.ParseOrderBy(),
+               orderby => orderby.Expression.ShouldBeSingleValueFunctionCallQueryNode("round", EdmCoreModel.Instance.GetDouble(false)),
+               Strings.MetadataBinder_UnknownFunction("ROUND"));
+
+            this.TestCaseInsensitiveBuiltIn(
+               "People?$orderby=floor(ID)",
+               "People?$orderby=flooR(ID)",
+               uriParser => uriParser.ParseOrderBy(),
+               orderby => orderby.Expression.ShouldBeSingleValueFunctionCallQueryNode("floor", EdmCoreModel.Instance.GetDouble(false)),
+               Strings.MetadataBinder_UnknownFunction("flooR"));
+
+            this.TestCaseInsensitiveBuiltIn(
+               "People?$orderby=ceiling(ID)",
+               "People?$orderby=CEILING(ID)",
+               uriParser => uriParser.ParseOrderBy(),
+               orderby => orderby.Expression.ShouldBeSingleValueFunctionCallQueryNode("ceiling", EdmCoreModel.Instance.GetDouble(false)),
+               Strings.MetadataBinder_UnknownFunction("CEILING"));
+        }
+
+        [TestMethod]
+        public void CaseInsensitiveMindatetimeMaxdatetimeNowShouldWork()
+        {
+            this.TestCaseInsensitiveBuiltIn(
+               "People?$orderby=mindatetime()",
+               "People?$orderby=minDatetime()",
+               uriParser => uriParser.ParseOrderBy(),
+               orderby => orderby.Expression.ShouldBeSingleValueFunctionCallQueryNode("mindatetime", EdmCoreModel.Instance.GetDateTimeOffset(false)),
+               Strings.MetadataBinder_UnknownFunction("minDatetime"));
+
+            this.TestCaseInsensitiveBuiltIn(
+               "People?$orderby=maxdatetime()",
+               "People?$orderby=MAxdatetime()",
+               uriParser => uriParser.ParseOrderBy(),
+               orderby => orderby.Expression.ShouldBeSingleValueFunctionCallQueryNode("maxdatetime", EdmCoreModel.Instance.GetDateTimeOffset(false)),
+               Strings.MetadataBinder_UnknownFunction("MAxdatetime"));
+
+            this.TestCaseInsensitiveBuiltIn(
+               "People?$orderby=now()",
+               "People?$orderby=NOW()",
+               uriParser => uriParser.ParseOrderBy(),
+               orderby => orderby.Expression.ShouldBeSingleValueFunctionCallQueryNode("now", EdmCoreModel.Instance.GetDateTimeOffset(false)),
+               Strings.MetadataBinder_UnknownFunction("NOW"));
+        }
+
+        [TestMethod]
+        public void CaseInsensitiveTotalsecondsTotaloffsetminutesShouldWork()
+        {
+            this.TestCaseInsensitiveBuiltIn(
+               "People?$orderby=totalseconds(TimeEmployed)",
+               "People?$orderby=totalsecoNDs(TimeEmployed)",
+               uriParser => uriParser.ParseOrderBy(),
+               orderby => orderby.Expression.ShouldBeSingleValueFunctionCallQueryNode("totalseconds", EdmCoreModel.Instance.GetDecimal(false)),
+               Strings.MetadataBinder_UnknownFunction("totalsecoNDs"));
+
+            this.TestCaseInsensitiveBuiltIn(
+               "People?$orderby=totaloffsetminutes(FavoriteDate)",
+               "People?$orderby=totaloffsetminuteS(FavoriteDate)",
+               uriParser => uriParser.ParseOrderBy(),
+               orderby => orderby.Expression.ShouldBeSingleValueFunctionCallQueryNode("totaloffsetminutes", EdmCoreModel.Instance.GetInt32(false)),
+               Strings.MetadataBinder_UnknownFunction("totaloffsetminuteS"));
+        }
+
+        [TestMethod]
+        public void CaseInsensitiveIsofCastShouldWork()
+        {
+            this.TestCaseInsensitiveBuiltIn(
+               "People?$orderby=cast(1, Edm.String)",
+               "People?$orderby=cAst(1, Edm.String)",
+               uriParser => uriParser.ParseOrderBy(),
+               orderby => orderby.Expression.ShouldBeSingleValueFunctionCallQueryNode("cast", EdmCoreModel.Instance.GetString(false)),
+               Strings.MetadataBinder_UnknownFunction("cAst"));
+
+            this.TestCaseInsensitiveBuiltIn(
+               "People?$orderby=isof(1, Edm.String)",
+               "People?$orderby=iSOf(1, Edm.String)",
+               uriParser => uriParser.ParseOrderBy(),
+               orderby => orderby.Expression.ShouldBeSingleValueFunctionCallQueryNode("isof", EdmCoreModel.Instance.GetBoolean(true)),
+               Strings.MetadataBinder_UnknownFunction("iSOf"));
+        }
+
+        [TestMethod]
+        public void CaseInsensitiveGeoFuncsShouldWork()
+        {
+            this.TestCaseInsensitiveBuiltIn(
+               "People?$orderby=geo.distance(geometry'Point(10 30)', geometry'Point(7 28)')",
+               "People?$orderby=geo.DIstance(geometry'Point(10 30)', geometry'Point(7 28)')",
+               uriParser => uriParser.ParseOrderBy(),
+               orderby => orderby.Expression.ShouldBeSingleValueFunctionCallQueryNode("geo.distance", EdmCoreModel.Instance.GetDouble(true)),
+               Strings.MetadataBinder_UnknownFunction("geo.DIstance"));
+
+            this.TestCaseInsensitiveBuiltIn(
+               "People?$orderby=geo.length(geometry'LineString(1 1, 2 2)')",
+               "People?$orderby=geo.LENGTH(geometry'LineString(1 1, 2 2)')",
+               uriParser => uriParser.ParseOrderBy(),
+               orderby => orderby.Expression.ShouldBeSingleValueFunctionCallQueryNode("geo.length", EdmCoreModel.Instance.GetDouble(true)),
+               Strings.MetadataBinder_UnknownFunction("geo.LENGTH"));
+
+            this.TestCaseInsensitiveBuiltIn(
+               "People?$orderby=geo.intersects(geometry'Point(10 30)',geometry'Polygon((10 30, 7 28, 6 6, 10 30))')",
+               "People?$orderby=geo.iNTersects(geometry'Point(10 30)',geometry'Polygon((10 30, 7 28, 6 6, 10 30))')",
+               uriParser => uriParser.ParseOrderBy(),
+               orderby => orderby.Expression.ShouldBeSingleValueFunctionCallQueryNode("geo.intersects", EdmCoreModel.Instance.GetBoolean(true)),
+               Strings.MetadataBinder_UnknownFunction("geo.iNTersects"));
+        }
+        #endregion
+
+        #region expression Tests
+        [TestMethod]
+        public void CaseInsensitiveAnyAllShouldWork()
+        {
+            this.TestCaseInsensitiveBuiltIn(
+                "Dogs(1)?$filter=Nicknames/any(d:d eq 'a')",
+                "Dogs(1)?$filter=Nicknames/ANY(d:d eq 'a')",
+                uriParser => uriParser.ParseFilter(),
+                filter => filter.Expression.ShouldBeAnyQueryNode(),
+                Strings.UriQueryExpressionParser_CloseParenOrCommaExpected("15", "Nicknames/ANY(d:d eq 'a')"));
+
+            this.TestCaseInsensitiveBuiltIn(
+                "Dogs(1)?$filter=Nicknames/all(d:d eq 'a')",
+                "Dogs(1)?$filter=Nicknames/aLL(d:d eq 'a')",
+                uriParser => uriParser.ParseFilter(),
+                filter => filter.Expression.ShouldBeAllQueryNode(),
+                Strings.UriQueryExpressionParser_CloseParenOrCommaExpected("15", "Nicknames/aLL(d:d eq 'a')"));
+        }
+
+        [TestMethod]
+        public void CaseInsensitiveAscDescShouldWork()
+        {
+            this.TestCaseInsensitiveBuiltIn(
+                "People?$orderby=Name asc",
+                "People?$orderby=Name aSC",
+                uriParser => uriParser.ParseOrderBy(),
+                orderby => orderby.Direction.Should().Be(OrderByDirection.Ascending),
+                Strings.ExpressionLexer_SyntaxError("8", "Name aSC"));
+
+            this.TestCaseInsensitiveBuiltIn(
+                "People?$orderby=Name desc",
+                "People?$orderby=Name DESC",
+                uriParser => uriParser.ParseOrderBy(),
+                orderby => orderby.Direction.Should().Be(OrderByDirection.Descending),
+                Strings.ExpressionLexer_SyntaxError("9", "Name DESC"));
+        }
+
+        [TestMethod]
+        public void CaseInsensitiveAndOrShouldWork()
+        {
+            this.TestCaseInsensitiveBuiltIn(
+                "People?$filter=true and false",
+                "People?$filter=true AND false",
+                uriParser => uriParser.ParseFilter(),
+                filter => filter.Expression.ShouldBeBinaryOperatorNode(BinaryOperatorKind.And),
+                Strings.ExpressionLexer_SyntaxError("8", "true AND false"));
+            this.TestCaseInsensitiveBuiltIn(
+                "People?$filter=true or false",
+                "People?$filter=true oR false",
+                uriParser => uriParser.ParseFilter(),
+                filter => filter.Expression.ShouldBeBinaryOperatorNode(BinaryOperatorKind.Or),
+                Strings.ExpressionLexer_SyntaxError("7", "true oR false"));
+        }
+
+        [TestMethod]
+        public void CaseInsensitiveAddSubShouldWork()
+        {
+            this.TestCaseInsensitiveBuiltIn(
+                "People?$orderby=ID add 1",
+                "People?$orderby=ID ADD 1",
+                uriParser => uriParser.ParseOrderBy(),
+                orderby => orderby.Expression.ShouldBeBinaryOperatorNode(BinaryOperatorKind.Add),
+                Strings.ExpressionLexer_SyntaxError("6", "ID ADD 1"));
+
+            this.TestCaseInsensitiveBuiltIn(
+                "People?$orderby=ID sub 1",
+                "People?$orderby=ID Sub 1",
+                uriParser => uriParser.ParseOrderBy(),
+                orderby => orderby.Expression.ShouldBeBinaryOperatorNode(BinaryOperatorKind.Subtract),
+                Strings.ExpressionLexer_SyntaxError("6", "ID Sub 1"));
+        }
+
+        [TestMethod]
+        public void CaseInsensitiveMulDivModShouldWork()
+        {
+            this.TestCaseInsensitiveBuiltIn(
+                "People?$orderby=ID mul 1",
+                "People?$orderby=ID mUl 1",
+                uriParser => uriParser.ParseOrderBy(),
+                orderby => orderby.Expression.ShouldBeBinaryOperatorNode(BinaryOperatorKind.Multiply),
+                Strings.ExpressionLexer_SyntaxError("6", "ID mUl 1"));
+
+            this.TestCaseInsensitiveBuiltIn(
+                "People?$orderby=ID div 1",
+                "People?$orderby=ID diV 1",
+                uriParser => uriParser.ParseOrderBy(),
+                orderby => orderby.Expression.ShouldBeBinaryOperatorNode(BinaryOperatorKind.Divide),
+                Strings.ExpressionLexer_SyntaxError("6", "ID diV 1"));
+
+            this.TestCaseInsensitiveBuiltIn(
+                "People?$orderby=ID mod 1",
+                "People?$orderby=ID MoD 1",
+                uriParser => uriParser.ParseOrderBy(),
+                orderby => orderby.Expression.ShouldBeBinaryOperatorNode(BinaryOperatorKind.Modulo),
+                Strings.ExpressionLexer_SyntaxError("6", "ID MoD 1"));
+        }
+
+        [TestMethod]
+        public void CaseInsensitiveNotShouldWork()
+        {
+            this.TestCaseInsensitiveBuiltIn(
+                "People?$filter=not false",
+                "People?$filter=NOT false",
+                uriParser => uriParser.ParseFilter(),
+                filter => filter.Expression.ShouldBeUnaryOperatorNode(UnaryOperatorKind.Not),
+                Strings.ExpressionLexer_SyntaxError("9", "NOT false"));
+        }
+
+        [TestMethod]
+        public void CaseInsensitiveEqNeShouldWork()
+        {
+            this.TestCaseInsensitiveBuiltIn(
+                "People?$filter=Name eq 'su'",
+                "People?$filter=Name EQ 'su'",
+                uriParser => uriParser.ParseFilter(),
+                filter => filter.Expression.ShouldBeBinaryOperatorNode(BinaryOperatorKind.Equal),
+                Strings.ExpressionLexer_SyntaxError("7", "Name EQ 'su'"));
+
+            this.TestCaseInsensitiveBuiltIn(
+                "People?$filter=Name ne 'su'",
+                "People?$filter=Name NE 'su'",
+                uriParser => uriParser.ParseFilter(),
+                filter => filter.Expression.ShouldBeBinaryOperatorNode(BinaryOperatorKind.NotEqual),
+                Strings.ExpressionLexer_SyntaxError("7", "Name NE 'su'"));
+        }
+
+        [TestMethod]
+        public void CaseInsensitiveLtLeShouldWork()
+        {
+            this.TestCaseInsensitiveBuiltIn(
+                "People?$filter=ID lt 1",
+                "People?$filter=ID LT 1",
+                uriParser => uriParser.ParseFilter(),
+                filter => filter.Expression.ShouldBeBinaryOperatorNode(BinaryOperatorKind.LessThan),
+                Strings.ExpressionLexer_SyntaxError("5", "ID LT 1"));
+
+            this.TestCaseInsensitiveBuiltIn(
+                "People?$filter=ID le 1",
+                "People?$filter=ID LE 1",
+                uriParser => uriParser.ParseFilter(),
+                filter => filter.Expression.ShouldBeBinaryOperatorNode(BinaryOperatorKind.LessThanOrEqual),
+                Strings.ExpressionLexer_SyntaxError("5", "ID LE 1"));
+        }
+
+        [TestMethod]
+        public void CaseInsensitiveGtGeShouldWork()
+        {
+            this.TestCaseInsensitiveBuiltIn(
+                "People?$filter=ID gt 1",
+                "People?$filter=ID GT 1",
+                uriParser => uriParser.ParseFilter(),
+                filter => filter.Expression.ShouldBeBinaryOperatorNode(BinaryOperatorKind.GreaterThan),
+                Strings.ExpressionLexer_SyntaxError("5", "ID GT 1"));
+
+            this.TestCaseInsensitiveBuiltIn(
+                "People?$filter=ID ge 1",
+                "People?$filter=ID GE 1",
+                uriParser => uriParser.ParseFilter(),
+                filter => filter.Expression.ShouldBeBinaryOperatorNode(BinaryOperatorKind.GreaterThanOrEqual),
+                Strings.ExpressionLexer_SyntaxError("5", "ID GE 1"));
+        }
+
+        [TestMethod]
+        public void CaseInsensitiveHasShouldWork()
+        {
+            this.TestCaseInsensitiveBuiltIn(
+                "Pet2Set?$filter=PetColorPattern has Fully.Qualified.Namespace.ColorPattern'SolidYellow'",
+                "Pet2Set?$filter=PetColorPattern HaS Fully.Qualified.Namespace.ColorPattern'SolidYellow'",
+                uriParser => uriParser.ParseFilter(),
+                filter => filter.Expression.ShouldBeBinaryOperatorNode(BinaryOperatorKind.Has),
+                Strings.ExpressionLexer_SyntaxError("19", "PetColorPattern HaS Fully.Qualified.Namespace.ColorPattern'SolidYellow'"));
+        }
+        #endregion
+
+        private void TestCaseInsensitiveBuiltIn<TResult>(string original, string caseInsensitive, Func<ODataUriParser, TResult> parse, Action<TResult> verify, string errorMessage)
+        {
+            this.TestUriParserExtension(original, caseInsensitive, parse, verify, errorMessage, HardCodedTestModel.TestModel, (parser) => parser.Resolver.EnableCaseInsensitive = true);
+        }
+
+        private void TestQueryOptionParserCaseInsensitiveBuiltIn<TResult>(
+            Dictionary<string, string> original,
+            Dictionary<string, string> caseInsensitive,
+            Func<ODataQueryOptionParser, TResult> parse,
+            Action<TResult> verify,
+            string errorMessage)
+        {
+            this.TestExtension(
+                () => new ODataQueryOptionParser(HardCodedTestModel.TestModel, HardCodedTestModel.GetPersonType(), HardCodedTestModel.GetPeopleSet(), original),
+                () => new ODataQueryOptionParser(HardCodedTestModel.TestModel, HardCodedTestModel.GetPersonType(), HardCodedTestModel.GetPeopleSet(), caseInsensitive),
+                parse, verify, errorMessage, HardCodedTestModel.TestModel, (parser) => parser.Resolver.EnableCaseInsensitive = true);
+        }
+    }
+}
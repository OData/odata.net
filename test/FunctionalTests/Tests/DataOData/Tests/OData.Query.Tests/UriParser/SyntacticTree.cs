--- conflicted
+++ resolved
@@ -1,418 +1,406 @@
-﻿//---------------------------------------------------------------------
-// <copyright file="SyntacticTree.cs" company="Microsoft">
-//      Copyright (C) Microsoft Corporation. All rights reserved. See License.txt in the project root for license information.
-// </copyright>
-//---------------------------------------------------------------------
-
-namespace Microsoft.OData.Core.UriParser
-{
-    #region Namespaces
-
-    using System;
-    using System.Diagnostics;
-    using System.Collections.Generic;
-    using System.Collections.ObjectModel;
-    using System.Diagnostics;
-    using Microsoft.OData.Core.UriParser.Parsers;
-    using Microsoft.OData.Core.UriParser.Parsers.Common;
-    using Microsoft.OData.Core.UriParser.Syntactic;
-<<<<<<< HEAD
-    using Microsoft.OData.Core.UriParser.TreeNodeKinds;
-    using Microsoft.OData.Edm.Library;
-    using Microsoft.OData.Core.UriParser.Parsers.TypeParsers.Common;
-    using Microsoft.OData.Core.UriParser.Parsers.TypeParsers;
-=======
-    using Microsoft.OData.Edm.Library;
->>>>>>> 2731c226
-
-    #endregion Namespaces
-
-    /// <summary>
-    /// Lexical token representing the entire query.
-    /// TODO: Remove SyntacticTree and OdataUriSemanticBinder from taupo test
-    /// </summary>
-    internal sealed class SyntacticTree
-    {
-        /// <summary>
-        /// The default setting for the max depth.
-        /// </summary>
-        private const int DefaultMaxDepth = 800;
-
-        /// <summary>
-        /// The parameter alias strings for other syntctic parts, can be null.
-        /// </summary>
-        private readonly IDictionary<string, string> parameterAliases;
-
-        /// <summary>
-        /// The path for the query.
-        /// </summary>
-        private readonly ICollection<string> path;
-
-        /// <summary>
-        /// The filter for the query. If the property is null, there's no filter for this query.
-        /// </summary>
-        private readonly QueryToken filter;
-
-        /// <summary>
-        /// Enumeration of order by tokens. The order by operations must be applied in the order in which
-        /// they are listed in this enumeration.
-        /// </summary>
-        private readonly IEnumerable<OrderByToken> orderByTokens;
-
-        /// <summary>
-        /// The select for the query. If the property is null, there's no select for this query.
-        /// </summary>
-        private readonly SelectToken select;
-
-        /// <summary>
-        /// The expand for the query. If the property is null, there's no expand for this query.
-        /// </summary>
-        private readonly ExpandToken expand;
-
-        /// <summary>
-        /// The number of entities to skip in the result.
-        /// </summary>
-        private readonly int? skip;
-
-        /// <summary>
-        /// The (maximum) number of entities to include in the result.
-        /// </summary>
-        private readonly int? top;
-
-        /// <summary>
-        /// The format for the query.
-        /// </summary>
-        private readonly string format;
-
-        /// <summary>
-        /// query count in the response of the query.
-        /// </summary>
-        private readonly bool? queryCount;
-
-        /// <summary>
-        /// The query options for the query; these include non-system query options starting with '$', 
-        /// service operation arguments and custom query options.
-        /// </summary>
-        private readonly IEnumerable<CustomQueryOptionToken> queryOptions;
-
-        /// <summary>
-        /// Create a new SyntacticTree given its parts as arguments.
-        /// </summary>
-        /// <param name="parameterAliases">The parameter alias strings for other syntctic parts, can be null.</param>
-        /// <param name="path">The path for the query. Must not be null.</param>
-        /// <param name="filter">The filter for the query. If the property is null, there's no filter for this query.</param>
-        /// <param name="orderByTokens">Enumeration of order by tokens.</param>
-        /// <param name="select">The select for the query. If the property is null, there's no select for this query.</param>
-        /// <param name="expand">The expansions for the query. If the property is null, there are no expandsion for this query.</param>
-        /// <param name="skip">The number of entities to skip in the result.</param>
-        /// <param name="top">The (maximum) number of entities to include in the result.</param>
-        /// <param name="queryCount">Query count in the response of the query.</param>
-        /// <param name="format">The format for the query.</param>
-        /// <param name="queryOptions">The query options for the query.</param>
-        public SyntacticTree(
-            IDictionary<string, string> parameterAliases,
-            ICollection<string> path,
-            QueryToken filter,
-            IEnumerable<OrderByToken> orderByTokens,
-            SelectToken select,
-            ExpandToken expand,
-            int? skip,
-            int? top,
-            bool? queryCount,
-            string format,
-            IEnumerable<CustomQueryOptionToken> queryOptions)
-        {
-            ExceptionUtils.CheckArgumentNotNull(path, "path");
-            this.parameterAliases = parameterAliases;
-            this.path = path;
-            this.filter = filter;
-            this.orderByTokens = new ReadOnlyEnumerableForUriParser<OrderByToken>(orderByTokens ?? new OrderByToken[0]);
-            this.select = select;
-            this.expand = expand;
-            this.skip = skip;
-            this.top = top;
-            this.queryCount = queryCount;
-            this.format = format;
-            this.queryOptions = new ReadOnlyEnumerableForUriParser<CustomQueryOptionToken>(queryOptions ?? new CustomQueryOptionToken[0]);
-        }
-
-        /// <summary>
-        /// The parameter alias strings for other syntctic parts, can be null.
-        /// </summary>
-        public IDictionary<string, string> ParameterAliases
-        {
-            get { return this.parameterAliases; }
-        }
-
-        /// <summary>
-        /// The path for the query.
-        /// </summary>
-        public ICollection<string> Path
-        {
-            get { return this.path; }
-        }
-
-        /// <summary>
-        /// The filter for the query. If the property is null, there's no filter for this query.
-        /// </summary>
-        public QueryToken Filter
-        {
-            get { return this.filter; }
-        }
-
-        /// <summary>
-        /// Enumeration of order by tokens. The order by operations must be applied in the order in which
-        /// they are listed in this enumeration.
-        /// </summary>
-        public IEnumerable<OrderByToken> OrderByTokens
-        {
-            get { return this.orderByTokens; }
-        }
-
-        /// <summary>
-        /// The select for the query. If the property is null, there's no select for this query.
-        /// </summary>
-        public SelectToken Select
-        {
-            get { return this.select; }
-        }
-
-        /// <summary>
-        /// The expand for the query. If the property is null, there's no expand for this query.
-        /// </summary>
-        public ExpandToken Expand
-        {
-            get { return this.expand; }
-        }
-
-        /// <summary>
-        /// The number of entities to skip in the result.
-        /// </summary>
-        public int? Skip
-        {
-            get { return this.skip; }
-        }
-
-        /// <summary>
-        /// The (maximum) number of entities to include in the result.
-        /// </summary>
-        public int? Top
-        {
-            get { return this.top; }
-        }
-
-        /// <summary>
-        /// The format for the query.
-        /// </summary>
-        public string Format
-        {
-            get { return this.format; }
-        }
-
-        /// <summary>
-        /// query count in the response of the query.
-        /// </summary>
-        public bool? QueryCount
-        {
-            get { return this.queryCount; }
-        }
-
-        /// <summary>
-        /// The query options for the query; these include non-system query options starting with '$', 
-        /// service operation arguments and custom query options.
-        /// </summary>
-        public IEnumerable<CustomQueryOptionToken> QueryOptions
-        {
-            get { return this.queryOptions; }
-        }
-
-        /// <summary>
-        /// Parses the <paramref name="queryUri"/> and returns a new instance of <see cref="SyntacticTree"/>
-        /// describing the query specified by the uri.
-        /// </summary>
-        /// <param name="queryUri">The absolute URI which holds the query to parse. This must be a path relative to the <paramref name="serviceBaseUri"/>.</param>
-        /// <param name="serviceBaseUri">The base URI of the service.</param>
-        /// <returns>A new instance of <see cref="SyntacticTree"/> which represents the query specified in the <paramref name="queryUri"/>.</returns>
-        public static SyntacticTree ParseUri(Uri queryUri, Uri serviceBaseUri)
-        {
-            return ParseUri(queryUri, serviceBaseUri, DefaultMaxDepth);
-        }
-
-        /// <summary>
-        /// Parses the <paramref name="queryUri"/> and returns a new instance of <see cref="SyntacticTree"/>
-        /// describing the query specified by the uri.
-        /// </summary>
-        /// <param name="queryUri">The absolute URI which holds the query to parse. This must be a path relative to the <paramref name="serviceBaseUri"/>.</param>
-        /// <param name="serviceBaseUri">The base URI of the service.</param>
-        /// <param name="maxDepth">The maximum depth of any single query part. Security setting to guard against DoS attacks causing stack overflows and such.</param>
-        /// <returns>A new instance of <see cref="SyntacticTree"/> which represents the query specified in the <paramref name="queryUri"/>.</returns>
-        public static SyntacticTree ParseUri(Uri queryUri, Uri serviceBaseUri, int maxDepth)
-        {
-            ExceptionUtils.CheckArgumentNotNull(queryUri, "queryUri");
-            if (!queryUri.IsAbsoluteUri)
-            {
-                throw new ArgumentException(Strings.SyntacticTree_UriMustBeAbsolute(queryUri), "queryUri");
-            }
-
-            ExceptionUtils.CheckArgumentNotNull(serviceBaseUri, "serviceBaseUri");
-            if (!serviceBaseUri.IsAbsoluteUri)
-            {
-                throw new ArgumentException(Strings.SyntacticTree_UriMustBeAbsolute(serviceBaseUri), "serviceBaseUri");
-            }
-
-            if (maxDepth <= 0)
-            {
-                throw new ArgumentException(Strings.SyntacticTree_MaxDepthInvalid, "maxDepth");
-            }
-
-
-            UriPathParser pathParser = new UriPathParser(maxDepth);
-            var path = pathParser.ParsePathIntoSegments(queryUri, serviceBaseUri);
-
-            // COMPAT 32: Differencies in query options parsing in WCF DS
-            // 
-            // We allow non-system $ query options in the lexical space.
-            // We allow multiple instances of a custom or non-system $ query option in the lexical space.
-            // TODO: we need to decide whether we want to allow multiple system $ query options with the same name (OIPI suggests that this is valid); we currently don't.
-            List<CustomQueryOptionToken> queryOptions = UriUtils.ParseQueryOptions(queryUri);
-            IDictionary<string, string> parameterAliases = queryOptions.GetParameterAliases();
-
-            QueryToken filter = null;
-            string filterQuery = queryOptions.GetQueryOptionValueAndRemove(UriQueryConstants.FilterQueryOption);
-            if (filterQuery != null)
-            {
-                UriQueryExpressionParser expressionParser = new UriQueryExpressionParser(maxDepth);
-                filter = expressionParser.ParseFilter(filterQuery);
-            }
-
-            IEnumerable<OrderByToken> orderByTokens = null;
-            string orderByQuery = queryOptions.GetQueryOptionValueAndRemove(UriQueryConstants.OrderByQueryOption);
-            if (orderByQuery != null)
-            {
-                UriQueryExpressionParser expressionParser = new UriQueryExpressionParser(maxDepth);
-                orderByTokens = expressionParser.ParseOrderBy(orderByQuery);
-            }
-
-            SelectToken select = null;
-            string selectQuery = queryOptions.GetQueryOptionValueAndRemove(UriQueryConstants.SelectQueryOption);
-            if (selectQuery != null)
-            {
-                SelectExpandParser selectParser = new SelectExpandParser(selectQuery, ODataUriParserSettings.DefaultSelectExpandLimit);
-                select = selectParser.ParseSelect();
-            }
-
-            ExpandToken expand = null;
-            string expandQuery = queryOptions.GetQueryOptionValueAndRemove(UriQueryConstants.ExpandQueryOption);
-            if (expandQuery != null)
-            {
-                SelectExpandParser expandParser = new SelectExpandParser(expandQuery, ODataUriParserSettings.DefaultSelectExpandLimit);
-                expand = expandParser.ParseExpand();
-            }
-
-            int? skip = null;
-            string skipQuery = queryOptions.GetQueryOptionValueAndRemove(UriQueryConstants.SkipQueryOption);
-            if (skipQuery != null)
-            {
-                int skipValue;
-                if (!TryUriStringToNonNegativeInteger(skipQuery, out skipValue))
-                {
-                    throw new ODataException(Strings.SyntacticTree_InvalidSkipQueryOptionValue(skipQuery));
-                }
-
-                skip = skipValue;
-            }
-
-            int? top = null;
-            string topQuery = queryOptions.GetQueryOptionValueAndRemove(UriQueryConstants.TopQueryOption);
-            if (topQuery != null)
-            {
-                int topValue;
-                if (!TryUriStringToNonNegativeInteger(topQuery, out topValue))
-                {
-                    throw new ODataException(Strings.SyntacticTree_InvalidTopQueryOptionValue(topQuery));
-                }
-
-                top = topValue;
-            }
-
-            string countQuery = queryOptions.GetQueryOptionValueAndRemove(UriQueryConstants.CountQueryOption);
-            bool? count = ParseQueryCount(countQuery);
-
-            string format = queryOptions.GetQueryOptionValueAndRemove(UriQueryConstants.FormatQueryOption);
-
-            return new SyntacticTree(
-                parameterAliases,
-                path,
-                filter,
-                orderByTokens,
-                select,
-                expand,
-                skip,
-                top,
-                count,
-                format,
-                queryOptions.Count == 0 ? null : new ReadOnlyCollection<CustomQueryOptionToken>(queryOptions));
-        }
-
-        /// <summary>
-        /// Try to parse the given string to count.
-        /// </summary>
-        /// <param name="count">The string to be parsed.</param>
-        /// <returns>query count value if successful. Null if not.</returns>
-        private static bool? ParseQueryCount(string count)
-        {
-            if (count == null)
-            {
-                return null;
-            }
-
-            // TODO: we ignore the case since this is the value of a query option
-            if (string.Equals(count, ExpressionConstants.KeywordTrue, StringComparison.OrdinalIgnoreCase))
-            {
-                return true;
-            }
-
-            if (string.Equals(count, ExpressionConstants.KeywordFalse, StringComparison.OrdinalIgnoreCase))
-            {
-                return false;
-            }
-
-            throw new ODataException(Strings.SyntacticTree_InvalidCountQueryOptionValue(
-                    count,
-                    string.Join(", ", new string[] { ExpressionConstants.KeywordTrue, ExpressionConstants.KeywordFalse })));
-        }
-
-
-        /// <summary>
-        /// Try to parse a string value into a non-negative integer.
-        /// </summary>
-        /// <param name="text">The string value to parse.</param>
-        /// <param name="nonNegativeInteger">The non-negative integer value parsed from the <paramref name="text"/>.</param>
-        /// <returns>True if <paramref name="text"/> could successfully be parsed into a non-negative integer; otherwise returns false.</returns>
-        private static bool TryUriStringToNonNegativeInteger(string text, out int nonNegativeInteger)
-        {
-            Debug.Assert(text != null, "text != null");
-
-            object valueAsObject;
-<<<<<<< HEAD
-            UriTypeParsingException exception;
-=======
-            UriLiteralParsingException exception;
->>>>>>> 2731c226
-            if (!UriPrimitiveTypeParser.Instance.TryParseUriStringToType(text, EdmCoreModel.Instance.GetInt32(false), out valueAsObject, out exception))
-            {
-                nonNegativeInteger = -1;
-                return false;
-            }
-
-            nonNegativeInteger = (int)valueAsObject;
-
-            if (nonNegativeInteger < 0)
-            {
-                return false;
-            }
-
-            return true;
-        }
-    }
+﻿//---------------------------------------------------------------------
+// <copyright file="SyntacticTree.cs" company="Microsoft">
+//      Copyright (C) Microsoft Corporation. All rights reserved. See License.txt in the project root for license information.
+// </copyright>
+//---------------------------------------------------------------------
+
+namespace Microsoft.OData.Core.UriParser
+{
+    #region Namespaces
+
+    using System;
+    using System.Collections.Generic;
+    using System.Collections.ObjectModel;
+    using System.Diagnostics;
+    using Microsoft.OData.Core.UriParser.Parsers;
+    using Microsoft.OData.Core.UriParser.Parsers.Common;
+    using Microsoft.OData.Core.UriParser.Syntactic;
+    using Microsoft.OData.Edm.Library;
+
+    #endregion Namespaces
+
+    /// <summary>
+    /// Lexical token representing the entire query.
+    /// TODO: Remove SyntacticTree and OdataUriSemanticBinder from taupo test
+    /// </summary>
+    internal sealed class SyntacticTree
+    {
+        /// <summary>
+        /// The default setting for the max depth.
+        /// </summary>
+        private const int DefaultMaxDepth = 800;
+
+        /// <summary>
+        /// The parameter alias strings for other syntctic parts, can be null.
+        /// </summary>
+        private readonly IDictionary<string, string> parameterAliases;
+
+        /// <summary>
+        /// The path for the query.
+        /// </summary>
+        private readonly ICollection<string> path;
+
+        /// <summary>
+        /// The filter for the query. If the property is null, there's no filter for this query.
+        /// </summary>
+        private readonly QueryToken filter;
+
+        /// <summary>
+        /// Enumeration of order by tokens. The order by operations must be applied in the order in which
+        /// they are listed in this enumeration.
+        /// </summary>
+        private readonly IEnumerable<OrderByToken> orderByTokens;
+
+        /// <summary>
+        /// The select for the query. If the property is null, there's no select for this query.
+        /// </summary>
+        private readonly SelectToken select;
+
+        /// <summary>
+        /// The expand for the query. If the property is null, there's no expand for this query.
+        /// </summary>
+        private readonly ExpandToken expand;
+
+        /// <summary>
+        /// The number of entities to skip in the result.
+        /// </summary>
+        private readonly int? skip;
+
+        /// <summary>
+        /// The (maximum) number of entities to include in the result.
+        /// </summary>
+        private readonly int? top;
+
+        /// <summary>
+        /// The format for the query.
+        /// </summary>
+        private readonly string format;
+
+        /// <summary>
+        /// query count in the response of the query.
+        /// </summary>
+        private readonly bool? queryCount;
+
+        /// <summary>
+        /// The query options for the query; these include non-system query options starting with '$', 
+        /// service operation arguments and custom query options.
+        /// </summary>
+        private readonly IEnumerable<CustomQueryOptionToken> queryOptions;
+
+        /// <summary>
+        /// Create a new SyntacticTree given its parts as arguments.
+        /// </summary>
+        /// <param name="parameterAliases">The parameter alias strings for other syntctic parts, can be null.</param>
+        /// <param name="path">The path for the query. Must not be null.</param>
+        /// <param name="filter">The filter for the query. If the property is null, there's no filter for this query.</param>
+        /// <param name="orderByTokens">Enumeration of order by tokens.</param>
+        /// <param name="select">The select for the query. If the property is null, there's no select for this query.</param>
+        /// <param name="expand">The expansions for the query. If the property is null, there are no expandsion for this query.</param>
+        /// <param name="skip">The number of entities to skip in the result.</param>
+        /// <param name="top">The (maximum) number of entities to include in the result.</param>
+        /// <param name="queryCount">Query count in the response of the query.</param>
+        /// <param name="format">The format for the query.</param>
+        /// <param name="queryOptions">The query options for the query.</param>
+        public SyntacticTree(
+            IDictionary<string, string> parameterAliases,
+            ICollection<string> path,
+            QueryToken filter,
+            IEnumerable<OrderByToken> orderByTokens,
+            SelectToken select,
+            ExpandToken expand,
+            int? skip,
+            int? top,
+            bool? queryCount,
+            string format,
+            IEnumerable<CustomQueryOptionToken> queryOptions)
+        {
+            ExceptionUtils.CheckArgumentNotNull(path, "path");
+            this.parameterAliases = parameterAliases;
+            this.path = path;
+            this.filter = filter;
+            this.orderByTokens = new ReadOnlyEnumerableForUriParser<OrderByToken>(orderByTokens ?? new OrderByToken[0]);
+            this.select = select;
+            this.expand = expand;
+            this.skip = skip;
+            this.top = top;
+            this.queryCount = queryCount;
+            this.format = format;
+            this.queryOptions = new ReadOnlyEnumerableForUriParser<CustomQueryOptionToken>(queryOptions ?? new CustomQueryOptionToken[0]);
+        }
+
+        /// <summary>
+        /// The parameter alias strings for other syntctic parts, can be null.
+        /// </summary>
+        public IDictionary<string, string> ParameterAliases
+        {
+            get { return this.parameterAliases; }
+        }
+
+        /// <summary>
+        /// The path for the query.
+        /// </summary>
+        public ICollection<string> Path
+        {
+            get { return this.path; }
+        }
+
+        /// <summary>
+        /// The filter for the query. If the property is null, there's no filter for this query.
+        /// </summary>
+        public QueryToken Filter
+        {
+            get { return this.filter; }
+        }
+
+        /// <summary>
+        /// Enumeration of order by tokens. The order by operations must be applied in the order in which
+        /// they are listed in this enumeration.
+        /// </summary>
+        public IEnumerable<OrderByToken> OrderByTokens
+        {
+            get { return this.orderByTokens; }
+        }
+
+        /// <summary>
+        /// The select for the query. If the property is null, there's no select for this query.
+        /// </summary>
+        public SelectToken Select
+        {
+            get { return this.select; }
+        }
+
+        /// <summary>
+        /// The expand for the query. If the property is null, there's no expand for this query.
+        /// </summary>
+        public ExpandToken Expand
+        {
+            get { return this.expand; }
+        }
+
+        /// <summary>
+        /// The number of entities to skip in the result.
+        /// </summary>
+        public int? Skip
+        {
+            get { return this.skip; }
+        }
+
+        /// <summary>
+        /// The (maximum) number of entities to include in the result.
+        /// </summary>
+        public int? Top
+        {
+            get { return this.top; }
+        }
+
+        /// <summary>
+        /// The format for the query.
+        /// </summary>
+        public string Format
+        {
+            get { return this.format; }
+        }
+
+        /// <summary>
+        /// query count in the response of the query.
+        /// </summary>
+        public bool? QueryCount
+        {
+            get { return this.queryCount; }
+        }
+
+        /// <summary>
+        /// The query options for the query; these include non-system query options starting with '$', 
+        /// service operation arguments and custom query options.
+        /// </summary>
+        public IEnumerable<CustomQueryOptionToken> QueryOptions
+        {
+            get { return this.queryOptions; }
+        }
+
+        /// <summary>
+        /// Parses the <paramref name="queryUri"/> and returns a new instance of <see cref="SyntacticTree"/>
+        /// describing the query specified by the uri.
+        /// </summary>
+        /// <param name="queryUri">The absolute URI which holds the query to parse. This must be a path relative to the <paramref name="serviceBaseUri"/>.</param>
+        /// <param name="serviceBaseUri">The base URI of the service.</param>
+        /// <returns>A new instance of <see cref="SyntacticTree"/> which represents the query specified in the <paramref name="queryUri"/>.</returns>
+        public static SyntacticTree ParseUri(Uri queryUri, Uri serviceBaseUri)
+        {
+            return ParseUri(queryUri, serviceBaseUri, DefaultMaxDepth);
+        }
+
+        /// <summary>
+        /// Parses the <paramref name="queryUri"/> and returns a new instance of <see cref="SyntacticTree"/>
+        /// describing the query specified by the uri.
+        /// </summary>
+        /// <param name="queryUri">The absolute URI which holds the query to parse. This must be a path relative to the <paramref name="serviceBaseUri"/>.</param>
+        /// <param name="serviceBaseUri">The base URI of the service.</param>
+        /// <param name="maxDepth">The maximum depth of any single query part. Security setting to guard against DoS attacks causing stack overflows and such.</param>
+        /// <returns>A new instance of <see cref="SyntacticTree"/> which represents the query specified in the <paramref name="queryUri"/>.</returns>
+        public static SyntacticTree ParseUri(Uri queryUri, Uri serviceBaseUri, int maxDepth)
+        {
+            ExceptionUtils.CheckArgumentNotNull(queryUri, "queryUri");
+            if (!queryUri.IsAbsoluteUri)
+            {
+                throw new ArgumentException(Strings.SyntacticTree_UriMustBeAbsolute(queryUri), "queryUri");
+            }
+
+            ExceptionUtils.CheckArgumentNotNull(serviceBaseUri, "serviceBaseUri");
+            if (!serviceBaseUri.IsAbsoluteUri)
+            {
+                throw new ArgumentException(Strings.SyntacticTree_UriMustBeAbsolute(serviceBaseUri), "serviceBaseUri");
+            }
+
+            if (maxDepth <= 0)
+            {
+                throw new ArgumentException(Strings.SyntacticTree_MaxDepthInvalid, "maxDepth");
+            }
+
+
+            UriPathParser pathParser = new UriPathParser(maxDepth);
+            var path = pathParser.ParsePathIntoSegments(queryUri, serviceBaseUri);
+
+            // COMPAT 32: Differencies in query options parsing in WCF DS
+            // 
+            // We allow non-system $ query options in the lexical space.
+            // We allow multiple instances of a custom or non-system $ query option in the lexical space.
+            // TODO: we need to decide whether we want to allow multiple system $ query options with the same name (OIPI suggests that this is valid); we currently don't.
+            List<CustomQueryOptionToken> queryOptions = UriUtils.ParseQueryOptions(queryUri);
+            IDictionary<string, string> parameterAliases = queryOptions.GetParameterAliases();
+
+            QueryToken filter = null;
+            string filterQuery = queryOptions.GetQueryOptionValueAndRemove(UriQueryConstants.FilterQueryOption);
+            if (filterQuery != null)
+            {
+                UriQueryExpressionParser expressionParser = new UriQueryExpressionParser(maxDepth);
+                filter = expressionParser.ParseFilter(filterQuery);
+            }
+
+            IEnumerable<OrderByToken> orderByTokens = null;
+            string orderByQuery = queryOptions.GetQueryOptionValueAndRemove(UriQueryConstants.OrderByQueryOption);
+            if (orderByQuery != null)
+            {
+                UriQueryExpressionParser expressionParser = new UriQueryExpressionParser(maxDepth);
+                orderByTokens = expressionParser.ParseOrderBy(orderByQuery);
+            }
+
+            SelectToken select = null;
+            string selectQuery = queryOptions.GetQueryOptionValueAndRemove(UriQueryConstants.SelectQueryOption);
+            if (selectQuery != null)
+            {
+                SelectExpandParser selectParser = new SelectExpandParser(selectQuery, ODataUriParserSettings.DefaultSelectExpandLimit);
+                select = selectParser.ParseSelect();
+            }
+
+            ExpandToken expand = null;
+            string expandQuery = queryOptions.GetQueryOptionValueAndRemove(UriQueryConstants.ExpandQueryOption);
+            if (expandQuery != null)
+            {
+                SelectExpandParser expandParser = new SelectExpandParser(expandQuery, ODataUriParserSettings.DefaultSelectExpandLimit);
+                expand = expandParser.ParseExpand();
+            }
+
+            int? skip = null;
+            string skipQuery = queryOptions.GetQueryOptionValueAndRemove(UriQueryConstants.SkipQueryOption);
+            if (skipQuery != null)
+            {
+                int skipValue;
+                if (!TryUriStringToNonNegativeInteger(skipQuery, out skipValue))
+                {
+                    throw new ODataException(Strings.SyntacticTree_InvalidSkipQueryOptionValue(skipQuery));
+                }
+
+                skip = skipValue;
+            }
+
+            int? top = null;
+            string topQuery = queryOptions.GetQueryOptionValueAndRemove(UriQueryConstants.TopQueryOption);
+            if (topQuery != null)
+            {
+                int topValue;
+                if (!TryUriStringToNonNegativeInteger(topQuery, out topValue))
+                {
+                    throw new ODataException(Strings.SyntacticTree_InvalidTopQueryOptionValue(topQuery));
+                }
+
+                top = topValue;
+            }
+
+            string countQuery = queryOptions.GetQueryOptionValueAndRemove(UriQueryConstants.CountQueryOption);
+            bool? count = ParseQueryCount(countQuery);
+
+            string format = queryOptions.GetQueryOptionValueAndRemove(UriQueryConstants.FormatQueryOption);
+
+            return new SyntacticTree(
+                parameterAliases,
+                path,
+                filter,
+                orderByTokens,
+                select,
+                expand,
+                skip,
+                top,
+                count,
+                format,
+                queryOptions.Count == 0 ? null : new ReadOnlyCollection<CustomQueryOptionToken>(queryOptions));
+        }
+
+        /// <summary>
+        /// Try to parse the given string to count.
+        /// </summary>
+        /// <param name="count">The string to be parsed.</param>
+        /// <returns>query count value if successful. Null if not.</returns>
+        private static bool? ParseQueryCount(string count)
+        {
+            if (count == null)
+            {
+                return null;
+            }
+
+            // TODO: we ignore the case since this is the value of a query option
+            if (string.Equals(count, ExpressionConstants.KeywordTrue, StringComparison.OrdinalIgnoreCase))
+            {
+                return true;
+            }
+
+            if (string.Equals(count, ExpressionConstants.KeywordFalse, StringComparison.OrdinalIgnoreCase))
+            {
+                return false;
+            }
+
+            throw new ODataException(Strings.SyntacticTree_InvalidCountQueryOptionValue(
+                    count,
+                    string.Join(", ", new string[] { ExpressionConstants.KeywordTrue, ExpressionConstants.KeywordFalse })));
+        }
+
+
+        /// <summary>
+        /// Try to parse a string value into a non-negative integer.
+        /// </summary>
+        /// <param name="text">The string value to parse.</param>
+        /// <param name="nonNegativeInteger">The non-negative integer value parsed from the <paramref name="text"/>.</param>
+        /// <returns>True if <paramref name="text"/> could successfully be parsed into a non-negative integer; otherwise returns false.</returns>
+        private static bool TryUriStringToNonNegativeInteger(string text, out int nonNegativeInteger)
+        {
+            Debug.Assert(text != null, "text != null");
+
+            object valueAsObject;
+            UriLiteralParsingException exception;
+            if (!UriPrimitiveTypeParser.Instance.TryParseUriStringToType(text, EdmCoreModel.Instance.GetInt32(false), out valueAsObject, out exception))
+            {
+                nonNegativeInteger = -1;
+                return false;
+            }
+
+            nonNegativeInteger = (int)valueAsObject;
+
+            if (nonNegativeInteger < 0)
+            {
+                return false;
+            }
+
+            return true;
+        }
+    }
 }
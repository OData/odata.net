﻿//-----------------------------------------------------------------------------
// <copyright file="CancellationTokenTests.cs" company=".NET Foundation">
//      Copyright (c) .NET Foundation and Contributors. All rights reserved.
//      See License.txt in the project root for license information.
// </copyright>
//------------------------------------------------------------------------------

using Microsoft.AspNetCore.OData;
using Microsoft.AspNetCore.OData.Batch;
using Microsoft.AspNetCore.OData.Routing.Controllers;
using Microsoft.Extensions.DependencyInjection;
using Microsoft.OData.Client.E2E.TestCommon;
using Microsoft.OData.Client.E2E.Tests.Common.Clients.EndToEnd;
using Microsoft.OData.Client.E2E.Tests.Common.Clients.EndToEnd.Default;
using Microsoft.OData.Client.E2E.Tests.Common.Server.EndToEnd;
using Microsoft.OData.Client.E2E.Tests.DeltaTests.Server;
using Microsoft.OData.Edm;
using Xunit;
using AuditInfo = Microsoft.OData.Client.E2E.Tests.Common.Clients.EndToEnd.AuditInfo;
using Car = Microsoft.OData.Client.E2E.Tests.Common.Clients.EndToEnd.Car;
using Customer = Microsoft.OData.Client.E2E.Tests.Common.Clients.EndToEnd.Customer;
using Order = Microsoft.OData.Client.E2E.Tests.Common.Clients.EndToEnd.Order;

namespace Microsoft.OData.Client.E2E.Tests.DeltaTests.Tests;


/// <summary>
/// CancellationToken tests using asynchronous APIs
/// </summary>
public class CancellationTokenTests : EndToEndTestBase<CancellationTokenTests.TestsStartup>
{
    private readonly Uri _baseUri;
    private readonly Container _context;
    private readonly IEdmModel _model;

    public class TestsStartup : TestStartupBase
    {
        public override void ConfigureServices(IServiceCollection services)
        {
            services.ConfigureControllers(typeof(CancellationTokenTestsController), typeof(MetadataController));

            services.AddControllers().AddOData(opt =>
                opt.EnableQueryFeatures().AddRouteComponents("odata", CommonEndToEndEdmModel.GetEdmModel(), batchHandler: new DefaultODataBatchHandler()));
        }
    }

    public CancellationTokenTests(TestWebApplicationFactory<TestsStartup> fixture) : base(fixture)
    {
        if (Client.BaseAddress == null)
        {
            throw new ArgumentNullException(nameof(Client.BaseAddress), "Base address cannot be null");
        }

        _baseUri = new Uri(Client.BaseAddress, "odata/");

        _context = new Container(_baseUri)
        {
            HttpClientFactory = HttpClientFactory
        };

        _model = CommonEndToEndEdmModel.GetEdmModel();
        ResetDefaultDataSource();
    }

    #region SaveChangesAsync with CancellationToken

    [Fact]
    public async Task SaveChangesAsyncCancellationTokenTest()
    {
        // Arrange
        var source = new CancellationTokenSource();
        var c1 = new Customer { CustomerId = 11, Name = "customerOne" };

        // Act & Assert
        _context.AddToCustomers(c1);

        Task response() => _context.SaveChangesAsync(source.Token);
        source.Cancel();
        var exception = await Assert.ThrowsAsync<OperationCanceledException>(response);
        Assert.Equal("The operation was canceled.", exception.Message);

        // SaveChangesAsync with SaveChangesOptions
        var c2 = new Customer { CustomerId = 22, Name = "customerTwo" };
        var c3 = new Customer { CustomerId = 33, Name = "customerThree" };
        _context.AddToCustomers(c2);
        _context.AddToCustomers(c3);

        Task response2() => _context.SaveChangesAsync(SaveChangesOptions.BatchWithIndependentOperations, source.Token);
        source.Cancel();
        var exception2 = await Assert.ThrowsAsync<OperationCanceledException>(response2);
        Assert.Equal("The operation was canceled.", exception2.Message);
    }

    #endregion

    #region GetValueAsync with CancellationToken

    [Fact]
    public async Task GetValueAsyncCancellationTokenTest()
    {
        // Arrange
        var source = new CancellationTokenSource();
        var c1 = new Customer { CustomerId = 11, Name = "customerOne" };
        _context.AddToCustomers(c1);
        await _context.SaveChangesAsync();

        // Act & Assert
        Task response() => _context.Customers.ByKey(11).GetValueAsync(source.Token);
        source.Cancel();
        var exception = await Assert.ThrowsAsync<OperationCanceledException>(response);
        Assert.Equal("The operation was canceled.", exception.Message);
    }

    #endregion

    #region ExecuteAsync with CancellationToken

    [Fact]
    public async Task ExecuteAsyncCancellationTokenTest()
    {
        // Arrange
        var source = new CancellationTokenSource();
        var c1 = new Customer { CustomerId = 11, Name = "customerOne" };

        // Act & Assert
        _context.AddToCustomers(c1);
        var c2 = new Customer { CustomerId = 22, Name = "customerTwo" };
        _context.AddToCustomers(c2);
        await _context.SaveChangesAsync();

        Task response() => _context.Customers.ExecuteAsync(source.Token);
        source.Cancel();
        var exception = await Assert.ThrowsAsync<OperationCanceledException>(response);
        Assert.Equal("The operation was canceled.", exception.Message);

        // ExecuteAsync by continuation
        var customers = (await _context.Customers.ExecuteAsync()) as QueryOperationResponse<Customer>;
        // continuation is only available when the result has been enumerated. Hence we call Count()
        Assert.NotNull(customers);
        var count = customers.Count(); 
        var continuation = customers.GetContinuation();

        Task response2() => _context.ExecuteAsync(continuation, source.Token);
        source.Cancel();
        var exception2 = await Assert.ThrowsAsync<OperationCanceledException>(response2);
        Assert.Equal("The operation was canceled.", exception2.Message);

        // ExecuteAsync by nextLink
        var customers2 = (await _context.Customers.ExecuteAsync()) as QueryOperationResponse<Customer>;
        // continuation is only available when the result has been enumerated. Hence we call Count()
        Assert.NotNull(customers2);
        var count2 = customers2.Count(); 
        var continuation2 = customers2.GetContinuation();

        Task response3() => _context.ExecuteAsync<Customer>(continuation2.NextLinkUri, source.Token);
        source.Cancel();
        var exception3 = await Assert.ThrowsAsync<OperationCanceledException>(response3);
        Assert.Equal("The operation was canceled.", exception3.Message);
    }

    #endregion

    #region GetAllPagesAsync with CancellationToken

    [Fact]
    public async Task GetAllPagesAsyncCancellationTokenTest()
    {
        // Arrange
        var source = new CancellationTokenSource();

        // Act & Assert
        var c1 = new Customer { CustomerId = 11, Name = "customerOne" };
        _context.AddToCustomers(c1);
        var c2 = new Customer { CustomerId = 22, Name = "customerTwo" };
        _context.AddToCustomers(c2);
        await _context.SaveChangesAsync();

        Task response() => _context.Customers.GetAllPagesAsync(source.Token);
        source.Cancel();
        var exception = await Assert.ThrowsAsync<OperationCanceledException>(response);
        Assert.Equal("The operation was canceled.", exception.Message);
    }

    #endregion

    #region LoadPropertyAsyn with CancellationToken

    [Fact]
    public async Task LoadPropertyAsyncCancellationTokenTest()
    {
        // Arrange
        var source = new CancellationTokenSource();
        _context.MergeOption = MergeOption.OverwriteChanges;

        // Act & Assert
        var c1 = new Customer { CustomerId = 11, Name = "customerOne" };
        _context.AddToCustomers(c1);
        await _context.SaveChangesAsync();

        for (int i = 1; i <= 9; i++)
        {
            Order order = new Order() { OrderId = 1000 + i };
            _context.AddToOrders(order);
            _context.AddLink(c1, "Orders", order);
        }

        await _context.SaveChangesAsync(SaveChangesOptions.BatchWithSingleChangeset);

        Task response() => _context.LoadPropertyAsync(c1, "Orders", source.Token);
        source.Cancel();
        var exception = await Assert.ThrowsAsync<OperationCanceledException>(response);
        Assert.Equal("The operation was canceled.", exception.Message);

        //Get Entity by DataServiceQuery.ExecuteAsync
        var query = _context.Customers.Expand(c => c.Orders).Where(c => c.CustomerId == 11) as DataServiceQuery<Customer>;
        Assert.NotNull(query);
        var resp = (await query.ExecuteAsync()) as QueryOperationResponse<Customer>;
        Assert.NotNull(resp);
        var customer = resp.First();

        //Load navigation property by using continuation
        var continuation = resp.GetContinuation(customer.Orders);
        Task response2() => _context.LoadPropertyAsync(customer, "Orders", continuation, source.Token);
        source.Cancel();
        var exception2 = await Assert.ThrowsAsync<OperationCanceledException>(response2);
        Assert.Equal("The operation was canceled.", exception2.Message);

        Task response3() => _context.LoadPropertyAsync(customer, "Orders", continuation.NextLinkUri, source.Token);
        source.Cancel();
        var exception3 = await Assert.ThrowsAsync<OperationCanceledException>(response3);
        Assert.Equal("The operation was canceled.", exception3.Message);
    }

    #endregion

    #region ReadStreamAsync with CancellationToken

<<<<<<< HEAD
    //[Fact] - to be fixed in a different PR
=======
     //[Fact] // Failing - to be fixed in a different PR
>>>>>>> 6d320c2c
    public async Task GetReadStreamAsyncCancellationTokenTest()
    {
        // Arrange
        var source = new CancellationTokenSource();
        var car = new Car { VIN = 1000 };

        var mediaEntry = new MemoryStream(new byte[] { 64, 65, 66 });

        // Act & Assert
        _context.AddToCars(car);

        //_context.SetSaveStream(car, mediaEntry, true, "image/png", "UnitTestLogo.png");
        //await _context.SaveChangesAsync();

        //Task response() => _context.GetReadStreamAsync(car, new DataServiceRequestArgs(), source.Token);
        //source.Cancel();
        //var exception = await Assert.ThrowsAsync<OperationCanceledException>(response);
        //Assert.Equal("The operation was canceled.", exception.Message);

        _context.SetSaveStream(car, "Photo", mediaEntry, true, new DataServiceRequestArgs { ContentType = "application/binary" });
        await _context.SaveChangesAsync();

        Task response2() => _context.GetReadStreamAsync(car, "Photo", new DataServiceRequestArgs { AcceptContentType = "application/binary" }, source.Token);
        source.Cancel();
        var exception2 = await Assert.ThrowsAsync<OperationCanceledException>(response2);
        Assert.Equal("The operation was canceled.", exception2.Message);
    }

    #endregion

    #region ExecuteBatchAsync with CancellationToken

    [Fact]
    public async Task ExecuteBatchAsyncCancellationTokenTest()
    {
        // Arrange
        var source = new CancellationTokenSource();
        var c1 = new Customer { CustomerId = 11, Name = "customerOne" };
        var c2 = new Customer { CustomerId = 22, Name = "customerTwo" };

        // Act & Assert
        _context.AddToCustomers(c1);
        _context.AddToCustomers(c2);
        await _context.SaveChangesAsync();

        Task response() => _context.ExecuteBatchAsync(
            SaveChangesOptions.BatchWithIndependentOperations | SaveChangesOptions.UseRelativeUri,
            source.Token,
            new DataServiceRequest[]
            {
                    new DataServiceRequest<Customer>(((_context.Customers.Where(c => c.CustomerId == 11)) as DataServiceQuery<Customer>)?.RequestUri),
                    new DataServiceRequest<Customer>(((_context.Customers.Where(c => c.CustomerId == 22)) as DataServiceQuery<Customer>)?.RequestUri)
            });

        source.Cancel();
        var exception = await Assert.ThrowsAsync<OperationCanceledException>(response);
        Assert.Equal("The operation was canceled.", exception.Message);
    }

    #endregion

    #region DataServiceActionQuery.ExecuteAsync with CancellationToken

    [Fact]
    public async Task DataServiceActionQueryExecuteAsyncCancellationTokenTest()
    {
        // Arrange
        var source = new CancellationTokenSource();
        var c1 = new Customer { CustomerId = 11, Name = "customerOne" };
        var c2 = new Customer { CustomerId = 22, Name = "customerTwo" };

        // Act & Assert
        _context.AddToCustomers(c1);
        _context.AddToCustomers(c2);
        await _context.SaveChangesAsync();

        var auditInfo = new AuditInfo()
        {
            ModifiedDate = new DateTimeOffset()
        };

        DataServiceQuerySingle<Customer> customer = _context.Customers.ByKey(11);
        DataServiceActionQuery getComputerAction = customer.ChangeCustomerAuditInfo(auditInfo);

        Task response() => getComputerAction.ExecuteAsync(source.Token);

        source.Cancel();
        var exception = await Assert.ThrowsAsync<OperationCanceledException>(response);
        Assert.Equal("The operation was canceled.", exception.Message);
    }

    #endregion

    #region Private

    private void ResetDefaultDataSource()
    {
        var actionUri = new Uri(_baseUri + "cancellationtokentests/Default.ResetDefaultDataSource", UriKind.Absolute);
        _context.Execute(actionUri, "POST");
    }

    #endregion
}
<|MERGE_RESOLUTION|>--- conflicted
+++ resolved
@@ -1,345 +1,341 @@
-﻿//-----------------------------------------------------------------------------
-// <copyright file="CancellationTokenTests.cs" company=".NET Foundation">
-//      Copyright (c) .NET Foundation and Contributors. All rights reserved.
-//      See License.txt in the project root for license information.
-// </copyright>
-//------------------------------------------------------------------------------
-
-using Microsoft.AspNetCore.OData;
-using Microsoft.AspNetCore.OData.Batch;
-using Microsoft.AspNetCore.OData.Routing.Controllers;
-using Microsoft.Extensions.DependencyInjection;
-using Microsoft.OData.Client.E2E.TestCommon;
-using Microsoft.OData.Client.E2E.Tests.Common.Clients.EndToEnd;
-using Microsoft.OData.Client.E2E.Tests.Common.Clients.EndToEnd.Default;
-using Microsoft.OData.Client.E2E.Tests.Common.Server.EndToEnd;
-using Microsoft.OData.Client.E2E.Tests.DeltaTests.Server;
-using Microsoft.OData.Edm;
-using Xunit;
-using AuditInfo = Microsoft.OData.Client.E2E.Tests.Common.Clients.EndToEnd.AuditInfo;
-using Car = Microsoft.OData.Client.E2E.Tests.Common.Clients.EndToEnd.Car;
-using Customer = Microsoft.OData.Client.E2E.Tests.Common.Clients.EndToEnd.Customer;
-using Order = Microsoft.OData.Client.E2E.Tests.Common.Clients.EndToEnd.Order;
-
-namespace Microsoft.OData.Client.E2E.Tests.DeltaTests.Tests;
-
-
-/// <summary>
-/// CancellationToken tests using asynchronous APIs
-/// </summary>
-public class CancellationTokenTests : EndToEndTestBase<CancellationTokenTests.TestsStartup>
-{
-    private readonly Uri _baseUri;
-    private readonly Container _context;
-    private readonly IEdmModel _model;
-
-    public class TestsStartup : TestStartupBase
-    {
-        public override void ConfigureServices(IServiceCollection services)
-        {
-            services.ConfigureControllers(typeof(CancellationTokenTestsController), typeof(MetadataController));
-
-            services.AddControllers().AddOData(opt =>
-                opt.EnableQueryFeatures().AddRouteComponents("odata", CommonEndToEndEdmModel.GetEdmModel(), batchHandler: new DefaultODataBatchHandler()));
-        }
-    }
-
-    public CancellationTokenTests(TestWebApplicationFactory<TestsStartup> fixture) : base(fixture)
-    {
-        if (Client.BaseAddress == null)
-        {
-            throw new ArgumentNullException(nameof(Client.BaseAddress), "Base address cannot be null");
-        }
-
-        _baseUri = new Uri(Client.BaseAddress, "odata/");
-
-        _context = new Container(_baseUri)
-        {
-            HttpClientFactory = HttpClientFactory
-        };
-
-        _model = CommonEndToEndEdmModel.GetEdmModel();
-        ResetDefaultDataSource();
-    }
-
-    #region SaveChangesAsync with CancellationToken
-
-    [Fact]
-    public async Task SaveChangesAsyncCancellationTokenTest()
-    {
-        // Arrange
-        var source = new CancellationTokenSource();
-        var c1 = new Customer { CustomerId = 11, Name = "customerOne" };
-
-        // Act & Assert
-        _context.AddToCustomers(c1);
-
-        Task response() => _context.SaveChangesAsync(source.Token);
-        source.Cancel();
-        var exception = await Assert.ThrowsAsync<OperationCanceledException>(response);
-        Assert.Equal("The operation was canceled.", exception.Message);
-
-        // SaveChangesAsync with SaveChangesOptions
-        var c2 = new Customer { CustomerId = 22, Name = "customerTwo" };
-        var c3 = new Customer { CustomerId = 33, Name = "customerThree" };
-        _context.AddToCustomers(c2);
-        _context.AddToCustomers(c3);
-
-        Task response2() => _context.SaveChangesAsync(SaveChangesOptions.BatchWithIndependentOperations, source.Token);
-        source.Cancel();
-        var exception2 = await Assert.ThrowsAsync<OperationCanceledException>(response2);
-        Assert.Equal("The operation was canceled.", exception2.Message);
-    }
-
-    #endregion
-
-    #region GetValueAsync with CancellationToken
-
-    [Fact]
-    public async Task GetValueAsyncCancellationTokenTest()
-    {
-        // Arrange
-        var source = new CancellationTokenSource();
-        var c1 = new Customer { CustomerId = 11, Name = "customerOne" };
-        _context.AddToCustomers(c1);
-        await _context.SaveChangesAsync();
-
-        // Act & Assert
-        Task response() => _context.Customers.ByKey(11).GetValueAsync(source.Token);
-        source.Cancel();
-        var exception = await Assert.ThrowsAsync<OperationCanceledException>(response);
-        Assert.Equal("The operation was canceled.", exception.Message);
-    }
-
-    #endregion
-
-    #region ExecuteAsync with CancellationToken
-
-    [Fact]
-    public async Task ExecuteAsyncCancellationTokenTest()
-    {
-        // Arrange
-        var source = new CancellationTokenSource();
-        var c1 = new Customer { CustomerId = 11, Name = "customerOne" };
-
-        // Act & Assert
-        _context.AddToCustomers(c1);
-        var c2 = new Customer { CustomerId = 22, Name = "customerTwo" };
-        _context.AddToCustomers(c2);
-        await _context.SaveChangesAsync();
-
-        Task response() => _context.Customers.ExecuteAsync(source.Token);
-        source.Cancel();
-        var exception = await Assert.ThrowsAsync<OperationCanceledException>(response);
-        Assert.Equal("The operation was canceled.", exception.Message);
-
-        // ExecuteAsync by continuation
-        var customers = (await _context.Customers.ExecuteAsync()) as QueryOperationResponse<Customer>;
-        // continuation is only available when the result has been enumerated. Hence we call Count()
-        Assert.NotNull(customers);
-        var count = customers.Count(); 
-        var continuation = customers.GetContinuation();
-
-        Task response2() => _context.ExecuteAsync(continuation, source.Token);
-        source.Cancel();
-        var exception2 = await Assert.ThrowsAsync<OperationCanceledException>(response2);
-        Assert.Equal("The operation was canceled.", exception2.Message);
-
-        // ExecuteAsync by nextLink
-        var customers2 = (await _context.Customers.ExecuteAsync()) as QueryOperationResponse<Customer>;
-        // continuation is only available when the result has been enumerated. Hence we call Count()
-        Assert.NotNull(customers2);
-        var count2 = customers2.Count(); 
-        var continuation2 = customers2.GetContinuation();
-
-        Task response3() => _context.ExecuteAsync<Customer>(continuation2.NextLinkUri, source.Token);
-        source.Cancel();
-        var exception3 = await Assert.ThrowsAsync<OperationCanceledException>(response3);
-        Assert.Equal("The operation was canceled.", exception3.Message);
-    }
-
-    #endregion
-
-    #region GetAllPagesAsync with CancellationToken
-
-    [Fact]
-    public async Task GetAllPagesAsyncCancellationTokenTest()
-    {
-        // Arrange
-        var source = new CancellationTokenSource();
-
-        // Act & Assert
-        var c1 = new Customer { CustomerId = 11, Name = "customerOne" };
-        _context.AddToCustomers(c1);
-        var c2 = new Customer { CustomerId = 22, Name = "customerTwo" };
-        _context.AddToCustomers(c2);
-        await _context.SaveChangesAsync();
-
-        Task response() => _context.Customers.GetAllPagesAsync(source.Token);
-        source.Cancel();
-        var exception = await Assert.ThrowsAsync<OperationCanceledException>(response);
-        Assert.Equal("The operation was canceled.", exception.Message);
-    }
-
-    #endregion
-
-    #region LoadPropertyAsyn with CancellationToken
-
-    [Fact]
-    public async Task LoadPropertyAsyncCancellationTokenTest()
-    {
-        // Arrange
-        var source = new CancellationTokenSource();
-        _context.MergeOption = MergeOption.OverwriteChanges;
-
-        // Act & Assert
-        var c1 = new Customer { CustomerId = 11, Name = "customerOne" };
-        _context.AddToCustomers(c1);
-        await _context.SaveChangesAsync();
-
-        for (int i = 1; i <= 9; i++)
-        {
-            Order order = new Order() { OrderId = 1000 + i };
-            _context.AddToOrders(order);
-            _context.AddLink(c1, "Orders", order);
-        }
-
-        await _context.SaveChangesAsync(SaveChangesOptions.BatchWithSingleChangeset);
-
-        Task response() => _context.LoadPropertyAsync(c1, "Orders", source.Token);
-        source.Cancel();
-        var exception = await Assert.ThrowsAsync<OperationCanceledException>(response);
-        Assert.Equal("The operation was canceled.", exception.Message);
-
-        //Get Entity by DataServiceQuery.ExecuteAsync
-        var query = _context.Customers.Expand(c => c.Orders).Where(c => c.CustomerId == 11) as DataServiceQuery<Customer>;
-        Assert.NotNull(query);
-        var resp = (await query.ExecuteAsync()) as QueryOperationResponse<Customer>;
-        Assert.NotNull(resp);
-        var customer = resp.First();
-
-        //Load navigation property by using continuation
-        var continuation = resp.GetContinuation(customer.Orders);
-        Task response2() => _context.LoadPropertyAsync(customer, "Orders", continuation, source.Token);
-        source.Cancel();
-        var exception2 = await Assert.ThrowsAsync<OperationCanceledException>(response2);
-        Assert.Equal("The operation was canceled.", exception2.Message);
-
-        Task response3() => _context.LoadPropertyAsync(customer, "Orders", continuation.NextLinkUri, source.Token);
-        source.Cancel();
-        var exception3 = await Assert.ThrowsAsync<OperationCanceledException>(response3);
-        Assert.Equal("The operation was canceled.", exception3.Message);
-    }
-
-    #endregion
-
-    #region ReadStreamAsync with CancellationToken
-
-<<<<<<< HEAD
-    //[Fact] - to be fixed in a different PR
-=======
-     //[Fact] // Failing - to be fixed in a different PR
->>>>>>> 6d320c2c
-    public async Task GetReadStreamAsyncCancellationTokenTest()
-    {
-        // Arrange
-        var source = new CancellationTokenSource();
-        var car = new Car { VIN = 1000 };
-
-        var mediaEntry = new MemoryStream(new byte[] { 64, 65, 66 });
-
-        // Act & Assert
-        _context.AddToCars(car);
-
-        //_context.SetSaveStream(car, mediaEntry, true, "image/png", "UnitTestLogo.png");
-        //await _context.SaveChangesAsync();
-
-        //Task response() => _context.GetReadStreamAsync(car, new DataServiceRequestArgs(), source.Token);
-        //source.Cancel();
-        //var exception = await Assert.ThrowsAsync<OperationCanceledException>(response);
-        //Assert.Equal("The operation was canceled.", exception.Message);
-
-        _context.SetSaveStream(car, "Photo", mediaEntry, true, new DataServiceRequestArgs { ContentType = "application/binary" });
-        await _context.SaveChangesAsync();
-
-        Task response2() => _context.GetReadStreamAsync(car, "Photo", new DataServiceRequestArgs { AcceptContentType = "application/binary" }, source.Token);
-        source.Cancel();
-        var exception2 = await Assert.ThrowsAsync<OperationCanceledException>(response2);
-        Assert.Equal("The operation was canceled.", exception2.Message);
-    }
-
-    #endregion
-
-    #region ExecuteBatchAsync with CancellationToken
-
-    [Fact]
-    public async Task ExecuteBatchAsyncCancellationTokenTest()
-    {
-        // Arrange
-        var source = new CancellationTokenSource();
-        var c1 = new Customer { CustomerId = 11, Name = "customerOne" };
-        var c2 = new Customer { CustomerId = 22, Name = "customerTwo" };
-
-        // Act & Assert
-        _context.AddToCustomers(c1);
-        _context.AddToCustomers(c2);
-        await _context.SaveChangesAsync();
-
-        Task response() => _context.ExecuteBatchAsync(
-            SaveChangesOptions.BatchWithIndependentOperations | SaveChangesOptions.UseRelativeUri,
-            source.Token,
-            new DataServiceRequest[]
-            {
-                    new DataServiceRequest<Customer>(((_context.Customers.Where(c => c.CustomerId == 11)) as DataServiceQuery<Customer>)?.RequestUri),
-                    new DataServiceRequest<Customer>(((_context.Customers.Where(c => c.CustomerId == 22)) as DataServiceQuery<Customer>)?.RequestUri)
-            });
-
-        source.Cancel();
-        var exception = await Assert.ThrowsAsync<OperationCanceledException>(response);
-        Assert.Equal("The operation was canceled.", exception.Message);
-    }
-
-    #endregion
-
-    #region DataServiceActionQuery.ExecuteAsync with CancellationToken
-
-    [Fact]
-    public async Task DataServiceActionQueryExecuteAsyncCancellationTokenTest()
-    {
-        // Arrange
-        var source = new CancellationTokenSource();
-        var c1 = new Customer { CustomerId = 11, Name = "customerOne" };
-        var c2 = new Customer { CustomerId = 22, Name = "customerTwo" };
-
-        // Act & Assert
-        _context.AddToCustomers(c1);
-        _context.AddToCustomers(c2);
-        await _context.SaveChangesAsync();
-
-        var auditInfo = new AuditInfo()
-        {
-            ModifiedDate = new DateTimeOffset()
-        };
-
-        DataServiceQuerySingle<Customer> customer = _context.Customers.ByKey(11);
-        DataServiceActionQuery getComputerAction = customer.ChangeCustomerAuditInfo(auditInfo);
-
-        Task response() => getComputerAction.ExecuteAsync(source.Token);
-
-        source.Cancel();
-        var exception = await Assert.ThrowsAsync<OperationCanceledException>(response);
-        Assert.Equal("The operation was canceled.", exception.Message);
-    }
-
-    #endregion
-
-    #region Private
-
-    private void ResetDefaultDataSource()
-    {
-        var actionUri = new Uri(_baseUri + "cancellationtokentests/Default.ResetDefaultDataSource", UriKind.Absolute);
-        _context.Execute(actionUri, "POST");
-    }
-
-    #endregion
-}
+﻿//-----------------------------------------------------------------------------
+// <copyright file="CancellationTokenTests.cs" company=".NET Foundation">
+//      Copyright (c) .NET Foundation and Contributors. All rights reserved.
+//      See License.txt in the project root for license information.
+// </copyright>
+//------------------------------------------------------------------------------
+
+using Microsoft.AspNetCore.OData;
+using Microsoft.AspNetCore.OData.Batch;
+using Microsoft.AspNetCore.OData.Routing.Controllers;
+using Microsoft.Extensions.DependencyInjection;
+using Microsoft.OData.Client.E2E.TestCommon;
+using Microsoft.OData.Client.E2E.Tests.Common.Clients.EndToEnd;
+using Microsoft.OData.Client.E2E.Tests.Common.Clients.EndToEnd.Default;
+using Microsoft.OData.Client.E2E.Tests.Common.Server.EndToEnd;
+using Microsoft.OData.Client.E2E.Tests.DeltaTests.Server;
+using Microsoft.OData.Edm;
+using Xunit;
+using AuditInfo = Microsoft.OData.Client.E2E.Tests.Common.Clients.EndToEnd.AuditInfo;
+using Car = Microsoft.OData.Client.E2E.Tests.Common.Clients.EndToEnd.Car;
+using Customer = Microsoft.OData.Client.E2E.Tests.Common.Clients.EndToEnd.Customer;
+using Order = Microsoft.OData.Client.E2E.Tests.Common.Clients.EndToEnd.Order;
+
+namespace Microsoft.OData.Client.E2E.Tests.DeltaTests.Tests;
+
+
+/// <summary>
+/// CancellationToken tests using asynchronous APIs
+/// </summary>
+public class CancellationTokenTests : EndToEndTestBase<CancellationTokenTests.TestsStartup>
+{
+    private readonly Uri _baseUri;
+    private readonly Container _context;
+    private readonly IEdmModel _model;
+
+    public class TestsStartup : TestStartupBase
+    {
+        public override void ConfigureServices(IServiceCollection services)
+        {
+            services.ConfigureControllers(typeof(CancellationTokenTestsController), typeof(MetadataController));
+
+            services.AddControllers().AddOData(opt =>
+                opt.EnableQueryFeatures().AddRouteComponents("odata", CommonEndToEndEdmModel.GetEdmModel(), batchHandler: new DefaultODataBatchHandler()));
+        }
+    }
+
+    public CancellationTokenTests(TestWebApplicationFactory<TestsStartup> fixture) : base(fixture)
+    {
+        if (Client.BaseAddress == null)
+        {
+            throw new ArgumentNullException(nameof(Client.BaseAddress), "Base address cannot be null");
+        }
+
+        _baseUri = new Uri(Client.BaseAddress, "odata/");
+
+        _context = new Container(_baseUri)
+        {
+            HttpClientFactory = HttpClientFactory
+        };
+
+        _model = CommonEndToEndEdmModel.GetEdmModel();
+        ResetDefaultDataSource();
+    }
+
+    #region SaveChangesAsync with CancellationToken
+
+    [Fact]
+    public async Task SaveChangesAsyncCancellationTokenTest()
+    {
+        // Arrange
+        var source = new CancellationTokenSource();
+        var c1 = new Customer { CustomerId = 11, Name = "customerOne" };
+
+        // Act & Assert
+        _context.AddToCustomers(c1);
+
+        Task response() => _context.SaveChangesAsync(source.Token);
+        source.Cancel();
+        var exception = await Assert.ThrowsAsync<OperationCanceledException>(response);
+        Assert.Equal("The operation was canceled.", exception.Message);
+
+        // SaveChangesAsync with SaveChangesOptions
+        var c2 = new Customer { CustomerId = 22, Name = "customerTwo" };
+        var c3 = new Customer { CustomerId = 33, Name = "customerThree" };
+        _context.AddToCustomers(c2);
+        _context.AddToCustomers(c3);
+
+        Task response2() => _context.SaveChangesAsync(SaveChangesOptions.BatchWithIndependentOperations, source.Token);
+        source.Cancel();
+        var exception2 = await Assert.ThrowsAsync<OperationCanceledException>(response2);
+        Assert.Equal("The operation was canceled.", exception2.Message);
+    }
+
+    #endregion
+
+    #region GetValueAsync with CancellationToken
+
+    [Fact]
+    public async Task GetValueAsyncCancellationTokenTest()
+    {
+        // Arrange
+        var source = new CancellationTokenSource();
+        var c1 = new Customer { CustomerId = 11, Name = "customerOne" };
+        _context.AddToCustomers(c1);
+        await _context.SaveChangesAsync();
+
+        // Act & Assert
+        Task response() => _context.Customers.ByKey(11).GetValueAsync(source.Token);
+        source.Cancel();
+        var exception = await Assert.ThrowsAsync<OperationCanceledException>(response);
+        Assert.Equal("The operation was canceled.", exception.Message);
+    }
+
+    #endregion
+
+    #region ExecuteAsync with CancellationToken
+
+    [Fact]
+    public async Task ExecuteAsyncCancellationTokenTest()
+    {
+        // Arrange
+        var source = new CancellationTokenSource();
+        var c1 = new Customer { CustomerId = 11, Name = "customerOne" };
+
+        // Act & Assert
+        _context.AddToCustomers(c1);
+        var c2 = new Customer { CustomerId = 22, Name = "customerTwo" };
+        _context.AddToCustomers(c2);
+        await _context.SaveChangesAsync();
+
+        Task response() => _context.Customers.ExecuteAsync(source.Token);
+        source.Cancel();
+        var exception = await Assert.ThrowsAsync<OperationCanceledException>(response);
+        Assert.Equal("The operation was canceled.", exception.Message);
+
+        // ExecuteAsync by continuation
+        var customers = (await _context.Customers.ExecuteAsync()) as QueryOperationResponse<Customer>;
+        // continuation is only available when the result has been enumerated. Hence we call Count()
+        Assert.NotNull(customers);
+        var count = customers.Count(); 
+        var continuation = customers.GetContinuation();
+
+        Task response2() => _context.ExecuteAsync(continuation, source.Token);
+        source.Cancel();
+        var exception2 = await Assert.ThrowsAsync<OperationCanceledException>(response2);
+        Assert.Equal("The operation was canceled.", exception2.Message);
+
+        // ExecuteAsync by nextLink
+        var customers2 = (await _context.Customers.ExecuteAsync()) as QueryOperationResponse<Customer>;
+        // continuation is only available when the result has been enumerated. Hence we call Count()
+        Assert.NotNull(customers2);
+        var count2 = customers2.Count(); 
+        var continuation2 = customers2.GetContinuation();
+
+        Task response3() => _context.ExecuteAsync<Customer>(continuation2.NextLinkUri, source.Token);
+        source.Cancel();
+        var exception3 = await Assert.ThrowsAsync<OperationCanceledException>(response3);
+        Assert.Equal("The operation was canceled.", exception3.Message);
+    }
+
+    #endregion
+
+    #region GetAllPagesAsync with CancellationToken
+
+    [Fact]
+    public async Task GetAllPagesAsyncCancellationTokenTest()
+    {
+        // Arrange
+        var source = new CancellationTokenSource();
+
+        // Act & Assert
+        var c1 = new Customer { CustomerId = 11, Name = "customerOne" };
+        _context.AddToCustomers(c1);
+        var c2 = new Customer { CustomerId = 22, Name = "customerTwo" };
+        _context.AddToCustomers(c2);
+        await _context.SaveChangesAsync();
+
+        Task response() => _context.Customers.GetAllPagesAsync(source.Token);
+        source.Cancel();
+        var exception = await Assert.ThrowsAsync<OperationCanceledException>(response);
+        Assert.Equal("The operation was canceled.", exception.Message);
+    }
+
+    #endregion
+
+    #region LoadPropertyAsyn with CancellationToken
+
+    [Fact]
+    public async Task LoadPropertyAsyncCancellationTokenTest()
+    {
+        // Arrange
+        var source = new CancellationTokenSource();
+        _context.MergeOption = MergeOption.OverwriteChanges;
+
+        // Act & Assert
+        var c1 = new Customer { CustomerId = 11, Name = "customerOne" };
+        _context.AddToCustomers(c1);
+        await _context.SaveChangesAsync();
+
+        for (int i = 1; i <= 9; i++)
+        {
+            Order order = new Order() { OrderId = 1000 + i };
+            _context.AddToOrders(order);
+            _context.AddLink(c1, "Orders", order);
+        }
+
+        await _context.SaveChangesAsync(SaveChangesOptions.BatchWithSingleChangeset);
+
+        Task response() => _context.LoadPropertyAsync(c1, "Orders", source.Token);
+        source.Cancel();
+        var exception = await Assert.ThrowsAsync<OperationCanceledException>(response);
+        Assert.Equal("The operation was canceled.", exception.Message);
+
+        //Get Entity by DataServiceQuery.ExecuteAsync
+        var query = _context.Customers.Expand(c => c.Orders).Where(c => c.CustomerId == 11) as DataServiceQuery<Customer>;
+        Assert.NotNull(query);
+        var resp = (await query.ExecuteAsync()) as QueryOperationResponse<Customer>;
+        Assert.NotNull(resp);
+        var customer = resp.First();
+
+        //Load navigation property by using continuation
+        var continuation = resp.GetContinuation(customer.Orders);
+        Task response2() => _context.LoadPropertyAsync(customer, "Orders", continuation, source.Token);
+        source.Cancel();
+        var exception2 = await Assert.ThrowsAsync<OperationCanceledException>(response2);
+        Assert.Equal("The operation was canceled.", exception2.Message);
+
+        Task response3() => _context.LoadPropertyAsync(customer, "Orders", continuation.NextLinkUri, source.Token);
+        source.Cancel();
+        var exception3 = await Assert.ThrowsAsync<OperationCanceledException>(response3);
+        Assert.Equal("The operation was canceled.", exception3.Message);
+    }
+
+    #endregion
+
+    #region ReadStreamAsync with CancellationToken
+
+     //[Fact] // Failing - to be fixed in a different PR
+    public async Task GetReadStreamAsyncCancellationTokenTest()
+    {
+        // Arrange
+        var source = new CancellationTokenSource();
+        var car = new Car { VIN = 1000 };
+
+        var mediaEntry = new MemoryStream(new byte[] { 64, 65, 66 });
+
+        // Act & Assert
+        _context.AddToCars(car);
+
+        //_context.SetSaveStream(car, mediaEntry, true, "image/png", "UnitTestLogo.png");
+        //await _context.SaveChangesAsync();
+
+        //Task response() => _context.GetReadStreamAsync(car, new DataServiceRequestArgs(), source.Token);
+        //source.Cancel();
+        //var exception = await Assert.ThrowsAsync<OperationCanceledException>(response);
+        //Assert.Equal("The operation was canceled.", exception.Message);
+
+        _context.SetSaveStream(car, "Photo", mediaEntry, true, new DataServiceRequestArgs { ContentType = "application/binary" });
+        await _context.SaveChangesAsync();
+
+        Task response2() => _context.GetReadStreamAsync(car, "Photo", new DataServiceRequestArgs { AcceptContentType = "application/binary" }, source.Token);
+        source.Cancel();
+        var exception2 = await Assert.ThrowsAsync<OperationCanceledException>(response2);
+        Assert.Equal("The operation was canceled.", exception2.Message);
+    }
+
+    #endregion
+
+    #region ExecuteBatchAsync with CancellationToken
+
+    [Fact]
+    public async Task ExecuteBatchAsyncCancellationTokenTest()
+    {
+        // Arrange
+        var source = new CancellationTokenSource();
+        var c1 = new Customer { CustomerId = 11, Name = "customerOne" };
+        var c2 = new Customer { CustomerId = 22, Name = "customerTwo" };
+
+        // Act & Assert
+        _context.AddToCustomers(c1);
+        _context.AddToCustomers(c2);
+        await _context.SaveChangesAsync();
+
+        Task response() => _context.ExecuteBatchAsync(
+            SaveChangesOptions.BatchWithIndependentOperations | SaveChangesOptions.UseRelativeUri,
+            source.Token,
+            new DataServiceRequest[]
+            {
+                    new DataServiceRequest<Customer>(((_context.Customers.Where(c => c.CustomerId == 11)) as DataServiceQuery<Customer>)?.RequestUri),
+                    new DataServiceRequest<Customer>(((_context.Customers.Where(c => c.CustomerId == 22)) as DataServiceQuery<Customer>)?.RequestUri)
+            });
+
+        source.Cancel();
+        var exception = await Assert.ThrowsAsync<OperationCanceledException>(response);
+        Assert.Equal("The operation was canceled.", exception.Message);
+    }
+
+    #endregion
+
+    #region DataServiceActionQuery.ExecuteAsync with CancellationToken
+
+    [Fact]
+    public async Task DataServiceActionQueryExecuteAsyncCancellationTokenTest()
+    {
+        // Arrange
+        var source = new CancellationTokenSource();
+        var c1 = new Customer { CustomerId = 11, Name = "customerOne" };
+        var c2 = new Customer { CustomerId = 22, Name = "customerTwo" };
+
+        // Act & Assert
+        _context.AddToCustomers(c1);
+        _context.AddToCustomers(c2);
+        await _context.SaveChangesAsync();
+
+        var auditInfo = new AuditInfo()
+        {
+            ModifiedDate = new DateTimeOffset()
+        };
+
+        DataServiceQuerySingle<Customer> customer = _context.Customers.ByKey(11);
+        DataServiceActionQuery getComputerAction = customer.ChangeCustomerAuditInfo(auditInfo);
+
+        Task response() => getComputerAction.ExecuteAsync(source.Token);
+
+        source.Cancel();
+        var exception = await Assert.ThrowsAsync<OperationCanceledException>(response);
+        Assert.Equal("The operation was canceled.", exception.Message);
+    }
+
+    #endregion
+
+    #region Private
+
+    private void ResetDefaultDataSource()
+    {
+        var actionUri = new Uri(_baseUri + "cancellationtokentests/Default.ResetDefaultDataSource", UriKind.Absolute);
+        _context.Execute(actionUri, "POST");
+    }
+
+    #endregion
+}
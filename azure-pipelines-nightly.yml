<<<<<<< HEAD
name: $(TeamProject)_$(BuildDefinitionName)_$(SourceBranchName)_$(Date:yyyyMMdd)$(Rev:.r)

# No trigger for nightly
trigger: none

# No Pull request (PR) triggers for nightly
pr: none

# Nightly using schedules
schedules:
- cron: "0 0 * * Mon,Tue,Wed,Thu,Fri"
  displayName: midnightly build
  branches:
   include:
    - master

pool:
  vmImage: 'windows-latest'

variables:
  buildPlatform: 'Any CPU'
  buildConfiguration: 'Release'
  skipComponentGovernanceDetection: true
  snExe: 'C:\Program Files (x86)\Microsoft SDKs\Windows\v10.0A\bin\NETFX 4.8 Tools\sn.exe'
  snExe64: 'C:\Program Files (x86)\Microsoft SDKs\Windows\v10.0A\bin\NETFX 4.8 Tools\x64\sn.exe'
  gacUtil: '$(Build.SourcesDirectory)\test\CommonAssemblies\Microsoft.VisualStudio.QualityTools.UnitTestFramework.dll'
  ProductBinPath1: '$(Build.SourcesDirectory)\src\Microsoft.OData.Edm\bin\$(BuildConfiguration)'
  mainDll1: 'Microsoft.OData.Edm.dll'
  ProductBinPath2: '$(Build.SourcesDirectory)\src\Microsoft.OData.Core\bin\$(BuildConfiguration)'
  mainDll2: 'Microsoft.OData.Core.dll'
  ProductBinPath3: '$(Build.SourcesDirectory)\src\Microsoft.Spatial\bin\$(BuildConfiguration)'
  mainDll3: 'Microsoft.Spatial.dll'
  ProductBinPath4: '$(Build.SourcesDirectory)\src\Microsoft.OData.Client\bin\$(BuildConfiguration)'
  mainDll4: 'Microsoft.OData.Client.dll'
  ProductBinPath5: '$(Build.SourcesDirectory)\src\CodeGen\bin\$(BuildConfiguration)'
  mainDll5: 'Microsoft.OData.Service.Design.T4.dll'
  ProductBinPath: $(Build.SourcesDirectory)\bin\$(BuildPlatform)\$(BuildConfiguration)\Product

steps:
- task: NuGetToolInstaller@0
  inputs:
    versionSpec: '>=5.2.0'

- task: UseDotNet@2
  inputs:
    version: '1.0.4'
    
- task: UseDotNet@2
  inputs:
    version: '2.1.3'
 
- task: PowerShell@2
  inputs:
    targetType: 'inline'
    script: |
      # Write your PowerShell commands here.      
      Write-Host "Hello World"
      [System.Reflection.Assembly]::Load("System.EnterpriseServices, Version=4.0.0.0, Culture=neutral, PublicKeyToken=b03f5f7f11d50a3a")
      $publish = New-Object System.EnterpriseServices.Internal.Publish
      $publish.GacInstall("$(gacUtil)")

- task: DotNetCoreCLI@2
  displayName: 'Build Product'  
  inputs:
    command: 'build'
    arguments: '--configuration $(BuildConfiguration)'
    projects: |
     $(Build.SourcesDirectory)\src\Microsoft.Spatial\Microsoft.Spatial.csproj
     $(Build.SourcesDirectory)\src\Microsoft.OData.Edm\Microsoft.OData.Edm.csproj
     $(Build.SourcesDirectory)\src\Microsoft.OData.Core\Microsoft.OData.Core.csproj
     $(Build.SourcesDirectory)\src\Microsoft.OData.Client\Microsoft.OData.Client.csproj

- task: UseDotNet@2
  inputs:
    version: '2.1.x'

- task: UseDotNet@2
  inputs:
    version: '3.1.x'


- task: DotNetCoreCLI@2
  displayName: 'Build Unit Test - DI'  
  inputs:
    command: 'build'
    arguments: '--configuration $(BuildConfiguration) --no-incremental'
    projects: |
     $(Build.SourcesDirectory)\test\Common\Microsoft.Test.OData.DependencyInjection\Microsoft.Test.OData.DependencyInjection.csproj

- task: DotNetCoreCLI@2
  displayName: 'Build Unit Test - Common'  
  inputs:
    command: 'build'
    arguments: '--configuration $(BuildConfiguration) --no-incremental'
    projects: |
     $(Build.SourcesDirectory)\test\FunctionalTests\Microsoft.OData.TestCommon\Microsoft.OData.TestCommon.csproj
     
- task: DotNetCoreCLI@2
  displayName: 'Build Unit Test - EDM'  
  inputs:
    command: 'build'
    arguments: '--configuration $(BuildConfiguration) --no-incremental'
    projects: |
     $(Build.SourcesDirectory)\test\FunctionalTests\Microsoft.OData.Edm.Tests\Microsoft.OData.Edm.Tests.csproj
      
     
- task: DotNetCoreCLI@2
  displayName: 'Build Unit Test - Spatial'  
  inputs:
    command: 'build'
    arguments: '--configuration $(BuildConfiguration) --no-incremental'
    projects: |
     $(Build.SourcesDirectory)\test\FunctionalTests\Microsoft.Spatial.Tests\Microsoft.Spatial.Tests.csproj
       
     
- task: DotNetCoreCLI@2
  displayName: 'Build Unit Test - Core'  
  inputs:
    command: 'build'
    arguments: '--configuration $(BuildConfiguration) --no-incremental'
    projects: |
     $(Build.SourcesDirectory)\test\FunctionalTests\Microsoft.OData.Core.Tests\Microsoft.OData.Core.Tests.csproj
     
     
- task: DotNetCoreCLI@2
  displayName: 'Build Unit Test - Client'  
  inputs:
    command: 'build'
    arguments: '--configuration $(BuildConfiguration) --no-incremental'
    projects: |
     $(Build.SourcesDirectory)\test\FunctionalTests\Microsoft.OData.Client.Tests\Microsoft.OData.Client.Tests.csproj          
          
    

- task: DotNetCoreCLI@2
  displayName: 'Build E2E Test'  
  inputs:
    command: 'build'
    arguments: '--configuration $(BuildConfiguration) --no-incremental'
    projects: |
      $(Build.SourcesDirectory)\test\FunctionalTests\Service\Microsoft.OData.Service.csproj
      $(Build.SourcesDirectory)\test\EndToEndTests\Services\Astoria\Microsoft.Test.OData.Services.Astoria.csproj
      $(Build.SourcesDirectory)\test\EndToEndTests\Services\CSDSCReferences\Microsoft.Test.OData.Services.CSDSCReferences.csproj
      $(Build.SourcesDirectory)\test\EndToEndTests\Services\ODataCamelCaseService\Microsoft.Test.OData.Services.ODataCamelCaseService.csproj
      $(Build.SourcesDirectory)\test\EndToEndTests\Services\ODataDefaultService\Microsoft.Test.OData.Services.ODataDefaultService.csproj
      $(Build.SourcesDirectory)\test\EndToEndTests\Services\ODataModelRefService\Microsoft.Test.OData.Services.ODataModelRefService.csproj
      $(Build.SourcesDirectory)\test\EndToEndTests\Services\ODataOperationService\Microsoft.Test.OData.Services.ODataOperationService.csproj
      $(Build.SourcesDirectory)\test\EndToEndTests\Services\ODataPluggableFormatService\Microsoft.Test.OData.Services.ODataPluggableFormatService.csproj
      $(Build.SourcesDirectory)\test\EndToEndTests\Services\ODataSimplifiedService\Microsoft.Test.OData.Services.ODataSimplifiedService.csproj
      $(Build.SourcesDirectory)\test\EndToEndTests\Services\ODataTypeDefinitionService\Microsoft.Test.OData.Services.ODataTypeDefinitionService.csproj
      $(Build.SourcesDirectory)\test\EndToEndTests\Services\ODataWCFService\Microsoft.Test.OData.Services.ODataWCFService.csproj
      $(Build.SourcesDirectory)\test\EndToEndTests\Services\TestServices\Microsoft.Test.OData.Services.TestServices.csproj
      $(Build.SourcesDirectory)\test\EndToEndTests\Services\ODataWCFLibrary\ODataSamples.Services.Core.csproj
      $(Build.SourcesDirectory)\test\EndToEndTests\Services\ODataTripPinService\ODataSamples.Services.TripPin.csproj
      $(Build.SourcesDirectory)\test\EndToEndTests\Services\ServiceWrapperApp\ServiceWrapperApp.csproj
      $(Build.SourcesDirectory)\test\FunctionalTests\Tests\DataEdmLib\EdmLibTests.csproj
      $(Build.SourcesDirectory)\test\EndToEndTests\Tests\Client\Build.Desktop\Microsoft.Test.OData.Tests.Client.csproj

- task: DotNetCoreCLI@2
  displayName: 'Build Regression Test'  
  inputs:
    command: 'build'
    arguments: '--configuration $(BuildConfiguration) --no-incremental'
    projects: |     
     $(Build.SourcesDirectory)\test\FunctionalTests\Framework\AstoriaTestFramework.csproj
     $(Build.SourcesDirectory)\test\FunctionalTests\Tests\DataServices\UnitTests\RegressionUnitTests\Microsoft.Data.Web.RegressionUnitTests.csproj
     $(Build.SourcesDirectory)\test\FunctionalTests\Tests\DataServices\UnitTests\MetadataObjectModelTests\Microsoft.Data.MetadataObjectModel.UnitTests.csproj
     $(Build.SourcesDirectory)\test\FunctionalTests\Tests\DataServices\UnitTests\TDDUnitTests\Microsoft.OData.Service.TDDUnitTests.csproj
     $(Build.SourcesDirectory)\test\FunctionalTests\Tests\DataServices\UnitTests\ClientCSharpUnitTests\Microsoft.Data.WebClientCSharp.UnitTests.csproj
     $(Build.SourcesDirectory)\test\FunctionalTests\Tests\DataServices\UnitTests\ServerUnitTests\Microsoft.Data.Web.UnitTests.csproj
     $(Build.SourcesDirectory)\test\FunctionalTests\Tests\DataServices\ddbasics\Microsoft.Test.Data.Services.DDBasics.csproj
     $(Build.SourcesDirectory)\test\FunctionalTests\Tests\DataServices\UnitTests\DesignT4UnitTests\Microsoft.OData.Service.Design.T4.UnitTests.csproj
     $(Build.SourcesDirectory)\src\CodeGen\Microsoft.Data.Web.Design.T4.csproj
     $(Build.SourcesDirectory)\test\FunctionalTests\Tests\DataOData\Tests\OData.Common.Tests\Microsoft.Test.Taupo.OData.Common.Tests.csproj
     $(Build.SourcesDirectory)\test\FunctionalTests\Tests\DataEdmLib\EdmLibTests.csproj
     $(Build.SourcesDirectory)\test\FunctionalTests\Tests\DataOData\Tests\OData.Query.Tests\Microsoft.Test.Taupo.OData.Query.Tests.csproj
     $(Build.SourcesDirectory)\test\FunctionalTests\Tests\DataOData\Tests\OData.Reader.Tests\Microsoft.Test.Taupo.OData.Reader.Tests.csproj
     $(Build.SourcesDirectory)\test\FunctionalTests\Tests\DataOData\Tests\OData.Writer.Tests\Microsoft.Test.Taupo.OData.Writer.Tests.csproj
     $(Build.SourcesDirectory)\test\FunctionalTests\Tests\DataOData\Tests\OData.Scenario.Tests\Microsoft.Test.Taupo.OData.Scenario.Tests.csproj
     $(Build.SourcesDirectory)\test\FunctionalTests\Tests\DataServices\UnitTests\NamedStreamTests\Microsoft.Data.NamedStream.UnitTests.csproj
     $(Build.SourcesDirectory)\test\FunctionalTests\Tests\DataOData\Tests\OData.PluggableFormat.Tests\Microsoft.Test.OData.PluggableFormat.Tests.csproj
     $(Build.SourcesDirectory)\test\FunctionalTests\Tests\DataServices\UnitTests\ServerUnitTests1\Microsoft.Data.ServerUnitTests1.UnitTests.csproj
     $(Build.SourcesDirectory)\test\FunctionalTests\Tests\DataServices\UnitTests\ServerUnitTests2\Microsoft.Data.ServerUnitTests2.UnitTests.csproj
     $(Build.SourcesDirectory)\test\FunctionalTests\Tests\DataServices\UnitTests\RegressionUnitTests\Microsoft.Data.Web.RegressionUnitTests.csproj
               
  enabled: true

- task: Powershell@2
  displayName: 'Skip strong name validation'
  inputs:
    targetType: 'inline'
    script: |
      & "$(snExe)" /Vr $(ProductBinPath4)\net45\$(mainDll4)
      & "$(snExe64)" /Vr $(ProductBinPath4)\net45\$(mainDll4)
      & "$(snExe)" /Vr $(ProductBinPath1)\net45\$(mainDll1)
      & "$(snExe64)" /Vr $(ProductBinPath1)\net45\$(mainDll1)
      & "$(snExe)" /Vr $(ProductBinPath2)\net45\$(mainDll2)
      & "$(snExe64)" /Vr $(ProductBinPath2)\net45\$(mainDll2)
      & "$(snExe)" /Vr $(ProductBinPath3)\net45\$(mainDll3)
      & "$(snExe64)" /Vr $(ProductBinPath3)\net45\$(mainDll3)
      & "$(snExe)" /Vr $(ProductBinPath5)\net45\$(mainDll5)
      & "$(snExe64)" /Vr $(ProductBinPath5)\net45\$(mainDll5)
      & "$(snExe)" /Vr $(ProductBinPath4)\netstandard1.1\$(mainDll4)
      & "$(snExe64)" /Vr $(ProductBinPath4)\netstandard1.1\$(mainDll4)
      & "$(snExe)" /Vr $(ProductBinPath1)\netstandard1.1\$(mainDll1)
      & "$(snExe64)" /Vr $(ProductBinPath1)\netstandard1.1\$(mainDll1)
      & "$(snExe)" /Vr $(ProductBinPath2)\netstandard1.1\$(mainDll2)
      & "$(snExe64)" /Vr $(ProductBinPath2)\netstandard1.1\$(mainDll2)
      & "$(snExe)" /Vr $(ProductBinPath3)\netstandard1.1\$(mainDll3)
      & "$(snExe64)" /Vr $(ProductBinPath3)\netstandard1.1\$(mainDll3)  
      & "$(snExe)" /Vr $(ProductBinPath4)\netstandard2.0\$(mainDll4)
      & "$(snExe64)" /Vr $(ProductBinPath4)\netstandard2.0\$(mainDll4)
      & "$(snExe)" /Vr $(ProductBinPath1)\netstandard2.0\$(mainDll1)
      & "$(snExe64)" /Vr $(ProductBinPath1)\netstandard2.0\$(mainDll1)
      & "$(snExe)" /Vr $(ProductBinPath2)\netstandard2.0\$(mainDll2)
      & "$(snExe64)" /Vr $(ProductBinPath2)\netstandard2.0\$(mainDll2)
      & "$(snExe)" /Vr $(ProductBinPath3)\netstandard2.0\$(mainDll3)
      & "$(snExe64)" /Vr $(ProductBinPath3)\netstandard2.0\$(mainDll3)      
  enabled: true

- task: BatchScript@1
  displayName: 'Run script - Test Startup'
  inputs:
    filename: '$(Build.SourcesDirectory)\tools\Scripts\TestStartup.cmd'
    arguments: '$(Build.SourcesDirectory)'
    modifyEnvironment: true
    workingFolder: '$(Build.SourcesDirectory)\tools\Scripts'

- task: AzurePowerShell@2
  displayName: 'Cleanup DB'
  inputs:
    azureConnectionType: ConnectedServiceName
    azureClassicSubscription: ODataAzureSubs
    ScriptType: InlineScript
    Inline: |
     # You can write your azure powershell scripts inline here. 
     # You can also pass predefined and custom variables to this script using arguments
     pushd "C:\Program Files\Microsoft SQL Server\130\Tools\Binn"
     #.\SqlLocalDB.exe stop
     #.\SqlLocalDB.exe delete MSSQLLocalDB
     .\SqlLocalDB.exe create MSSQLLocalDB
     .\SqlLocalDB.exe start MSSQLLocalDB
     #cd "C:\Users\ODataBld"
     #del *.ldf
     #del *.mdf
     popd
    preferredAzurePowerShellVersion: 5.1.1


- task: DotNetCoreCLI@2
  displayName: 'Spatial Test'
  inputs:
    command: 'test'
    arguments: '--configuration $(BuildConfiguration) --no-build --collect "Code coverage"'
    projects: |      
     $(Build.SourcesDirectory)\test\FunctionalTests\Microsoft.Spatial.Tests\Microsoft.Spatial.Tests.csproj

- task: DotNetCoreCLI@2
  displayName: 'EDM Test'
  inputs:
    command: 'test'
    arguments: '--configuration $(BuildConfiguration) --no-build --collect "Code coverage"'
    projects: |      
     $(Build.SourcesDirectory)\test\FunctionalTests\Microsoft.OData.Edm.Tests\Microsoft.OData.Edm.Tests.csproj

- task: DotNetCoreCLI@2
  displayName: 'Core Test'
  inputs:
    command: 'test'
    arguments: '--configuration $(BuildConfiguration) --no-build --collect "Code coverage"'
    projects: |      
     $(Build.SourcesDirectory)\test\FunctionalTests\Microsoft.OData.Core.Tests\Microsoft.OData.Core.Tests.csproj

- task: DotNetCoreCLI@2
  displayName: 'Client Test'
  inputs:
    command: 'test'
    arguments: '--configuration $(BuildConfiguration) --no-build --collect "Code coverage"'
    projects: |      
     $(Build.SourcesDirectory)\test\FunctionalTests\Microsoft.OData.Client.Tests\Microsoft.OData.Client.Tests.csproj

- task: DotNetCoreCLI@2  
  displayName: 'Test - E2E Test Suite'
  inputs:
    command: 'test'
    arguments: '--configuration $(BuildConfiguration) --no-build --collect "Code coverage"'
    projects: |      
     $(Build.SourcesDirectory)\test\EndToEndTests\Tests\Client\Build.Desktop\Microsoft.Test.OData.Tests.Client.csproj

- task: DotNetCoreCLI@2
  timeoutInMinutes: 100
  displayName: 'Test - Regression Test Suite --collect "Code coverage"'
  inputs:
    command: 'test'
    arguments: '--configuration $(BuildConfiguration) --no-build'
    projects: |           
     $(Build.SourcesDirectory)\test\FunctionalTests\Tests\DataServices\ddbasics\Microsoft.Test.Data.Services.DDBasics.csproj
     $(Build.SourcesDirectory)\test\FunctionalTests\Tests\DataServices\UnitTests\TDDUnitTests\Microsoft.OData.Service.TDDUnitTests.csproj
     $(Build.SourcesDirectory)\test\FunctionalTests\Tests\DataEdmLib\EdmLibTests.csproj
     $(Build.SourcesDirectory)\test\FunctionalTests\Tests\DataOData\Tests\OData.Common.Tests\Microsoft.Test.Taupo.OData.Common.Tests.csproj
     $(Build.SourcesDirectory)\test\FunctionalTests\Tests\DataOData\Tests\OData.Query.Tests\Microsoft.Test.Taupo.OData.Query.Tests.csproj
     $(Build.SourcesDirectory)\test\FunctionalTests\Tests\DataOData\Tests\OData.Reader.Tests\Microsoft.Test.Taupo.OData.Reader.Tests.csproj
     $(Build.SourcesDirectory)\test\FunctionalTests\Tests\DataOData\Tests\OData.Writer.Tests\Microsoft.Test.Taupo.OData.Writer.Tests.csproj
     $(Build.SourcesDirectory)\test\FunctionalTests\Tests\DataOData\Tests\OData.Scenario.Tests\Microsoft.Test.Taupo.OData.Scenario.Tests.csproj
     $(Build.SourcesDirectory)\test\FunctionalTests\Tests\DataServices\UnitTests\NamedStreamTests\Microsoft.Data.NamedStream.UnitTests.csproj
     $(Build.SourcesDirectory)\test\FunctionalTests\Tests\DataOData\Tests\OData.PluggableFormat.Tests\Microsoft.Test.OData.PluggableFormat.Tests.csproj
     $(Build.SourcesDirectory)\test\FunctionalTests\Tests\DataServices\UnitTests\ServerUnitTests1\Microsoft.Data.ServerUnitTests1.UnitTests.csproj     
     $(Build.SourcesDirectory)\test\FunctionalTests\Tests\DataServices\UnitTests\ServerUnitTests2\Microsoft.Data.ServerUnitTests2.UnitTests.csproj  
     $(Build.SourcesDirectory)\test\FunctionalTests\Tests\DataServices\UnitTests\RegressionUnitTests\Microsoft.Data.Web.RegressionUnitTests.csproj
     $(Build.SourcesDirectory)\test\FunctionalTests\Tests\DataServices\UnitTests\MetadataObjectModelTests\Microsoft.Data.MetadataObjectModel.UnitTests.csproj
     $(Build.SourcesDirectory)\test\FunctionalTests\Tests\DataServices\UnitTests\TDDUnitTests\Microsoft.OData.Service.TDDUnitTests.csproj
     $(Build.SourcesDirectory)\test\FunctionalTests\Tests\DataServices\UnitTests\ClientCSharpUnitTests\Microsoft.Data.WebClientCSharp.UnitTests.csproj
     $(Build.SourcesDirectory)\test\FunctionalTests\Tests\DataServices\UnitTests\ServerUnitTests\Microsoft.Data.Web.UnitTests.csproj
  enabled: true


# CredScan
- task: securedevelopmentteam.vss-secure-development-tools.build-task-credscan.CredScan@2
  displayName: 'Run CredScan - Src'
  inputs:    
    scanFolder: '$(Build.SourcesDirectory)\src'
    debugMode: false

- task: securedevelopmentteam.vss-secure-development-tools.build-task-credscan.CredScan@2
  displayName: 'Run CredScan - Test'
  inputs:
    scanFolder: '$(Build.SourcesDirectory)\test'
    debugMode: false

- task: securedevelopmentteam.vss-secure-development-tools.build-task-credscan.CredScan@2
  displayName: 'Run CredScan - Tools'
  inputs:
    scanFolder: '$(Build.SourcesDirectory)\tools'
    debugMode: false

- task: BinSkim@3
  displayName: 'Run BinSkim - Product Binaries'
  inputs:
    InputType: Basic
    AnalyzeTarget: |
     $(ProductBinPath1)\**\$(mainDll1)
    AnalyzeSymPath: |
     $(ProductBinPath1)
    AnalyzeVerbose: true
    AnalyzeHashes: true
    AnalyzeEnvironment: true

- task: BinSkim@3
  displayName: 'Run BinSkim - Product Binaries'
  inputs:
    InputType: Basic
    AnalyzeTarget: |
     $(ProductBinPath2)\**\$(mainDll2)
    AnalyzeSymPath: |
     $(ProductBinPath2)
    AnalyzeVerbose: true
    AnalyzeHashes: true
    AnalyzeEnvironment: true

- task: BinSkim@3
  displayName: 'Run BinSkim - Product Binaries'
  inputs:
    InputType: Basic
    AnalyzeTarget: |
     $(ProductBinPath3)\**\$(mainDll3)
    AnalyzeSymPath: |
     $(ProductBinPath3)
    AnalyzeVerbose: true
    AnalyzeHashes: true
    AnalyzeEnvironment: true


- task: BinSkim@3
  displayName: 'Run BinSkim - Product Binaries'
  inputs:
    InputType: Basic
    AnalyzeTarget: |
     $(ProductBinPath4)\**\$(mainDll4)
    AnalyzeSymPath: |
     $(ProductBinPath4)
    AnalyzeVerbose: true
    AnalyzeHashes: true
    AnalyzeEnvironment: true

- task: PublishSecurityAnalysisLogs@2
  displayName: 'Publish Security Analysis Logs'
  inputs:
    ArtifactName: SecurityLogs

- task: PostAnalysis@1
  displayName: 'Post Analysis'
  inputs:
    BinSkim: true
    CredScan: true
    PoliCheck: true
    PoliCheckBreakOn: Severity2Above
  enabled: true
  continueOnError: true
 
# CodeSign
- task: EsrpCodeSigning@1
  displayName: 'ESRP CodeSign - OData'
  inputs:
    ConnectedServiceName: 'ESRP CodeSigning - OData'
    #FolderPath: '$(Build.SourcesDirectory)\src\Microsoft.Spatial\bin\Debug\netstandard2.0'
    FolderPath: '$(Build.SourcesDirectory)\src'

    Pattern: 'Microsoft.Spatial.dll,Microsoft.OData.Edm.dll,Microsoft.OData.Core.dll,Microsoft.OData.Client.dll'

    signConfigType: inlineSignParams

    inlineOperation: |
     [
       {
         "keyCode": "MSSharedLibSnKey",
         "operationSetCode": "StrongNameSign",
         "parameters": null,
         "toolName": "sn.exe",
         "toolVersion": "V4.6.1586.0"
       },
       {
         "keyCode": "MSSharedLibSnKey",
         "operationSetCode": "StrongNameVerify",
         "parameters": null,
         "toolName": "sn.exe",
         "toolVersion": "V4.6.1586.0"
       },
       {
         "keyCode": "CP-230012",
         "operationSetCode": "SigntoolSign",
         "parameters": [
         {
           "parameterName": "OpusName",
           "parameterValue": "TestSign"
         },
         {
           "parameterName": "OpusInfo",
           "parameterValue": "http://test"
         },
         {
           "parameterName": "PageHash",
           "parameterValue": "/NPH"
         },
         {
           "parameterName": "FileDigest",
           "parameterValue": "/fd sha256"
         },
         {
           "parameterName": "TimeStamp",
           "parameterValue": "/tr \"http://rfc3161.gtm.corp.microsoft.com/TSS/HttpTspServer\" /td sha256"
         }
         ],
         "toolName": "signtool.exe",
         "toolVersion": "6.2.9304.0"
       },
       {
         "keyCode": "CP-230012",
         "operationSetCode": "SigntoolVerify",
         "parameters": [
         {
           "parameterName": "VerifyAll",
           "parameterValue": "/all"
         }
         ],
         "toolName": "signtool.exe",
         "toolVersion": "6.2.9304.0"
       }
     ]
    SessionTimeout: 20
    VerboseLogin: true

- task: MSBuild@1
  displayName: 'Get Nuget Package Metadata'
  inputs:
    solution: '$(Build.SourcesDirectory)\tools\CustomMSBuild\GetNugetPackageMetadata.proj'
    platform: '$(BuildPlatform)'
    configuration: '$(BuildConfiguration)'

- task: NuGetCommand@2
  displayName: 'NuGet - pack Microsoft.Spatial.Nightly.Release'
  inputs:
    command: custom
    feedsToUse: config
    arguments: 'pack $(Build.SourcesDirectory)\src\Microsoft.Spatial\Build.NuGet\Microsoft.Spatial.Nightly.Release.nuspec -NonInteractive -OutputDirectory $(Build.ArtifactStagingDirectory)\Nuget -Properties Configuration=$(BuildConfiguration);ProductRoot=$(ProductBinPath3)\**;SourcesRoot=$(Build.SourcesDirectory);VersionFullSemantic=$(VersionFullSemantic);NightlyBuildVersion=$(VersionNugetNightlyBuild);VersionNuGetSemantic=$(VersionNuGetSemantic) -Verbosity Detailed -Symbols -SymbolPackageFormat snupkg'
    
- task: NuGetCommand@2
  displayName: 'NuGet - pack Microsoft.Spatial.Release'
  inputs:
    command: custom
    feedsToUse: config
    arguments: 'pack $(Build.SourcesDirectory)\src\Microsoft.Spatial\Build.NuGet\Microsoft.Spatial.Release.nuspec -NonInteractive -OutputDirectory $(Build.ArtifactStagingDirectory)\Nuget -Properties Configuration=$(BuildConfiguration);ProductRoot=$(ProductBinPath3)\**;SourcesRoot=$(Build.SourcesDirectory);VersionFullSemantic=$(VersionFullSemantic);VersionNuGetSemantic=$(VersionNuGetSemantic) -Verbosity Detailed -Symbols -SymbolPackageFormat snupkg'

- task: NuGetCommand@2
  displayName: 'NuGet - pack Microsoft.OData.Edm.Nightly.Release'
  inputs:
    command: custom
    feedsToUse: config
    arguments: 'pack $(Build.SourcesDirectory)\src\Microsoft.OData.Edm\Build.NuGet\Microsoft.OData.Edm.Nightly.Release.nuspec -NonInteractive -OutputDirectory $(Build.ArtifactStagingDirectory)\Nuget -Properties Configuration=$(BuildConfiguration);ProductRoot=$(ProductBinPath1)\**;SourcesRoot=$(Build.SourcesDirectory);VersionFullSemantic=$(VersionFullSemantic);NightlyBuildVersion=$(VersionNugetNightlyBuild);VersionNuGetSemantic=$(VersionNuGetSemantic) -Verbosity Detailed -Symbols -SymbolPackageFormat snupkg'

- task: NuGetCommand@2
  displayName: 'NuGet - pack Microsoft.OData.Edm.Release'
  inputs:
    command: custom
    feedsToUse: config
    arguments: 'pack $(Build.SourcesDirectory)\src\Microsoft.OData.Edm\Build.NuGet\Microsoft.OData.Edm.Release.nuspec -NonInteractive -OutputDirectory $(Build.ArtifactStagingDirectory)\Nuget -Properties Configuration=$(BuildConfiguration);ProductRoot=$(ProductBinPath1)\**;SourcesRoot=$(Build.SourcesDirectory);VersionFullSemantic=$(VersionFullSemantic);VersionNuGetSemantic=$(VersionNuGetSemantic) -Verbosity Detailed -Symbols -SymbolPackageFormat snupkg'
    
- task: NuGetCommand@2
  displayName: 'NuGet - pack Microsoft.OData.Core.Nightly.Release'
  inputs:
    command: custom
    feedsToUse: config
    arguments: 'pack $(Build.SourcesDirectory)\src\Microsoft.OData.Core\Build.NuGet\Microsoft.OData.Core.Nightly.Release.nuspec -NonInteractive -OutputDirectory $(Build.ArtifactStagingDirectory)\Nuget -Properties Configuration=$(BuildConfiguration);ProductRoot=$(ProductBinPath2)\**;SourcesRoot=$(Build.SourcesDirectory);VersionFullSemantic=$(VersionFullSemantic);NightlyBuildVersion=$(VersionNugetNightlyBuild);VersionNuGetSemantic=$(VersionNuGetSemantic) -Verbosity Detailed -Symbols -SymbolPackageFormat snupkg'

- task: NuGetCommand@2
  displayName: 'NuGet - pack Microsoft.OData.Core.Release'
  inputs:
    command: custom
    feedsToUse: config
    arguments: 'pack $(Build.SourcesDirectory)\src\Microsoft.OData.Core\Build.NuGet\Microsoft.OData.Core.Release.nuspec -NonInteractive -OutputDirectory $(Build.ArtifactStagingDirectory)\Nuget -Properties Configuration=$(BuildConfiguration);ProductRoot=$(ProductBinPath2)\**;SourcesRoot=$(Build.SourcesDirectory);VersionFullSemantic=$(VersionFullSemantic);VersionNuGetSemantic=$(VersionNuGetSemantic) -Verbosity Detailed -Symbols -SymbolPackageFormat snupkg'


- task: NuGetCommand@2
  displayName: 'NuGet - pack Microsoft.OData.Client.Nightly.Release'
  inputs:
    command: custom
    feedsToUse: config
    arguments: 'pack $(Build.SourcesDirectory)\src\Microsoft.OData.Client\Build.NuGet\Microsoft.OData.Client.Nightly.Release.nuspec -NonInteractive -OutputDirectory $(Build.ArtifactStagingDirectory)\Nuget -Properties Configuration=$(BuildConfiguration);ProductRoot=$(ProductBinPath4)\**;SourcesRoot=$(Build.SourcesDirectory);VersionFullSemantic=$(VersionFullSemantic);NightlyBuildVersion=$(VersionNugetNightlyBuild);VersionNuGetSemantic=$(VersionNuGetSemantic) -Verbosity Detailed -Symbols -SymbolPackageFormat snupkg'
    
- task: NuGetCommand@2
  displayName: 'NuGet - pack Microsoft.OData.Client.Release'
  inputs:
    command: custom
    feedsToUse: config
    arguments: 'pack $(Build.SourcesDirectory)\src\Microsoft.OData.Client\Build.NuGet\Microsoft.OData.Client.Release.nuspec -NonInteractive -OutputDirectory $(Build.ArtifactStagingDirectory)\Nuget -Properties Configuration=$(BuildConfiguration);ProductRoot=$(ProductBinPath4)\**;SourcesRoot=$(Build.SourcesDirectory);VersionFullSemantic=$(VersionFullSemantic);VersionNuGetSemantic=$(VersionNuGetSemantic) -Verbosity Detailed -Symbols -SymbolPackageFormat snupkg'

- task: EsrpCodeSigning@1
  displayName: 'ESRP CodeSigning Nuget Packages'
  inputs:
    ConnectedServiceName: 'ESRP CodeSigning - OData'
    FolderPath: '$(Build.ArtifactStagingDirectory)\Nuget'
    Pattern: '*.nupkg'
    signConfigType: inlineSignParams
    inlineOperation: |
     [
         {
             "keyCode": "CP-401405",
             "operationSetCode": "NuGetSign",
             "parameters": [ ],
             "toolName": "sign",
             "toolVersion": "1.0"
         },
         {
             "keyCode": "CP-401405",
             "operationSetCode": "NuGetVerify",
             "parameters": [ ],
             "toolName": "sign",
             "toolVersion": "1.0"
         }
     ]
    VerboseLogin: true

- task: PublishBuildArtifacts@1
  displayName: 'Publish Artifact - Nuget Packages'
  inputs:
    PathtoPublish: '$(Build.ArtifactStagingDirectory)\Nuget'
    ArtifactName: Nuget

- task: NuGetCommand@2
  displayName: 'NuGet push - Nightly packages to MyGet'
  inputs:
    command: push
    packagesToPush: '$(Build.ArtifactStagingDirectory)\Nuget\*Nightly*.nupkg'
    nuGetFeedType: external
    publishFeedCredentials: 'MyGet.org - OData.net Nightly Feed'
=======
name: $(TeamProject)_$(BuildDefinitionName)_$(SourceBranchName)_$(Date:yyyyMMdd)$(Rev:.r)

# No trigger for nightly
trigger: none

# No Pull request (PR) triggers for nightly
pr: none

# Nightly using schedules
schedules:
- cron: "0 0 * * Mon,Tue,Wed,Thu,Fri"
  displayName: midnightly build
  branches:
   include:
    - master

pool:
  vmImage: 'windows-latest'

variables:
  buildPlatform: 'Any CPU'
  buildConfiguration: 'Release'
  skipComponentGovernanceDetection: true
  snExe: 'C:\Program Files (x86)\Microsoft SDKs\Windows\v10.0A\bin\NETFX 4.8 Tools\sn.exe'
  snExe64: 'C:\Program Files (x86)\Microsoft SDKs\Windows\v10.0A\bin\NETFX 4.8 Tools\x64\sn.exe'
  gacUtil: '$(Build.SourcesDirectory)\test\CommonAssemblies\Microsoft.VisualStudio.QualityTools.UnitTestFramework.dll'
  ProductBinPath1: '$(Build.SourcesDirectory)\src\Microsoft.OData.Edm\bin\$(BuildConfiguration)'
  mainDll1: 'Microsoft.OData.Edm.dll'
  ProductBinPath2: '$(Build.SourcesDirectory)\src\Microsoft.OData.Core\bin\$(BuildConfiguration)'
  mainDll2: 'Microsoft.OData.Core.dll'
  ProductBinPath3: '$(Build.SourcesDirectory)\src\Microsoft.Spatial\bin\$(BuildConfiguration)'
  mainDll3: 'Microsoft.Spatial.dll'
  ProductBinPath4: '$(Build.SourcesDirectory)\src\Microsoft.OData.Client\bin\$(BuildConfiguration)'
  mainDll4: 'Microsoft.OData.Client.dll'
  ProductBinPath5: '$(Build.SourcesDirectory)\src\CodeGen\bin\$(BuildConfiguration)'
  mainDll5: 'Microsoft.OData.Service.Design.T4.dll'
  ProductBinPath: $(Build.SourcesDirectory)\bin\$(BuildPlatform)\$(BuildConfiguration)\Product

steps:
- task: NuGetToolInstaller@0
  inputs:
    versionSpec: '>=5.2.0'

- task: UseDotNet@2
  inputs:
    version: '1.0.4'
    
- task: UseDotNet@2
  inputs:
    version: '2.1.3'
 
- task: PowerShell@2
  inputs:
    targetType: 'inline'
    script: |
      # Write your PowerShell commands here.      
      Write-Host "Hello World"
      [System.Reflection.Assembly]::Load("System.EnterpriseServices, Version=4.0.0.0, Culture=neutral, PublicKeyToken=b03f5f7f11d50a3a")
      $publish = New-Object System.EnterpriseServices.Internal.Publish
      $publish.GacInstall("$(gacUtil)")

- task: DotNetCoreCLI@2
  displayName: 'Build Product'  
  inputs:
    command: 'build'
    arguments: '--configuration $(BuildConfiguration)'
    projects: |
     $(Build.SourcesDirectory)\src\Microsoft.Spatial\Microsoft.Spatial.csproj
     $(Build.SourcesDirectory)\src\Microsoft.OData.Edm\Microsoft.OData.Edm.csproj
     $(Build.SourcesDirectory)\src\Microsoft.OData.Core\Microsoft.OData.Core.csproj
     $(Build.SourcesDirectory)\src\Microsoft.OData.Client\Microsoft.OData.Client.csproj

- task: UseDotNet@2
  inputs:
    version: '2.1.x'

- task: UseDotNet@2
  inputs:
    version: '3.1.x'


- task: DotNetCoreCLI@2
  displayName: 'Build Unit Test - DI'  
  inputs:
    command: 'build'
    arguments: '--configuration $(BuildConfiguration) --no-incremental'
    projects: |
     $(Build.SourcesDirectory)\test\Common\Microsoft.Test.OData.DependencyInjection\Microsoft.Test.OData.DependencyInjection.csproj

- task: DotNetCoreCLI@2
  displayName: 'Build Unit Test - Common'  
  inputs:
    command: 'build'
    arguments: '--configuration $(BuildConfiguration) --no-incremental'
    projects: |
     $(Build.SourcesDirectory)\test\FunctionalTests\Microsoft.OData.TestCommon\Microsoft.OData.TestCommon.csproj
     
- task: DotNetCoreCLI@2
  displayName: 'Build Unit Test - EDM'  
  inputs:
    command: 'build'
    arguments: '--configuration $(BuildConfiguration) --no-incremental'
    projects: |
     $(Build.SourcesDirectory)\test\FunctionalTests\Microsoft.OData.Edm.Tests\Microsoft.OData.Edm.Tests.csproj
      
     
- task: DotNetCoreCLI@2
  displayName: 'Build Unit Test - Spatial'  
  inputs:
    command: 'build'
    arguments: '--configuration $(BuildConfiguration) --no-incremental'
    projects: |
     $(Build.SourcesDirectory)\test\FunctionalTests\Microsoft.Spatial.Tests\Microsoft.Spatial.Tests.csproj
       
     
- task: DotNetCoreCLI@2
  displayName: 'Build Unit Test - Core'  
  inputs:
    command: 'build'
    arguments: '--configuration $(BuildConfiguration) --no-incremental'
    projects: |
     $(Build.SourcesDirectory)\test\FunctionalTests\Microsoft.OData.Core.Tests\Microsoft.OData.Core.Tests.csproj
     
     
- task: DotNetCoreCLI@2
  displayName: 'Build Unit Test - Client'  
  inputs:
    command: 'build'
    arguments: '--configuration $(BuildConfiguration) --no-incremental'
    projects: |
     $(Build.SourcesDirectory)\test\FunctionalTests\Microsoft.OData.Client.Tests\Microsoft.OData.Client.Tests.csproj          
          
    

- task: DotNetCoreCLI@2
  displayName: 'Build E2E Test'  
  inputs:
    command: 'build'
    arguments: '--configuration $(BuildConfiguration) --no-incremental'
    projects: |
      $(Build.SourcesDirectory)\test\FunctionalTests\Service\Microsoft.OData.Service.csproj
      $(Build.SourcesDirectory)\test\EndToEndTests\Services\Astoria\Microsoft.Test.OData.Services.Astoria.csproj
      $(Build.SourcesDirectory)\test\EndToEndTests\Services\CSDSCReferences\Microsoft.Test.OData.Services.CSDSCReferences.csproj
      $(Build.SourcesDirectory)\test\EndToEndTests\Services\ODataCamelCaseService\Microsoft.Test.OData.Services.ODataCamelCaseService.csproj
      $(Build.SourcesDirectory)\test\EndToEndTests\Services\ODataDefaultService\Microsoft.Test.OData.Services.ODataDefaultService.csproj
      $(Build.SourcesDirectory)\test\EndToEndTests\Services\ODataModelRefService\Microsoft.Test.OData.Services.ODataModelRefService.csproj
      $(Build.SourcesDirectory)\test\EndToEndTests\Services\ODataOperationService\Microsoft.Test.OData.Services.ODataOperationService.csproj
      $(Build.SourcesDirectory)\test\EndToEndTests\Services\ODataPluggableFormatService\Microsoft.Test.OData.Services.ODataPluggableFormatService.csproj
      $(Build.SourcesDirectory)\test\EndToEndTests\Services\ODataSimplifiedService\Microsoft.Test.OData.Services.ODataSimplifiedService.csproj
      $(Build.SourcesDirectory)\test\EndToEndTests\Services\ODataTypeDefinitionService\Microsoft.Test.OData.Services.ODataTypeDefinitionService.csproj
      $(Build.SourcesDirectory)\test\EndToEndTests\Services\ODataWCFService\Microsoft.Test.OData.Services.ODataWCFService.csproj
      $(Build.SourcesDirectory)\test\EndToEndTests\Services\TestServices\Microsoft.Test.OData.Services.TestServices.csproj
      $(Build.SourcesDirectory)\test\EndToEndTests\Services\ODataWCFLibrary\ODataSamples.Services.Core.csproj
      $(Build.SourcesDirectory)\test\EndToEndTests\Services\ODataTripPinService\ODataSamples.Services.TripPin.csproj
      $(Build.SourcesDirectory)\test\EndToEndTests\Services\ServiceWrapperApp\ServiceWrapperApp.csproj
      $(Build.SourcesDirectory)\test\FunctionalTests\Tests\DataEdmLib\EdmLibTests.csproj
      $(Build.SourcesDirectory)\test\EndToEndTests\Tests\Client\Build.Desktop\Microsoft.Test.OData.Tests.Client.csproj

- task: DotNetCoreCLI@2
  displayName: 'Build Regression Test'  
  inputs:
    command: 'build'
    arguments: '--configuration $(BuildConfiguration) --no-incremental'
    projects: |     
     $(Build.SourcesDirectory)\test\FunctionalTests\Framework\AstoriaTestFramework.csproj
     $(Build.SourcesDirectory)\test\FunctionalTests\Tests\DataServices\UnitTests\RegressionUnitTests\Microsoft.Data.Web.RegressionUnitTests.csproj
     $(Build.SourcesDirectory)\test\FunctionalTests\Tests\DataServices\UnitTests\MetadataObjectModelTests\Microsoft.Data.MetadataObjectModel.UnitTests.csproj
     $(Build.SourcesDirectory)\test\FunctionalTests\Tests\DataServices\UnitTests\TDDUnitTests\Microsoft.OData.Service.TDDUnitTests.csproj
     $(Build.SourcesDirectory)\test\FunctionalTests\Tests\DataServices\UnitTests\ClientCSharpUnitTests\Microsoft.Data.WebClientCSharp.UnitTests.csproj
     $(Build.SourcesDirectory)\test\FunctionalTests\Tests\DataServices\UnitTests\ServerUnitTests\Microsoft.Data.Web.UnitTests.csproj
     $(Build.SourcesDirectory)\test\FunctionalTests\Tests\DataServices\ddbasics\Microsoft.Test.Data.Services.DDBasics.csproj
     $(Build.SourcesDirectory)\test\FunctionalTests\Tests\DataServices\UnitTests\DesignT4UnitTests\Microsoft.OData.Service.Design.T4.UnitTests.csproj
     $(Build.SourcesDirectory)\src\CodeGen\Microsoft.Data.Web.Design.T4.csproj
     $(Build.SourcesDirectory)\test\FunctionalTests\Tests\DataOData\Tests\OData.Common.Tests\Microsoft.Test.Taupo.OData.Common.Tests.csproj
     $(Build.SourcesDirectory)\test\FunctionalTests\Tests\DataEdmLib\EdmLibTests.csproj
     $(Build.SourcesDirectory)\test\FunctionalTests\Tests\DataOData\Tests\OData.Query.Tests\Microsoft.Test.Taupo.OData.Query.Tests.csproj
     $(Build.SourcesDirectory)\test\FunctionalTests\Tests\DataOData\Tests\OData.Reader.Tests\Microsoft.Test.Taupo.OData.Reader.Tests.csproj
     $(Build.SourcesDirectory)\test\FunctionalTests\Tests\DataOData\Tests\OData.Writer.Tests\Microsoft.Test.Taupo.OData.Writer.Tests.csproj
     $(Build.SourcesDirectory)\test\FunctionalTests\Tests\DataOData\Tests\OData.Scenario.Tests\Microsoft.Test.Taupo.OData.Scenario.Tests.csproj
     $(Build.SourcesDirectory)\test\FunctionalTests\Tests\DataServices\UnitTests\NamedStreamTests\Microsoft.Data.NamedStream.UnitTests.csproj
     $(Build.SourcesDirectory)\test\FunctionalTests\Tests\DataOData\Tests\OData.PluggableFormat.Tests\Microsoft.Test.OData.PluggableFormat.Tests.csproj
     $(Build.SourcesDirectory)\test\FunctionalTests\Tests\DataServices\UnitTests\ServerUnitTests1\Microsoft.Data.ServerUnitTests1.UnitTests.csproj
     $(Build.SourcesDirectory)\test\FunctionalTests\Tests\DataServices\UnitTests\ServerUnitTests2\Microsoft.Data.ServerUnitTests2.UnitTests.csproj
     $(Build.SourcesDirectory)\test\FunctionalTests\Tests\DataServices\UnitTests\RegressionUnitTests\Microsoft.Data.Web.RegressionUnitTests.csproj
               
  enabled: true

- task: Powershell@2
  displayName: 'Skip strong name validation'
  inputs:
    targetType: 'inline'
    script: |
      & "$(snExe)" /Vr $(ProductBinPath4)\net45\$(mainDll4)
      & "$(snExe64)" /Vr $(ProductBinPath4)\net45\$(mainDll4)
      & "$(snExe)" /Vr $(ProductBinPath1)\net45\$(mainDll1)
      & "$(snExe64)" /Vr $(ProductBinPath1)\net45\$(mainDll1)
      & "$(snExe)" /Vr $(ProductBinPath2)\net45\$(mainDll2)
      & "$(snExe64)" /Vr $(ProductBinPath2)\net45\$(mainDll2)
      & "$(snExe)" /Vr $(ProductBinPath3)\net45\$(mainDll3)
      & "$(snExe64)" /Vr $(ProductBinPath3)\net45\$(mainDll3)
      & "$(snExe)" /Vr $(ProductBinPath5)\net45\$(mainDll5)
      & "$(snExe64)" /Vr $(ProductBinPath5)\net45\$(mainDll5)
      & "$(snExe)" /Vr $(ProductBinPath4)\netstandard1.1\$(mainDll4)
      & "$(snExe64)" /Vr $(ProductBinPath4)\netstandard1.1\$(mainDll4)
      & "$(snExe)" /Vr $(ProductBinPath1)\netstandard1.1\$(mainDll1)
      & "$(snExe64)" /Vr $(ProductBinPath1)\netstandard1.1\$(mainDll1)
      & "$(snExe)" /Vr $(ProductBinPath2)\netstandard1.1\$(mainDll2)
      & "$(snExe64)" /Vr $(ProductBinPath2)\netstandard1.1\$(mainDll2)
      & "$(snExe)" /Vr $(ProductBinPath3)\netstandard1.1\$(mainDll3)
      & "$(snExe64)" /Vr $(ProductBinPath3)\netstandard1.1\$(mainDll3)  
      & "$(snExe)" /Vr $(ProductBinPath4)\netstandard2.0\$(mainDll4)
      & "$(snExe64)" /Vr $(ProductBinPath4)\netstandard2.0\$(mainDll4)
      & "$(snExe)" /Vr $(ProductBinPath1)\netstandard2.0\$(mainDll1)
      & "$(snExe64)" /Vr $(ProductBinPath1)\netstandard2.0\$(mainDll1)
      & "$(snExe)" /Vr $(ProductBinPath2)\netstandard2.0\$(mainDll2)
      & "$(snExe64)" /Vr $(ProductBinPath2)\netstandard2.0\$(mainDll2)
      & "$(snExe)" /Vr $(ProductBinPath3)\netstandard2.0\$(mainDll3)
      & "$(snExe64)" /Vr $(ProductBinPath3)\netstandard2.0\$(mainDll3)      
  enabled: true

- task: BatchScript@1
  displayName: 'Run script - Test Startup'
  inputs:
    filename: '$(Build.SourcesDirectory)\tools\Scripts\TestStartup.cmd'
    arguments: '$(Build.SourcesDirectory)'
    modifyEnvironment: true
    workingFolder: '$(Build.SourcesDirectory)\tools\Scripts'

- task: AzurePowerShell@2
  displayName: 'Cleanup DB'
  inputs:
    azureConnectionType: ConnectedServiceName
    azureClassicSubscription: ODataAzureSubs
    ScriptType: InlineScript
    Inline: |
     # You can write your azure powershell scripts inline here. 
     # You can also pass predefined and custom variables to this script using arguments
     pushd "C:\Program Files\Microsoft SQL Server\130\Tools\Binn"
     #.\SqlLocalDB.exe stop
     #.\SqlLocalDB.exe delete MSSQLLocalDB
     .\SqlLocalDB.exe create MSSQLLocalDB
     .\SqlLocalDB.exe start MSSQLLocalDB
     #cd "C:\Users\ODataBld"
     #del *.ldf
     #del *.mdf
     popd
    preferredAzurePowerShellVersion: 5.1.1


- task: DotNetCoreCLI@2
  displayName: 'Spatial Test'
  inputs:
    command: 'test'
    arguments: '--configuration $(BuildConfiguration) --no-build --collect "Code coverage"'
    projects: |      
     $(Build.SourcesDirectory)\test\FunctionalTests\Microsoft.Spatial.Tests\Microsoft.Spatial.Tests.csproj

- task: DotNetCoreCLI@2
  displayName: 'EDM Test'
  inputs:
    command: 'test'
    arguments: '--configuration $(BuildConfiguration) --no-build --collect "Code coverage"'
    projects: |      
     $(Build.SourcesDirectory)\test\FunctionalTests\Microsoft.OData.Edm.Tests\Microsoft.OData.Edm.Tests.csproj

- task: DotNetCoreCLI@2
  displayName: 'Core Test'
  inputs:
    command: 'test'
    arguments: '--configuration $(BuildConfiguration) --no-build --collect "Code coverage"'
    projects: |      
     $(Build.SourcesDirectory)\test\FunctionalTests\Microsoft.OData.Core.Tests\Microsoft.OData.Core.Tests.csproj

- task: DotNetCoreCLI@2
  displayName: 'Client Test'
  inputs:
    command: 'test'
    arguments: '--configuration $(BuildConfiguration) --no-build --collect "Code coverage"'
    projects: |      
     $(Build.SourcesDirectory)\test\FunctionalTests\Microsoft.OData.Client.Tests\Microsoft.OData.Client.Tests.csproj

- task: DotNetCoreCLI@2  
  displayName: 'Test - E2E Test Suite'
  inputs:
    command: 'test'
    arguments: '--configuration $(BuildConfiguration) --no-build --collect "Code coverage"'
    projects: |      
     $(Build.SourcesDirectory)\test\EndToEndTests\Tests\Client\Build.Desktop\Microsoft.Test.OData.Tests.Client.csproj

- task: DotNetCoreCLI@2
  timeoutInMinutes: 100
  displayName: 'Test - Regression Test Suite --collect "Code coverage"'
  inputs:
    command: 'test'
    arguments: '--configuration $(BuildConfiguration) --no-build'
    projects: |           
     $(Build.SourcesDirectory)\test\FunctionalTests\Tests\DataServices\ddbasics\Microsoft.Test.Data.Services.DDBasics.csproj
     $(Build.SourcesDirectory)\test\FunctionalTests\Tests\DataServices\UnitTests\TDDUnitTests\Microsoft.OData.Service.TDDUnitTests.csproj
     $(Build.SourcesDirectory)\test\FunctionalTests\Tests\DataEdmLib\EdmLibTests.csproj
     $(Build.SourcesDirectory)\test\FunctionalTests\Tests\DataOData\Tests\OData.Common.Tests\Microsoft.Test.Taupo.OData.Common.Tests.csproj
     $(Build.SourcesDirectory)\test\FunctionalTests\Tests\DataOData\Tests\OData.Query.Tests\Microsoft.Test.Taupo.OData.Query.Tests.csproj
     $(Build.SourcesDirectory)\test\FunctionalTests\Tests\DataOData\Tests\OData.Reader.Tests\Microsoft.Test.Taupo.OData.Reader.Tests.csproj
     $(Build.SourcesDirectory)\test\FunctionalTests\Tests\DataOData\Tests\OData.Writer.Tests\Microsoft.Test.Taupo.OData.Writer.Tests.csproj
     $(Build.SourcesDirectory)\test\FunctionalTests\Tests\DataOData\Tests\OData.Scenario.Tests\Microsoft.Test.Taupo.OData.Scenario.Tests.csproj
     $(Build.SourcesDirectory)\test\FunctionalTests\Tests\DataServices\UnitTests\NamedStreamTests\Microsoft.Data.NamedStream.UnitTests.csproj
     $(Build.SourcesDirectory)\test\FunctionalTests\Tests\DataOData\Tests\OData.PluggableFormat.Tests\Microsoft.Test.OData.PluggableFormat.Tests.csproj
     $(Build.SourcesDirectory)\test\FunctionalTests\Tests\DataServices\UnitTests\ServerUnitTests1\Microsoft.Data.ServerUnitTests1.UnitTests.csproj     
     $(Build.SourcesDirectory)\test\FunctionalTests\Tests\DataServices\UnitTests\ServerUnitTests2\Microsoft.Data.ServerUnitTests2.UnitTests.csproj  
     $(Build.SourcesDirectory)\test\FunctionalTests\Tests\DataServices\UnitTests\RegressionUnitTests\Microsoft.Data.Web.RegressionUnitTests.csproj
     $(Build.SourcesDirectory)\test\FunctionalTests\Tests\DataServices\UnitTests\MetadataObjectModelTests\Microsoft.Data.MetadataObjectModel.UnitTests.csproj
     $(Build.SourcesDirectory)\test\FunctionalTests\Tests\DataServices\UnitTests\TDDUnitTests\Microsoft.OData.Service.TDDUnitTests.csproj
     $(Build.SourcesDirectory)\test\FunctionalTests\Tests\DataServices\UnitTests\ClientCSharpUnitTests\Microsoft.Data.WebClientCSharp.UnitTests.csproj
     $(Build.SourcesDirectory)\test\FunctionalTests\Tests\DataServices\UnitTests\ServerUnitTests\Microsoft.Data.Web.UnitTests.csproj
  enabled: true


# CredScan
- task: securedevelopmentteam.vss-secure-development-tools.build-task-credscan.CredScan@2
  displayName: 'Run CredScan - Src'
  inputs:    
    scanFolder: '$(Build.SourcesDirectory)\src'
    debugMode: false

- task: securedevelopmentteam.vss-secure-development-tools.build-task-credscan.CredScan@2
  displayName: 'Run CredScan - Test'
  inputs:
    scanFolder: '$(Build.SourcesDirectory)\test'
    debugMode: false

- task: securedevelopmentteam.vss-secure-development-tools.build-task-credscan.CredScan@2
  displayName: 'Run CredScan - Tools'
  inputs:
    scanFolder: '$(Build.SourcesDirectory)\tools'
    debugMode: false

- task: BinSkim@3
  displayName: 'Run BinSkim - Product Binaries'
  inputs:
    InputType: Basic
    AnalyzeTarget: |
     $(ProductBinPath1)\**\$(mainDll1)
    AnalyzeSymPath: |
     $(ProductBinPath1)
    AnalyzeVerbose: true
    AnalyzeHashes: true
    AnalyzeEnvironment: true

- task: BinSkim@3
  displayName: 'Run BinSkim - Product Binaries'
  inputs:
    InputType: Basic
    AnalyzeTarget: |
     $(ProductBinPath2)\**\$(mainDll2)
    AnalyzeSymPath: |
     $(ProductBinPath2)
    AnalyzeVerbose: true
    AnalyzeHashes: true
    AnalyzeEnvironment: true

- task: BinSkim@3
  displayName: 'Run BinSkim - Product Binaries'
  inputs:
    InputType: Basic
    AnalyzeTarget: |
     $(ProductBinPath3)\**\$(mainDll3)
    AnalyzeSymPath: |
     $(ProductBinPath3)
    AnalyzeVerbose: true
    AnalyzeHashes: true
    AnalyzeEnvironment: true


- task: BinSkim@3
  displayName: 'Run BinSkim - Product Binaries'
  inputs:
    InputType: Basic
    AnalyzeTarget: |
     $(ProductBinPath4)\**\$(mainDll4)
    AnalyzeSymPath: |
     $(ProductBinPath4)
    AnalyzeVerbose: true
    AnalyzeHashes: true
    AnalyzeEnvironment: true

- task: PublishSecurityAnalysisLogs@2
  displayName: 'Publish Security Analysis Logs'
  inputs:
    ArtifactName: SecurityLogs

- task: PostAnalysis@1
  displayName: 'Post Analysis'
  inputs:
    BinSkim: true
    CredScan: true
    PoliCheck: true
    PoliCheckBreakOn: Severity2Above
  enabled: true
  continueOnError: true
 
# CodeSign
- task: EsrpCodeSigning@1
  displayName: 'ESRP CodeSign - OData'
  inputs:
    ConnectedServiceName: 'ESRP CodeSigning - OData'
    #FolderPath: '$(Build.SourcesDirectory)\src\Microsoft.Spatial\bin\Debug\netstandard2.0'
    FolderPath: '$(Build.SourcesDirectory)\src'

    Pattern: 'Microsoft.Spatial.dll,Microsoft.OData.Edm.dll,Microsoft.OData.Core.dll,Microsoft.OData.Client.dll'

    signConfigType: inlineSignParams

    inlineOperation: |
     [
       {
         "keyCode": "MSSharedLibSnKey",
         "operationSetCode": "StrongNameSign",
         "parameters": null,
         "toolName": "sn.exe",
         "toolVersion": "V4.6.1586.0"
       },
       {
         "keyCode": "MSSharedLibSnKey",
         "operationSetCode": "StrongNameVerify",
         "parameters": null,
         "toolName": "sn.exe",
         "toolVersion": "V4.6.1586.0"
       },
       {
         "keyCode": "CP-230012",
         "operationSetCode": "SigntoolSign",
         "parameters": [
         {
           "parameterName": "OpusName",
           "parameterValue": "TestSign"
         },
         {
           "parameterName": "OpusInfo",
           "parameterValue": "http://test"
         },
         {
           "parameterName": "PageHash",
           "parameterValue": "/NPH"
         },
         {
           "parameterName": "FileDigest",
           "parameterValue": "/fd sha256"
         },
         {
           "parameterName": "TimeStamp",
           "parameterValue": "/tr \"http://rfc3161.gtm.corp.microsoft.com/TSS/HttpTspServer\" /td sha256"
         }
         ],
         "toolName": "signtool.exe",
         "toolVersion": "6.2.9304.0"
       },
       {
         "keyCode": "CP-230012",
         "operationSetCode": "SigntoolVerify",
         "parameters": [
         {
           "parameterName": "VerifyAll",
           "parameterValue": "/all"
         }
         ],
         "toolName": "signtool.exe",
         "toolVersion": "6.2.9304.0"
       }
     ]
    SessionTimeout: 20
    VerboseLogin: true

- task: MSBuild@1
  displayName: 'Get Nuget Package Metadata'
  inputs:
    solution: '$(Build.SourcesDirectory)\tools\CustomMSBuild\GetNugetPackageMetadata.proj'
    platform: '$(BuildPlatform)'
    configuration: '$(BuildConfiguration)'

- task: NuGetCommand@2
  displayName: 'NuGet - pack Microsoft.Spatial.Nightly.Release'
  inputs:
    command: custom
    feedsToUse: config
    arguments: 'pack $(Build.SourcesDirectory)\src\Microsoft.Spatial\Build.NuGet\Microsoft.Spatial.Nightly.Release.nuspec -NonInteractive -OutputDirectory $(Build.ArtifactStagingDirectory)\Nuget -Properties Configuration=$(BuildConfiguration);ProductRoot=$(ProductBinPath3)\**;SourcesRoot=$(Build.SourcesDirectory);VersionFullSemantic=$(VersionFullSemantic);NightlyBuildVersion=$(VersionNugetNightlyBuild);VersionNuGetSemantic=$(VersionNuGetSemantic) -Verbosity Detailed -Symbols -SymbolPackageFormat snupkg'
    
- task: NuGetCommand@2
  displayName: 'NuGet - pack Microsoft.Spatial.Release'
  inputs:
    command: custom
    feedsToUse: config
    arguments: 'pack $(Build.SourcesDirectory)\src\Microsoft.Spatial\Build.NuGet\Microsoft.Spatial.Release.nuspec -NonInteractive -OutputDirectory $(Build.ArtifactStagingDirectory)\Nuget -Properties Configuration=$(BuildConfiguration);ProductRoot=$(ProductBinPath3)\**;SourcesRoot=$(Build.SourcesDirectory);VersionFullSemantic=$(VersionFullSemantic);VersionNuGetSemantic=$(VersionNuGetSemantic) -Verbosity Detailed -Symbols -SymbolPackageFormat snupkg'

- task: NuGetCommand@2
  displayName: 'NuGet - pack Microsoft.OData.Edm.Nightly.Release'
  inputs:
    command: custom
    feedsToUse: config
    arguments: 'pack $(Build.SourcesDirectory)\src\Microsoft.OData.Edm\Build.NuGet\Microsoft.OData.Edm.Nightly.Release.nuspec -NonInteractive -OutputDirectory $(Build.ArtifactStagingDirectory)\Nuget -Properties Configuration=$(BuildConfiguration);ProductRoot=$(ProductBinPath1)\**;SourcesRoot=$(Build.SourcesDirectory);VersionFullSemantic=$(VersionFullSemantic);NightlyBuildVersion=$(VersionNugetNightlyBuild);VersionNuGetSemantic=$(VersionNuGetSemantic) -Verbosity Detailed -Symbols -SymbolPackageFormat snupkg'

- task: NuGetCommand@2
  displayName: 'NuGet - pack Microsoft.OData.Edm.Release'
  inputs:
    command: custom
    feedsToUse: config
    arguments: 'pack $(Build.SourcesDirectory)\src\Microsoft.OData.Edm\Build.NuGet\Microsoft.OData.Edm.Release.nuspec -NonInteractive -OutputDirectory $(Build.ArtifactStagingDirectory)\Nuget -Properties Configuration=$(BuildConfiguration);ProductRoot=$(ProductBinPath1)\**;SourcesRoot=$(Build.SourcesDirectory);VersionFullSemantic=$(VersionFullSemantic);VersionNuGetSemantic=$(VersionNuGetSemantic) -Verbosity Detailed -Symbols -SymbolPackageFormat snupkg'
    
- task: NuGetCommand@2
  displayName: 'NuGet - pack Microsoft.OData.Core.Nightly.Release'
  inputs:
    command: custom
    feedsToUse: config
    arguments: 'pack $(Build.SourcesDirectory)\src\Microsoft.OData.Core\Build.NuGet\Microsoft.OData.Core.Nightly.Release.nuspec -NonInteractive -OutputDirectory $(Build.ArtifactStagingDirectory)\Nuget -Properties Configuration=$(BuildConfiguration);ProductRoot=$(ProductBinPath2)\**;SourcesRoot=$(Build.SourcesDirectory);VersionFullSemantic=$(VersionFullSemantic);NightlyBuildVersion=$(VersionNugetNightlyBuild);VersionNuGetSemantic=$(VersionNuGetSemantic) -Verbosity Detailed -Symbols -SymbolPackageFormat snupkg'

- task: NuGetCommand@2
  displayName: 'NuGet - pack Microsoft.OData.Core.Release'
  inputs:
    command: custom
    feedsToUse: config
    arguments: 'pack $(Build.SourcesDirectory)\src\Microsoft.OData.Core\Build.NuGet\Microsoft.OData.Core.Release.nuspec -NonInteractive -OutputDirectory $(Build.ArtifactStagingDirectory)\Nuget -Properties Configuration=$(BuildConfiguration);ProductRoot=$(ProductBinPath2)\**;SourcesRoot=$(Build.SourcesDirectory);VersionFullSemantic=$(VersionFullSemantic);VersionNuGetSemantic=$(VersionNuGetSemantic) -Verbosity Detailed -Symbols -SymbolPackageFormat snupkg'


- task: NuGetCommand@2
  displayName: 'NuGet - pack Microsoft.OData.Client.Nightly.Release'
  inputs:
    command: custom
    feedsToUse: config
    arguments: 'pack $(Build.SourcesDirectory)\src\Microsoft.OData.Client\Build.NuGet\Microsoft.OData.Client.Nightly.Release.nuspec -NonInteractive -OutputDirectory $(Build.ArtifactStagingDirectory)\Nuget -Properties Configuration=$(BuildConfiguration);ProductRoot=$(ProductBinPath4)\**;SourcesRoot=$(Build.SourcesDirectory);VersionFullSemantic=$(VersionFullSemantic);NightlyBuildVersion=$(VersionNugetNightlyBuild);VersionNuGetSemantic=$(VersionNuGetSemantic) -Verbosity Detailed -Symbols -SymbolPackageFormat snupkg'
    
- task: NuGetCommand@2
  displayName: 'NuGet - pack Microsoft.OData.Client.Release'
  inputs:
    command: custom
    feedsToUse: config
    arguments: 'pack $(Build.SourcesDirectory)\src\Microsoft.OData.Client\Build.NuGet\Microsoft.OData.Client.Release.nuspec -NonInteractive -OutputDirectory $(Build.ArtifactStagingDirectory)\Nuget -Properties Configuration=$(BuildConfiguration);ProductRoot=$(ProductBinPath4)\**;SourcesRoot=$(Build.SourcesDirectory);VersionFullSemantic=$(VersionFullSemantic);VersionNuGetSemantic=$(VersionNuGetSemantic) -Verbosity Detailed -Symbols -SymbolPackageFormat snupkg'

- task: EsrpCodeSigning@1
  displayName: 'ESRP CodeSigning Nuget Packages'
  inputs:
    ConnectedServiceName: 'ESRP CodeSigning - OData'
    FolderPath: '$(Build.ArtifactStagingDirectory)\Nuget'
    Pattern: '*.nupkg'
    signConfigType: inlineSignParams
    inlineOperation: |
     [
         {
             "keyCode": "CP-401405",
             "operationSetCode": "NuGetSign",
             "parameters": [ ],
             "toolName": "sign",
             "toolVersion": "1.0"
         },
         {
             "keyCode": "CP-401405",
             "operationSetCode": "NuGetVerify",
             "parameters": [ ],
             "toolName": "sign",
             "toolVersion": "1.0"
         }
     ]
    VerboseLogin: true

- task: PublishBuildArtifacts@1
  displayName: 'Publish Artifact - Nuget Packages'
  inputs:
    PathtoPublish: '$(Build.ArtifactStagingDirectory)\Nuget'
    ArtifactName: Nuget

- task: NuGetCommand@2
  displayName: 'NuGet push - Nightly packages to MyGet'
  inputs:
    command: push
    packagesToPush: '$(Build.ArtifactStagingDirectory)\Nuget\*Nightly*.nupkg'
    nuGetFeedType: external
    publishFeedCredentials: 'MyGet.org - OData.net Nightly Feed'
>>>>>>> b04c2df0
  enabled: true<|MERGE_RESOLUTION|>--- conflicted
+++ resolved
@@ -1,4 +1,3 @@
-<<<<<<< HEAD
 name: $(TeamProject)_$(BuildDefinitionName)_$(SourceBranchName)_$(Date:yyyyMMdd)$(Rev:.r)
 
 # No trigger for nightly
@@ -573,580 +572,4 @@
     packagesToPush: '$(Build.ArtifactStagingDirectory)\Nuget\*Nightly*.nupkg'
     nuGetFeedType: external
     publishFeedCredentials: 'MyGet.org - OData.net Nightly Feed'
-=======
-name: $(TeamProject)_$(BuildDefinitionName)_$(SourceBranchName)_$(Date:yyyyMMdd)$(Rev:.r)
-
-# No trigger for nightly
-trigger: none
-
-# No Pull request (PR) triggers for nightly
-pr: none
-
-# Nightly using schedules
-schedules:
-- cron: "0 0 * * Mon,Tue,Wed,Thu,Fri"
-  displayName: midnightly build
-  branches:
-   include:
-    - master
-
-pool:
-  vmImage: 'windows-latest'
-
-variables:
-  buildPlatform: 'Any CPU'
-  buildConfiguration: 'Release'
-  skipComponentGovernanceDetection: true
-  snExe: 'C:\Program Files (x86)\Microsoft SDKs\Windows\v10.0A\bin\NETFX 4.8 Tools\sn.exe'
-  snExe64: 'C:\Program Files (x86)\Microsoft SDKs\Windows\v10.0A\bin\NETFX 4.8 Tools\x64\sn.exe'
-  gacUtil: '$(Build.SourcesDirectory)\test\CommonAssemblies\Microsoft.VisualStudio.QualityTools.UnitTestFramework.dll'
-  ProductBinPath1: '$(Build.SourcesDirectory)\src\Microsoft.OData.Edm\bin\$(BuildConfiguration)'
-  mainDll1: 'Microsoft.OData.Edm.dll'
-  ProductBinPath2: '$(Build.SourcesDirectory)\src\Microsoft.OData.Core\bin\$(BuildConfiguration)'
-  mainDll2: 'Microsoft.OData.Core.dll'
-  ProductBinPath3: '$(Build.SourcesDirectory)\src\Microsoft.Spatial\bin\$(BuildConfiguration)'
-  mainDll3: 'Microsoft.Spatial.dll'
-  ProductBinPath4: '$(Build.SourcesDirectory)\src\Microsoft.OData.Client\bin\$(BuildConfiguration)'
-  mainDll4: 'Microsoft.OData.Client.dll'
-  ProductBinPath5: '$(Build.SourcesDirectory)\src\CodeGen\bin\$(BuildConfiguration)'
-  mainDll5: 'Microsoft.OData.Service.Design.T4.dll'
-  ProductBinPath: $(Build.SourcesDirectory)\bin\$(BuildPlatform)\$(BuildConfiguration)\Product
-
-steps:
-- task: NuGetToolInstaller@0
-  inputs:
-    versionSpec: '>=5.2.0'
-
-- task: UseDotNet@2
-  inputs:
-    version: '1.0.4'
-    
-- task: UseDotNet@2
-  inputs:
-    version: '2.1.3'
- 
-- task: PowerShell@2
-  inputs:
-    targetType: 'inline'
-    script: |
-      # Write your PowerShell commands here.      
-      Write-Host "Hello World"
-      [System.Reflection.Assembly]::Load("System.EnterpriseServices, Version=4.0.0.0, Culture=neutral, PublicKeyToken=b03f5f7f11d50a3a")
-      $publish = New-Object System.EnterpriseServices.Internal.Publish
-      $publish.GacInstall("$(gacUtil)")
-
-- task: DotNetCoreCLI@2
-  displayName: 'Build Product'  
-  inputs:
-    command: 'build'
-    arguments: '--configuration $(BuildConfiguration)'
-    projects: |
-     $(Build.SourcesDirectory)\src\Microsoft.Spatial\Microsoft.Spatial.csproj
-     $(Build.SourcesDirectory)\src\Microsoft.OData.Edm\Microsoft.OData.Edm.csproj
-     $(Build.SourcesDirectory)\src\Microsoft.OData.Core\Microsoft.OData.Core.csproj
-     $(Build.SourcesDirectory)\src\Microsoft.OData.Client\Microsoft.OData.Client.csproj
-
-- task: UseDotNet@2
-  inputs:
-    version: '2.1.x'
-
-- task: UseDotNet@2
-  inputs:
-    version: '3.1.x'
-
-
-- task: DotNetCoreCLI@2
-  displayName: 'Build Unit Test - DI'  
-  inputs:
-    command: 'build'
-    arguments: '--configuration $(BuildConfiguration) --no-incremental'
-    projects: |
-     $(Build.SourcesDirectory)\test\Common\Microsoft.Test.OData.DependencyInjection\Microsoft.Test.OData.DependencyInjection.csproj
-
-- task: DotNetCoreCLI@2
-  displayName: 'Build Unit Test - Common'  
-  inputs:
-    command: 'build'
-    arguments: '--configuration $(BuildConfiguration) --no-incremental'
-    projects: |
-     $(Build.SourcesDirectory)\test\FunctionalTests\Microsoft.OData.TestCommon\Microsoft.OData.TestCommon.csproj
-     
-- task: DotNetCoreCLI@2
-  displayName: 'Build Unit Test - EDM'  
-  inputs:
-    command: 'build'
-    arguments: '--configuration $(BuildConfiguration) --no-incremental'
-    projects: |
-     $(Build.SourcesDirectory)\test\FunctionalTests\Microsoft.OData.Edm.Tests\Microsoft.OData.Edm.Tests.csproj
-      
-     
-- task: DotNetCoreCLI@2
-  displayName: 'Build Unit Test - Spatial'  
-  inputs:
-    command: 'build'
-    arguments: '--configuration $(BuildConfiguration) --no-incremental'
-    projects: |
-     $(Build.SourcesDirectory)\test\FunctionalTests\Microsoft.Spatial.Tests\Microsoft.Spatial.Tests.csproj
-       
-     
-- task: DotNetCoreCLI@2
-  displayName: 'Build Unit Test - Core'  
-  inputs:
-    command: 'build'
-    arguments: '--configuration $(BuildConfiguration) --no-incremental'
-    projects: |
-     $(Build.SourcesDirectory)\test\FunctionalTests\Microsoft.OData.Core.Tests\Microsoft.OData.Core.Tests.csproj
-     
-     
-- task: DotNetCoreCLI@2
-  displayName: 'Build Unit Test - Client'  
-  inputs:
-    command: 'build'
-    arguments: '--configuration $(BuildConfiguration) --no-incremental'
-    projects: |
-     $(Build.SourcesDirectory)\test\FunctionalTests\Microsoft.OData.Client.Tests\Microsoft.OData.Client.Tests.csproj          
-          
-    
-
-- task: DotNetCoreCLI@2
-  displayName: 'Build E2E Test'  
-  inputs:
-    command: 'build'
-    arguments: '--configuration $(BuildConfiguration) --no-incremental'
-    projects: |
-      $(Build.SourcesDirectory)\test\FunctionalTests\Service\Microsoft.OData.Service.csproj
-      $(Build.SourcesDirectory)\test\EndToEndTests\Services\Astoria\Microsoft.Test.OData.Services.Astoria.csproj
-      $(Build.SourcesDirectory)\test\EndToEndTests\Services\CSDSCReferences\Microsoft.Test.OData.Services.CSDSCReferences.csproj
-      $(Build.SourcesDirectory)\test\EndToEndTests\Services\ODataCamelCaseService\Microsoft.Test.OData.Services.ODataCamelCaseService.csproj
-      $(Build.SourcesDirectory)\test\EndToEndTests\Services\ODataDefaultService\Microsoft.Test.OData.Services.ODataDefaultService.csproj
-      $(Build.SourcesDirectory)\test\EndToEndTests\Services\ODataModelRefService\Microsoft.Test.OData.Services.ODataModelRefService.csproj
-      $(Build.SourcesDirectory)\test\EndToEndTests\Services\ODataOperationService\Microsoft.Test.OData.Services.ODataOperationService.csproj
-      $(Build.SourcesDirectory)\test\EndToEndTests\Services\ODataPluggableFormatService\Microsoft.Test.OData.Services.ODataPluggableFormatService.csproj
-      $(Build.SourcesDirectory)\test\EndToEndTests\Services\ODataSimplifiedService\Microsoft.Test.OData.Services.ODataSimplifiedService.csproj
-      $(Build.SourcesDirectory)\test\EndToEndTests\Services\ODataTypeDefinitionService\Microsoft.Test.OData.Services.ODataTypeDefinitionService.csproj
-      $(Build.SourcesDirectory)\test\EndToEndTests\Services\ODataWCFService\Microsoft.Test.OData.Services.ODataWCFService.csproj
-      $(Build.SourcesDirectory)\test\EndToEndTests\Services\TestServices\Microsoft.Test.OData.Services.TestServices.csproj
-      $(Build.SourcesDirectory)\test\EndToEndTests\Services\ODataWCFLibrary\ODataSamples.Services.Core.csproj
-      $(Build.SourcesDirectory)\test\EndToEndTests\Services\ODataTripPinService\ODataSamples.Services.TripPin.csproj
-      $(Build.SourcesDirectory)\test\EndToEndTests\Services\ServiceWrapperApp\ServiceWrapperApp.csproj
-      $(Build.SourcesDirectory)\test\FunctionalTests\Tests\DataEdmLib\EdmLibTests.csproj
-      $(Build.SourcesDirectory)\test\EndToEndTests\Tests\Client\Build.Desktop\Microsoft.Test.OData.Tests.Client.csproj
-
-- task: DotNetCoreCLI@2
-  displayName: 'Build Regression Test'  
-  inputs:
-    command: 'build'
-    arguments: '--configuration $(BuildConfiguration) --no-incremental'
-    projects: |     
-     $(Build.SourcesDirectory)\test\FunctionalTests\Framework\AstoriaTestFramework.csproj
-     $(Build.SourcesDirectory)\test\FunctionalTests\Tests\DataServices\UnitTests\RegressionUnitTests\Microsoft.Data.Web.RegressionUnitTests.csproj
-     $(Build.SourcesDirectory)\test\FunctionalTests\Tests\DataServices\UnitTests\MetadataObjectModelTests\Microsoft.Data.MetadataObjectModel.UnitTests.csproj
-     $(Build.SourcesDirectory)\test\FunctionalTests\Tests\DataServices\UnitTests\TDDUnitTests\Microsoft.OData.Service.TDDUnitTests.csproj
-     $(Build.SourcesDirectory)\test\FunctionalTests\Tests\DataServices\UnitTests\ClientCSharpUnitTests\Microsoft.Data.WebClientCSharp.UnitTests.csproj
-     $(Build.SourcesDirectory)\test\FunctionalTests\Tests\DataServices\UnitTests\ServerUnitTests\Microsoft.Data.Web.UnitTests.csproj
-     $(Build.SourcesDirectory)\test\FunctionalTests\Tests\DataServices\ddbasics\Microsoft.Test.Data.Services.DDBasics.csproj
-     $(Build.SourcesDirectory)\test\FunctionalTests\Tests\DataServices\UnitTests\DesignT4UnitTests\Microsoft.OData.Service.Design.T4.UnitTests.csproj
-     $(Build.SourcesDirectory)\src\CodeGen\Microsoft.Data.Web.Design.T4.csproj
-     $(Build.SourcesDirectory)\test\FunctionalTests\Tests\DataOData\Tests\OData.Common.Tests\Microsoft.Test.Taupo.OData.Common.Tests.csproj
-     $(Build.SourcesDirectory)\test\FunctionalTests\Tests\DataEdmLib\EdmLibTests.csproj
-     $(Build.SourcesDirectory)\test\FunctionalTests\Tests\DataOData\Tests\OData.Query.Tests\Microsoft.Test.Taupo.OData.Query.Tests.csproj
-     $(Build.SourcesDirectory)\test\FunctionalTests\Tests\DataOData\Tests\OData.Reader.Tests\Microsoft.Test.Taupo.OData.Reader.Tests.csproj
-     $(Build.SourcesDirectory)\test\FunctionalTests\Tests\DataOData\Tests\OData.Writer.Tests\Microsoft.Test.Taupo.OData.Writer.Tests.csproj
-     $(Build.SourcesDirectory)\test\FunctionalTests\Tests\DataOData\Tests\OData.Scenario.Tests\Microsoft.Test.Taupo.OData.Scenario.Tests.csproj
-     $(Build.SourcesDirectory)\test\FunctionalTests\Tests\DataServices\UnitTests\NamedStreamTests\Microsoft.Data.NamedStream.UnitTests.csproj
-     $(Build.SourcesDirectory)\test\FunctionalTests\Tests\DataOData\Tests\OData.PluggableFormat.Tests\Microsoft.Test.OData.PluggableFormat.Tests.csproj
-     $(Build.SourcesDirectory)\test\FunctionalTests\Tests\DataServices\UnitTests\ServerUnitTests1\Microsoft.Data.ServerUnitTests1.UnitTests.csproj
-     $(Build.SourcesDirectory)\test\FunctionalTests\Tests\DataServices\UnitTests\ServerUnitTests2\Microsoft.Data.ServerUnitTests2.UnitTests.csproj
-     $(Build.SourcesDirectory)\test\FunctionalTests\Tests\DataServices\UnitTests\RegressionUnitTests\Microsoft.Data.Web.RegressionUnitTests.csproj
-               
-  enabled: true
-
-- task: Powershell@2
-  displayName: 'Skip strong name validation'
-  inputs:
-    targetType: 'inline'
-    script: |
-      & "$(snExe)" /Vr $(ProductBinPath4)\net45\$(mainDll4)
-      & "$(snExe64)" /Vr $(ProductBinPath4)\net45\$(mainDll4)
-      & "$(snExe)" /Vr $(ProductBinPath1)\net45\$(mainDll1)
-      & "$(snExe64)" /Vr $(ProductBinPath1)\net45\$(mainDll1)
-      & "$(snExe)" /Vr $(ProductBinPath2)\net45\$(mainDll2)
-      & "$(snExe64)" /Vr $(ProductBinPath2)\net45\$(mainDll2)
-      & "$(snExe)" /Vr $(ProductBinPath3)\net45\$(mainDll3)
-      & "$(snExe64)" /Vr $(ProductBinPath3)\net45\$(mainDll3)
-      & "$(snExe)" /Vr $(ProductBinPath5)\net45\$(mainDll5)
-      & "$(snExe64)" /Vr $(ProductBinPath5)\net45\$(mainDll5)
-      & "$(snExe)" /Vr $(ProductBinPath4)\netstandard1.1\$(mainDll4)
-      & "$(snExe64)" /Vr $(ProductBinPath4)\netstandard1.1\$(mainDll4)
-      & "$(snExe)" /Vr $(ProductBinPath1)\netstandard1.1\$(mainDll1)
-      & "$(snExe64)" /Vr $(ProductBinPath1)\netstandard1.1\$(mainDll1)
-      & "$(snExe)" /Vr $(ProductBinPath2)\netstandard1.1\$(mainDll2)
-      & "$(snExe64)" /Vr $(ProductBinPath2)\netstandard1.1\$(mainDll2)
-      & "$(snExe)" /Vr $(ProductBinPath3)\netstandard1.1\$(mainDll3)
-      & "$(snExe64)" /Vr $(ProductBinPath3)\netstandard1.1\$(mainDll3)  
-      & "$(snExe)" /Vr $(ProductBinPath4)\netstandard2.0\$(mainDll4)
-      & "$(snExe64)" /Vr $(ProductBinPath4)\netstandard2.0\$(mainDll4)
-      & "$(snExe)" /Vr $(ProductBinPath1)\netstandard2.0\$(mainDll1)
-      & "$(snExe64)" /Vr $(ProductBinPath1)\netstandard2.0\$(mainDll1)
-      & "$(snExe)" /Vr $(ProductBinPath2)\netstandard2.0\$(mainDll2)
-      & "$(snExe64)" /Vr $(ProductBinPath2)\netstandard2.0\$(mainDll2)
-      & "$(snExe)" /Vr $(ProductBinPath3)\netstandard2.0\$(mainDll3)
-      & "$(snExe64)" /Vr $(ProductBinPath3)\netstandard2.0\$(mainDll3)      
-  enabled: true
-
-- task: BatchScript@1
-  displayName: 'Run script - Test Startup'
-  inputs:
-    filename: '$(Build.SourcesDirectory)\tools\Scripts\TestStartup.cmd'
-    arguments: '$(Build.SourcesDirectory)'
-    modifyEnvironment: true
-    workingFolder: '$(Build.SourcesDirectory)\tools\Scripts'
-
-- task: AzurePowerShell@2
-  displayName: 'Cleanup DB'
-  inputs:
-    azureConnectionType: ConnectedServiceName
-    azureClassicSubscription: ODataAzureSubs
-    ScriptType: InlineScript
-    Inline: |
-     # You can write your azure powershell scripts inline here. 
-     # You can also pass predefined and custom variables to this script using arguments
-     pushd "C:\Program Files\Microsoft SQL Server\130\Tools\Binn"
-     #.\SqlLocalDB.exe stop
-     #.\SqlLocalDB.exe delete MSSQLLocalDB
-     .\SqlLocalDB.exe create MSSQLLocalDB
-     .\SqlLocalDB.exe start MSSQLLocalDB
-     #cd "C:\Users\ODataBld"
-     #del *.ldf
-     #del *.mdf
-     popd
-    preferredAzurePowerShellVersion: 5.1.1
-
-
-- task: DotNetCoreCLI@2
-  displayName: 'Spatial Test'
-  inputs:
-    command: 'test'
-    arguments: '--configuration $(BuildConfiguration) --no-build --collect "Code coverage"'
-    projects: |      
-     $(Build.SourcesDirectory)\test\FunctionalTests\Microsoft.Spatial.Tests\Microsoft.Spatial.Tests.csproj
-
-- task: DotNetCoreCLI@2
-  displayName: 'EDM Test'
-  inputs:
-    command: 'test'
-    arguments: '--configuration $(BuildConfiguration) --no-build --collect "Code coverage"'
-    projects: |      
-     $(Build.SourcesDirectory)\test\FunctionalTests\Microsoft.OData.Edm.Tests\Microsoft.OData.Edm.Tests.csproj
-
-- task: DotNetCoreCLI@2
-  displayName: 'Core Test'
-  inputs:
-    command: 'test'
-    arguments: '--configuration $(BuildConfiguration) --no-build --collect "Code coverage"'
-    projects: |      
-     $(Build.SourcesDirectory)\test\FunctionalTests\Microsoft.OData.Core.Tests\Microsoft.OData.Core.Tests.csproj
-
-- task: DotNetCoreCLI@2
-  displayName: 'Client Test'
-  inputs:
-    command: 'test'
-    arguments: '--configuration $(BuildConfiguration) --no-build --collect "Code coverage"'
-    projects: |      
-     $(Build.SourcesDirectory)\test\FunctionalTests\Microsoft.OData.Client.Tests\Microsoft.OData.Client.Tests.csproj
-
-- task: DotNetCoreCLI@2  
-  displayName: 'Test - E2E Test Suite'
-  inputs:
-    command: 'test'
-    arguments: '--configuration $(BuildConfiguration) --no-build --collect "Code coverage"'
-    projects: |      
-     $(Build.SourcesDirectory)\test\EndToEndTests\Tests\Client\Build.Desktop\Microsoft.Test.OData.Tests.Client.csproj
-
-- task: DotNetCoreCLI@2
-  timeoutInMinutes: 100
-  displayName: 'Test - Regression Test Suite --collect "Code coverage"'
-  inputs:
-    command: 'test'
-    arguments: '--configuration $(BuildConfiguration) --no-build'
-    projects: |           
-     $(Build.SourcesDirectory)\test\FunctionalTests\Tests\DataServices\ddbasics\Microsoft.Test.Data.Services.DDBasics.csproj
-     $(Build.SourcesDirectory)\test\FunctionalTests\Tests\DataServices\UnitTests\TDDUnitTests\Microsoft.OData.Service.TDDUnitTests.csproj
-     $(Build.SourcesDirectory)\test\FunctionalTests\Tests\DataEdmLib\EdmLibTests.csproj
-     $(Build.SourcesDirectory)\test\FunctionalTests\Tests\DataOData\Tests\OData.Common.Tests\Microsoft.Test.Taupo.OData.Common.Tests.csproj
-     $(Build.SourcesDirectory)\test\FunctionalTests\Tests\DataOData\Tests\OData.Query.Tests\Microsoft.Test.Taupo.OData.Query.Tests.csproj
-     $(Build.SourcesDirectory)\test\FunctionalTests\Tests\DataOData\Tests\OData.Reader.Tests\Microsoft.Test.Taupo.OData.Reader.Tests.csproj
-     $(Build.SourcesDirectory)\test\FunctionalTests\Tests\DataOData\Tests\OData.Writer.Tests\Microsoft.Test.Taupo.OData.Writer.Tests.csproj
-     $(Build.SourcesDirectory)\test\FunctionalTests\Tests\DataOData\Tests\OData.Scenario.Tests\Microsoft.Test.Taupo.OData.Scenario.Tests.csproj
-     $(Build.SourcesDirectory)\test\FunctionalTests\Tests\DataServices\UnitTests\NamedStreamTests\Microsoft.Data.NamedStream.UnitTests.csproj
-     $(Build.SourcesDirectory)\test\FunctionalTests\Tests\DataOData\Tests\OData.PluggableFormat.Tests\Microsoft.Test.OData.PluggableFormat.Tests.csproj
-     $(Build.SourcesDirectory)\test\FunctionalTests\Tests\DataServices\UnitTests\ServerUnitTests1\Microsoft.Data.ServerUnitTests1.UnitTests.csproj     
-     $(Build.SourcesDirectory)\test\FunctionalTests\Tests\DataServices\UnitTests\ServerUnitTests2\Microsoft.Data.ServerUnitTests2.UnitTests.csproj  
-     $(Build.SourcesDirectory)\test\FunctionalTests\Tests\DataServices\UnitTests\RegressionUnitTests\Microsoft.Data.Web.RegressionUnitTests.csproj
-     $(Build.SourcesDirectory)\test\FunctionalTests\Tests\DataServices\UnitTests\MetadataObjectModelTests\Microsoft.Data.MetadataObjectModel.UnitTests.csproj
-     $(Build.SourcesDirectory)\test\FunctionalTests\Tests\DataServices\UnitTests\TDDUnitTests\Microsoft.OData.Service.TDDUnitTests.csproj
-     $(Build.SourcesDirectory)\test\FunctionalTests\Tests\DataServices\UnitTests\ClientCSharpUnitTests\Microsoft.Data.WebClientCSharp.UnitTests.csproj
-     $(Build.SourcesDirectory)\test\FunctionalTests\Tests\DataServices\UnitTests\ServerUnitTests\Microsoft.Data.Web.UnitTests.csproj
-  enabled: true
-
-
-# CredScan
-- task: securedevelopmentteam.vss-secure-development-tools.build-task-credscan.CredScan@2
-  displayName: 'Run CredScan - Src'
-  inputs:    
-    scanFolder: '$(Build.SourcesDirectory)\src'
-    debugMode: false
-
-- task: securedevelopmentteam.vss-secure-development-tools.build-task-credscan.CredScan@2
-  displayName: 'Run CredScan - Test'
-  inputs:
-    scanFolder: '$(Build.SourcesDirectory)\test'
-    debugMode: false
-
-- task: securedevelopmentteam.vss-secure-development-tools.build-task-credscan.CredScan@2
-  displayName: 'Run CredScan - Tools'
-  inputs:
-    scanFolder: '$(Build.SourcesDirectory)\tools'
-    debugMode: false
-
-- task: BinSkim@3
-  displayName: 'Run BinSkim - Product Binaries'
-  inputs:
-    InputType: Basic
-    AnalyzeTarget: |
-     $(ProductBinPath1)\**\$(mainDll1)
-    AnalyzeSymPath: |
-     $(ProductBinPath1)
-    AnalyzeVerbose: true
-    AnalyzeHashes: true
-    AnalyzeEnvironment: true
-
-- task: BinSkim@3
-  displayName: 'Run BinSkim - Product Binaries'
-  inputs:
-    InputType: Basic
-    AnalyzeTarget: |
-     $(ProductBinPath2)\**\$(mainDll2)
-    AnalyzeSymPath: |
-     $(ProductBinPath2)
-    AnalyzeVerbose: true
-    AnalyzeHashes: true
-    AnalyzeEnvironment: true
-
-- task: BinSkim@3
-  displayName: 'Run BinSkim - Product Binaries'
-  inputs:
-    InputType: Basic
-    AnalyzeTarget: |
-     $(ProductBinPath3)\**\$(mainDll3)
-    AnalyzeSymPath: |
-     $(ProductBinPath3)
-    AnalyzeVerbose: true
-    AnalyzeHashes: true
-    AnalyzeEnvironment: true
-
-
-- task: BinSkim@3
-  displayName: 'Run BinSkim - Product Binaries'
-  inputs:
-    InputType: Basic
-    AnalyzeTarget: |
-     $(ProductBinPath4)\**\$(mainDll4)
-    AnalyzeSymPath: |
-     $(ProductBinPath4)
-    AnalyzeVerbose: true
-    AnalyzeHashes: true
-    AnalyzeEnvironment: true
-
-- task: PublishSecurityAnalysisLogs@2
-  displayName: 'Publish Security Analysis Logs'
-  inputs:
-    ArtifactName: SecurityLogs
-
-- task: PostAnalysis@1
-  displayName: 'Post Analysis'
-  inputs:
-    BinSkim: true
-    CredScan: true
-    PoliCheck: true
-    PoliCheckBreakOn: Severity2Above
-  enabled: true
-  continueOnError: true
- 
-# CodeSign
-- task: EsrpCodeSigning@1
-  displayName: 'ESRP CodeSign - OData'
-  inputs:
-    ConnectedServiceName: 'ESRP CodeSigning - OData'
-    #FolderPath: '$(Build.SourcesDirectory)\src\Microsoft.Spatial\bin\Debug\netstandard2.0'
-    FolderPath: '$(Build.SourcesDirectory)\src'
-
-    Pattern: 'Microsoft.Spatial.dll,Microsoft.OData.Edm.dll,Microsoft.OData.Core.dll,Microsoft.OData.Client.dll'
-
-    signConfigType: inlineSignParams
-
-    inlineOperation: |
-     [
-       {
-         "keyCode": "MSSharedLibSnKey",
-         "operationSetCode": "StrongNameSign",
-         "parameters": null,
-         "toolName": "sn.exe",
-         "toolVersion": "V4.6.1586.0"
-       },
-       {
-         "keyCode": "MSSharedLibSnKey",
-         "operationSetCode": "StrongNameVerify",
-         "parameters": null,
-         "toolName": "sn.exe",
-         "toolVersion": "V4.6.1586.0"
-       },
-       {
-         "keyCode": "CP-230012",
-         "operationSetCode": "SigntoolSign",
-         "parameters": [
-         {
-           "parameterName": "OpusName",
-           "parameterValue": "TestSign"
-         },
-         {
-           "parameterName": "OpusInfo",
-           "parameterValue": "http://test"
-         },
-         {
-           "parameterName": "PageHash",
-           "parameterValue": "/NPH"
-         },
-         {
-           "parameterName": "FileDigest",
-           "parameterValue": "/fd sha256"
-         },
-         {
-           "parameterName": "TimeStamp",
-           "parameterValue": "/tr \"http://rfc3161.gtm.corp.microsoft.com/TSS/HttpTspServer\" /td sha256"
-         }
-         ],
-         "toolName": "signtool.exe",
-         "toolVersion": "6.2.9304.0"
-       },
-       {
-         "keyCode": "CP-230012",
-         "operationSetCode": "SigntoolVerify",
-         "parameters": [
-         {
-           "parameterName": "VerifyAll",
-           "parameterValue": "/all"
-         }
-         ],
-         "toolName": "signtool.exe",
-         "toolVersion": "6.2.9304.0"
-       }
-     ]
-    SessionTimeout: 20
-    VerboseLogin: true
-
-- task: MSBuild@1
-  displayName: 'Get Nuget Package Metadata'
-  inputs:
-    solution: '$(Build.SourcesDirectory)\tools\CustomMSBuild\GetNugetPackageMetadata.proj'
-    platform: '$(BuildPlatform)'
-    configuration: '$(BuildConfiguration)'
-
-- task: NuGetCommand@2
-  displayName: 'NuGet - pack Microsoft.Spatial.Nightly.Release'
-  inputs:
-    command: custom
-    feedsToUse: config
-    arguments: 'pack $(Build.SourcesDirectory)\src\Microsoft.Spatial\Build.NuGet\Microsoft.Spatial.Nightly.Release.nuspec -NonInteractive -OutputDirectory $(Build.ArtifactStagingDirectory)\Nuget -Properties Configuration=$(BuildConfiguration);ProductRoot=$(ProductBinPath3)\**;SourcesRoot=$(Build.SourcesDirectory);VersionFullSemantic=$(VersionFullSemantic);NightlyBuildVersion=$(VersionNugetNightlyBuild);VersionNuGetSemantic=$(VersionNuGetSemantic) -Verbosity Detailed -Symbols -SymbolPackageFormat snupkg'
-    
-- task: NuGetCommand@2
-  displayName: 'NuGet - pack Microsoft.Spatial.Release'
-  inputs:
-    command: custom
-    feedsToUse: config
-    arguments: 'pack $(Build.SourcesDirectory)\src\Microsoft.Spatial\Build.NuGet\Microsoft.Spatial.Release.nuspec -NonInteractive -OutputDirectory $(Build.ArtifactStagingDirectory)\Nuget -Properties Configuration=$(BuildConfiguration);ProductRoot=$(ProductBinPath3)\**;SourcesRoot=$(Build.SourcesDirectory);VersionFullSemantic=$(VersionFullSemantic);VersionNuGetSemantic=$(VersionNuGetSemantic) -Verbosity Detailed -Symbols -SymbolPackageFormat snupkg'
-
-- task: NuGetCommand@2
-  displayName: 'NuGet - pack Microsoft.OData.Edm.Nightly.Release'
-  inputs:
-    command: custom
-    feedsToUse: config
-    arguments: 'pack $(Build.SourcesDirectory)\src\Microsoft.OData.Edm\Build.NuGet\Microsoft.OData.Edm.Nightly.Release.nuspec -NonInteractive -OutputDirectory $(Build.ArtifactStagingDirectory)\Nuget -Properties Configuration=$(BuildConfiguration);ProductRoot=$(ProductBinPath1)\**;SourcesRoot=$(Build.SourcesDirectory);VersionFullSemantic=$(VersionFullSemantic);NightlyBuildVersion=$(VersionNugetNightlyBuild);VersionNuGetSemantic=$(VersionNuGetSemantic) -Verbosity Detailed -Symbols -SymbolPackageFormat snupkg'
-
-- task: NuGetCommand@2
-  displayName: 'NuGet - pack Microsoft.OData.Edm.Release'
-  inputs:
-    command: custom
-    feedsToUse: config
-    arguments: 'pack $(Build.SourcesDirectory)\src\Microsoft.OData.Edm\Build.NuGet\Microsoft.OData.Edm.Release.nuspec -NonInteractive -OutputDirectory $(Build.ArtifactStagingDirectory)\Nuget -Properties Configuration=$(BuildConfiguration);ProductRoot=$(ProductBinPath1)\**;SourcesRoot=$(Build.SourcesDirectory);VersionFullSemantic=$(VersionFullSemantic);VersionNuGetSemantic=$(VersionNuGetSemantic) -Verbosity Detailed -Symbols -SymbolPackageFormat snupkg'
-    
-- task: NuGetCommand@2
-  displayName: 'NuGet - pack Microsoft.OData.Core.Nightly.Release'
-  inputs:
-    command: custom
-    feedsToUse: config
-    arguments: 'pack $(Build.SourcesDirectory)\src\Microsoft.OData.Core\Build.NuGet\Microsoft.OData.Core.Nightly.Release.nuspec -NonInteractive -OutputDirectory $(Build.ArtifactStagingDirectory)\Nuget -Properties Configuration=$(BuildConfiguration);ProductRoot=$(ProductBinPath2)\**;SourcesRoot=$(Build.SourcesDirectory);VersionFullSemantic=$(VersionFullSemantic);NightlyBuildVersion=$(VersionNugetNightlyBuild);VersionNuGetSemantic=$(VersionNuGetSemantic) -Verbosity Detailed -Symbols -SymbolPackageFormat snupkg'
-
-- task: NuGetCommand@2
-  displayName: 'NuGet - pack Microsoft.OData.Core.Release'
-  inputs:
-    command: custom
-    feedsToUse: config
-    arguments: 'pack $(Build.SourcesDirectory)\src\Microsoft.OData.Core\Build.NuGet\Microsoft.OData.Core.Release.nuspec -NonInteractive -OutputDirectory $(Build.ArtifactStagingDirectory)\Nuget -Properties Configuration=$(BuildConfiguration);ProductRoot=$(ProductBinPath2)\**;SourcesRoot=$(Build.SourcesDirectory);VersionFullSemantic=$(VersionFullSemantic);VersionNuGetSemantic=$(VersionNuGetSemantic) -Verbosity Detailed -Symbols -SymbolPackageFormat snupkg'
-
-
-- task: NuGetCommand@2
-  displayName: 'NuGet - pack Microsoft.OData.Client.Nightly.Release'
-  inputs:
-    command: custom
-    feedsToUse: config
-    arguments: 'pack $(Build.SourcesDirectory)\src\Microsoft.OData.Client\Build.NuGet\Microsoft.OData.Client.Nightly.Release.nuspec -NonInteractive -OutputDirectory $(Build.ArtifactStagingDirectory)\Nuget -Properties Configuration=$(BuildConfiguration);ProductRoot=$(ProductBinPath4)\**;SourcesRoot=$(Build.SourcesDirectory);VersionFullSemantic=$(VersionFullSemantic);NightlyBuildVersion=$(VersionNugetNightlyBuild);VersionNuGetSemantic=$(VersionNuGetSemantic) -Verbosity Detailed -Symbols -SymbolPackageFormat snupkg'
-    
-- task: NuGetCommand@2
-  displayName: 'NuGet - pack Microsoft.OData.Client.Release'
-  inputs:
-    command: custom
-    feedsToUse: config
-    arguments: 'pack $(Build.SourcesDirectory)\src\Microsoft.OData.Client\Build.NuGet\Microsoft.OData.Client.Release.nuspec -NonInteractive -OutputDirectory $(Build.ArtifactStagingDirectory)\Nuget -Properties Configuration=$(BuildConfiguration);ProductRoot=$(ProductBinPath4)\**;SourcesRoot=$(Build.SourcesDirectory);VersionFullSemantic=$(VersionFullSemantic);VersionNuGetSemantic=$(VersionNuGetSemantic) -Verbosity Detailed -Symbols -SymbolPackageFormat snupkg'
-
-- task: EsrpCodeSigning@1
-  displayName: 'ESRP CodeSigning Nuget Packages'
-  inputs:
-    ConnectedServiceName: 'ESRP CodeSigning - OData'
-    FolderPath: '$(Build.ArtifactStagingDirectory)\Nuget'
-    Pattern: '*.nupkg'
-    signConfigType: inlineSignParams
-    inlineOperation: |
-     [
-         {
-             "keyCode": "CP-401405",
-             "operationSetCode": "NuGetSign",
-             "parameters": [ ],
-             "toolName": "sign",
-             "toolVersion": "1.0"
-         },
-         {
-             "keyCode": "CP-401405",
-             "operationSetCode": "NuGetVerify",
-             "parameters": [ ],
-             "toolName": "sign",
-             "toolVersion": "1.0"
-         }
-     ]
-    VerboseLogin: true
-
-- task: PublishBuildArtifacts@1
-  displayName: 'Publish Artifact - Nuget Packages'
-  inputs:
-    PathtoPublish: '$(Build.ArtifactStagingDirectory)\Nuget'
-    ArtifactName: Nuget
-
-- task: NuGetCommand@2
-  displayName: 'NuGet push - Nightly packages to MyGet'
-  inputs:
-    command: push
-    packagesToPush: '$(Build.ArtifactStagingDirectory)\Nuget\*Nightly*.nupkg'
-    nuGetFeedType: external
-    publishFeedCredentials: 'MyGet.org - OData.net Nightly Feed'
->>>>>>> b04c2df0
   enabled: true
--- conflicted
+++ resolved
@@ -332,7 +332,6 @@
      $(Build.SourcesDirectory)\test\FunctionalTests\Tests\DataServices\UnitTests\ServerUnitTests\Microsoft.Data.Web.UnitTests.csproj
   enabled: true
 
-<<<<<<< HEAD
 - task: DotNetCoreCLI@2
   timeoutInMinutes: 100
   displayName: 'Test - Regression Test Suite --collect "Code coverage" with Debug'
@@ -346,7 +345,6 @@
      $(Build.SourcesDirectory)\test\FunctionalTests\Tests\DataServices\UnitTests\ServerUnitTests1\Microsoft.Data.ServerUnitTests1.UnitTests.csproj    
   enabled: true
 
-=======
 - script: |
    mkdir $(Build.ArtifactStagingDirectory)\sbom
   displayName: 'Create $(Build.ArtifactStagingDirectory)\sbom'
@@ -360,7 +358,6 @@
   displayName: 'Publish SBOM'
   inputs:
     PathtoPublish: '$(Build.ArtifactStagingDirectory)\sbom'
->>>>>>> 3ef368af
 
 # CredScan
 - task: securedevelopmentteam.vss-secure-development-tools.build-task-credscan.CredScan@2

--- conflicted
+++ resolved
@@ -1,1264 +1,1179 @@
-//---------------------------------------------------------------------
-// <copyright file="ODataReaderCore.cs" company="Microsoft">
-//      Copyright (C) Microsoft Corporation. All rights reserved. See License.txt in the project root for license information.
-// </copyright>
-//---------------------------------------------------------------------
-
-namespace Microsoft.OData
-{
-    #region Namespaces
-    using System;
-    using System.Collections.Generic;
-    using System.Diagnostics;
-    using System.Diagnostics.CodeAnalysis;
-    using System.IO;
-    using System.Linq;
-#if PORTABLELIB
-    using System.Threading.Tasks;
-#endif
-    using Microsoft.OData.Edm;
-    using Microsoft.OData.Metadata;
-
-    #endregion Namespaces
-
-    /// <summary>
-    /// Base class for OData readers that verifies a proper sequence of read calls on the reader.
-    /// </summary>
-    internal abstract class ODataReaderCore : ODataReader, IODataStreamListener
-    {
-        /// <summary>The input to read the payload from.</summary>
-        private readonly ODataInputContext inputContext;
-
-        /// <summary>true if the reader is created for reading a resource set; false when it is created for reading a resource.</summary>
-        private readonly bool readingResourceSet;
-
-        /// <summary>true if the reader is created for reading expanded navigation property in delta response; false otherwise.</summary>
-        private readonly bool readingDelta;
-
-        /// <summary>Stack of reader scopes to keep track of the current context of the reader.</summary>
-        private readonly Stack<Scope> scopes = new Stack<Scope>();
-
-        /// <summary>If not null, the reader will notify the implementer of the interface of relevant state changes in the reader.</summary>
-        private readonly IODataReaderWriterListener listener;
-
-        /// <summary>The number of entries which have been started but not yet ended.</summary>
-        private int currentResourceDepth;
-
-        /// <summary>
-        /// Constructor.
-        /// </summary>
-        /// <param name="inputContext">The input to read the payload from.</param>
-        /// <param name="readingResourceSet">true if the reader is created for reading a resource set; false when it is created for reading a resource.</param>
-        /// <param name="readingDelta">true if the reader is created for reading expanded navigation property in delta response; false otherwise.</param>
-        /// <param name="listener">If not null, the reader will notify the implementer of the interface of relevant state changes in the reader.</param>
-        protected ODataReaderCore(
-            ODataInputContext inputContext,
-            bool readingResourceSet,
-            bool readingDelta,
-            IODataReaderWriterListener listener)
-        {
-            Debug.Assert(inputContext != null, "inputContext != null");
-
-            this.inputContext = inputContext;
-            this.readingResourceSet = readingResourceSet;
-            this.readingDelta = readingDelta;
-            this.listener = listener;
-            this.currentResourceDepth = 0;
-            this.Version = inputContext.MessageReaderSettings.Version;
-        }
-
-        /// <summary>
-        /// Enum used to describe the current state of the stream.
-        /// </summary>
-        internal enum StreamingState
-        {
-            None = 0,
-            Streaming,
-            Completed
-        }
-
-        /// <summary>
-        /// The current state of the reader.
-        /// </summary>
-        public override sealed ODataReaderState State
-        {
-            get
-            {
-                this.inputContext.VerifyNotDisposed();
-                Debug.Assert(this.scopes != null && this.scopes.Count > 0, "A scope must always exist.");
-                return this.scopes.Peek().State;
-            }
-        }
-
-        /// <summary>
-        /// The most recent <see cref="ODataItem"/> that has been read.
-        /// </summary>
-        public override sealed ODataItem Item
-        {
-            get
-            {
-                this.inputContext.VerifyNotDisposed();
-                Debug.Assert(this.scopes != null && this.scopes.Count > 0, "A scope must always exist.");
-                return this.scopes.Peek().Item;
-            }
-        }
-
-        /// <summary>
-        /// OData Version being read.
-        /// </summary>
-        internal ODataVersion? Version { get; }
-
-        /// <summary>
-        /// Returns the current item as <see cref="ODataResourceSet"/>. Must only be called if the item actually is a resource set.
-        /// </summary>
-        protected ODataResourceSet CurrentResourceSet
-        {
-            get
-            {
-                Debug.Assert(this.Item is ODataResourceSet, "this.Item is ODataResourceSet");
-                return (ODataResourceSet)this.Item;
-            }
-        }
-
-        /// <summary>
-        /// Returns the current item as <see cref="ODataDeltaResourceSet"/>. Must only be called if the item actually is a delta resource set.
-        /// </summary>
-        protected ODataDeltaResourceSet CurrentDeltaResourceSet
-        {
-            get
-            {
-                Debug.Assert(this.Item is ODataDeltaResourceSet, "this.Item is ODataDeltaResourceSet");
-                return (ODataDeltaResourceSet)this.Item;
-            }
-        }
-
-        /// <summary>
-        /// Returns the current item as ODataDeltaLink
-        /// </summary>
-        protected ODataDeltaLink CurrentDeltaLink
-        {
-            get
-            {
-                Debug.Assert(this.Item == null || this.Item is ODataDeltaLink, "this.Item is ODataDeltaLink");
-                return (ODataDeltaLink)this.Item;
-            }
-        }
-
-        /// <summary>
-        /// Returns the current item as ODataDeltaDeletedLink.
-        /// </summary>
-        protected ODataDeltaDeletedLink CurrentDeltaDeletedLink
-        {
-            get
-            {
-                Debug.Assert(this.Item == null || this.Item is ODataDeltaDeletedLink, "this.Item is ODataDeltaDeletedLink");
-                return (ODataDeltaDeletedLink)this.Item;
-            }
-        }
-
-        /// <summary>
-        /// Returns the current resource depth.
-        /// </summary>
-        protected int CurrentResourceDepth
-        {
-            get
-            {
-                return this.currentResourceDepth;
-            }
-        }
-
-        /// <summary>
-        /// Returns the current item as <see cref="ODataNestedResourceInfo"/>. Must only be called if the item actually is a nested resource info.
-        /// </summary>
-        protected ODataNestedResourceInfo CurrentNestedResourceInfo
-        {
-            get
-            {
-                Debug.Assert(this.Item is ODataNestedResourceInfo, "this.Item is ODataNestedResourceInfo");
-                return (ODataNestedResourceInfo)this.Item;
-            }
-        }
-
-        /// <summary>
-        /// Returns the current item as <see cref="ODataEntityReferenceLink"/>. Must only be called if the item actually is an entity reference link.
-        /// </summary>
-        protected ODataEntityReferenceLink CurrentEntityReferenceLink
-        {
-            get
-            {
-                Debug.Assert(this.Item is ODataEntityReferenceLink, "this.Item is ODataEntityReferenceLink");
-                return (ODataEntityReferenceLink)this.Item;
-            }
-        }
-
-        /// <summary>
-        /// Returns the expected resource type for the current scope.
-        /// </summary>
-        protected IEdmType CurrentResourceType
-        {
-            get
-            {
-                if (CurrentResourceTypeReference != null)
-                {
-                    return CurrentResourceTypeReference.Definition;
-                }
-
-                return null;
-            }
-        }
-
-        /// <summary>
-        /// Gets and Sets the expected resource type reference for the current scope.
-        /// </summary>
-        protected IEdmTypeReference CurrentResourceTypeReference
-        {
-            get
-            {
-                Debug.Assert(this.scopes != null && this.scopes.Count > 0, "A scope must always exist.");
-<<<<<<< HEAD
-                IEdmStructuredType resourceType = this.scopes.Peek().ResourceType as IEdmStructuredType;
-                Debug.Assert(resourceType == null || this.inputContext.Model.IsUserModel(), "We can only have structured type if we also have metadata.");
-                return resourceType;
-=======
-                IEdmTypeReference resourceTypeReference = this.scopes.Peek().ResourceTypeReference;
-                Debug.Assert(resourceTypeReference == null || this.inputContext.Model.IsUserModel(), "We can only have structured type if we also have metadata.");
-
-                return resourceTypeReference;
->>>>>>> 68afa738
-            }
-
-            set
-            {
-                Debug.Assert(this.scopes != null && this.scopes.Count > 0, "A scope must always exist.");
-                this.scopes.Peek().ResourceTypeReference = value;
-            }
-        }
-
-        /// <summary>
-        /// Returns the navigation source for the current scope.
-        /// </summary>
-        protected IEdmNavigationSource CurrentNavigationSource
-        {
-            get
-            {
-                Debug.Assert(this.scopes != null && this.scopes.Count > 0, "A scope must always exist.");
-                IEdmNavigationSource navigationSource = this.scopes.Peek().NavigationSource;
-                Debug.Assert(navigationSource == null || this.inputContext.Model.IsUserModel(), "We can only have navigation source if we also have metadata.");
-                return navigationSource;
-            }
-        }
-
-        /// <summary>
-        /// Returns the current scope.
-        /// </summary>
-        protected Scope CurrentScope
-        {
-            get
-            {
-                Debug.Assert(this.scopes != null && this.scopes.Count > 0, "A scope must always exist.");
-                return this.scopes.Peek();
-            }
-        }
-
-        protected Stack<Scope> Scopes
-        {
-            get { return this.scopes; }
-        }
-
-        /// <summary>
-        /// Returns the parent scope.
-        /// </summary>
-        protected Scope ParentScope
-        {
-            get
-            {
-                Debug.Assert(this.scopes != null && this.scopes.Count > 1, "We must have at least two scopes in the stack.");
-                return this.scopes.Skip(1).First();
-            }
-        }
-
-        /// <summary>
-        /// A flag indicating whether the reader is at the top level.
-        /// </summary>
-        protected bool IsTopLevel
-        {
-            get
-            {
-                Debug.Assert(this.scopes != null, "Scopes must exist.");
-
-                // there is the root scope at the top (when the writer has not started or has completed)
-                // and then the top-level scope (the top-level resource/resource set item) as the second scope on the stack
-                return this.scopes.Count <= 2;
-            }
-        }
-
-        /// <summary>
-        /// If the current scope is a content of an expanded link, this returns the parent nested resource info scope, otherwise null.
-        /// </summary>
-        protected Scope ExpandedLinkContentParentScope
-        {
-            get
-            {
-                Debug.Assert(this.scopes != null, "this.scopes != null");
-                if (this.scopes.Count > 1)
-                {
-                    Scope parentScope = this.scopes.Skip(1).First();
-                    if (parentScope.State == ODataReaderState.NestedResourceInfoStart)
-                    {
-                        return parentScope;
-                    }
-                }
-
-                return null;
-            }
-        }
-
-        /// <summary>
-        /// True if we are reading a resource or resource set that is the direct content of an expanded link. Otherwise false.
-        /// </summary>
-        protected bool IsExpandedLinkContent
-        {
-            get
-            {
-                return this.ExpandedLinkContentParentScope != null;
-            }
-        }
-
-        /// <summary>
-        /// Set to true if a resource set is being read.
-        /// </summary>
-        protected bool ReadingResourceSet
-        {
-            get
-            {
-                return this.readingResourceSet;
-            }
-        }
-
-        /// <summary>
-        /// Set to true if a delta response is being read.
-        /// </summary>
-        protected bool ReadingDelta
-        {
-            get
-            {
-                return this.readingDelta;
-            }
-        }
-
-        /// <summary>
-        /// Returns true if we are reading a nested payload,
-        /// e.g. an expanded resource or resource set within a delta payload,
-        /// or a resource or a resource set within a parameters payload.
-        /// </summary>
-        protected bool IsReadingNestedPayload
-        {
-            get
-            {
-                return this.listener != null;
-            }
-        }
-
-        /// <summary>
-        /// Validator to validate consistency of entries in top-level resource sets.
-        /// </summary>
-        /// <remarks>We only use this for top-level resource sets since we support collection validation for
-        /// resource sets only when metadata is available and in these cases we already validate the
-        /// types of the entries in nested resource sets.</remarks>
-        protected ResourceSetWithoutExpectedTypeValidator CurrentResourceSetValidator
-        {
-            get
-            {
-                Debug.Assert(this.State == ODataReaderState.ResourceStart || this.State == ODataReaderState.DeletedResourceStart, "CurrentResourceSetValidator should only be called while reading a resource.");
-                return this.ParentScope == null ? null : this.ParentScope.ResourceTypeValidator;
-            }
-        }
-
-        /// <summary>
-        /// Validator to validate the derived type constraint.
-        /// </summary>
-        protected DerivedTypeValidator CurrentDerivedTypeValidator
-        {
-            get
-            {
-                Debug.Assert(this.State == ODataReaderState.ResourceStart || this.State == ODataReaderState.DeletedResourceStart, "CurrentDerivedTypeValidator should only be called while reading a resource.");
-                return this.ParentScope == null ? null : this.ParentScope.DerivedTypeValidator;
-            }
-        }
-
-        /// <summary>
-        /// Reads the next <see cref="ODataItem"/> from the message payload.
-        /// </summary>
-        /// <returns>true if more items were read; otherwise false.</returns>
-        public override sealed bool Read()
-        {
-            this.VerifyCanRead(true);
-            return this.InterceptException(this.ReadSynchronously);
-        }
-
-#if PORTABLELIB
-        /// <summary>
-        /// Asynchronously reads the next <see cref="ODataItem"/> from the message payload.
-        /// </summary>
-        /// <returns>A task that when completed indicates whether more items were read.</returns>
-        public override sealed Task<bool> ReadAsync()
-        {
-            this.VerifyCanRead(false);
-            return this.ReadAsynchronously().FollowOnFaultWith(t => this.EnterScope(new Scope(ODataReaderState.Exception, null, null)));
-        }
-#endif
-
-        /// <summary>
-        /// Creates a stream for reading an inline stream property.
-        /// </summary>
-        /// <returns>A stream for reading the stream property.</returns>
-        public override sealed Stream CreateReadStream()
-        {
-            if (this.State != ODataReaderState.Stream)
-            {
-                throw new ODataException(Strings.ODataReaderCore_CreateReadStreamCalledInInvalidState);
-            }
-
-            StreamScope scope = this.CurrentScope as StreamScope;
-            Debug.Assert(scope != null, "ODataReaderState.Stream when Scope is not a StreamScope");
-            if (scope.StreamingState != StreamingState.None)
-            {
-                throw new ODataException(Strings.ODataReaderCore_CreateReadStreamCalledInInvalidState);
-            }
-
-            scope.StreamingState = StreamingState.Streaming;
-            return new ODataNotificationStream(this.InterceptException(this.CreateReadStreamImplementation), this);
-        }
-
-        /// <summary>
-        /// Creates a TextWriter for reading an inline stream property.
-        /// </summary>
-        /// <returns>A TextWriter for reading the stream property.</returns>
-        public override sealed TextReader CreateTextReader()
-        {
-            if (this.State == ODataReaderState.Stream)
-            {
-                StreamScope scope = this.CurrentScope as StreamScope;
-                Debug.Assert(scope != null, "ODataReaderState.Stream when Scope is not a StreamScope");
-                if (scope.StreamingState != StreamingState.None)
-                {
-                    throw new ODataException(Strings.ODataReaderCore_CreateReadStreamCalledInInvalidState);
-                }
-
-                scope.StreamingState = StreamingState.Streaming;
-                return new ODataNotificationReader(this.InterceptException(this.CreateTextReaderImplementation), this);
-            }
-            else
-            {
-                throw new ODataException(Strings.ODataReaderCore_CreateTextReaderCalledInInvalidState);
-            }
-        }
-
-        /// <summary>
-        /// This method is called when a stream is requested. It is a no-op.
-        /// </summary>
-        void IODataStreamListener.StreamRequested()
-        {
-        }
-
-#if PORTABLELIB
-        /// <summary>
-        /// This method is called when an async stream is requested. It is a no-op.
-        /// </summary>
-        /// <returns>A task for method called when a stream is requested.</returns>
-        Task IODataStreamListener.StreamRequestedAsync()
-        {
-            return TaskUtils.GetTaskForSynchronousOperation(() => ((IODataStreamListener)this).StreamRequested());
-        }
-#endif
-
-        /// <summary>
-<<<<<<< HEAD
-        /// Creates a stream for reading an inline stream property.
-        /// </summary>
-        /// <returns>A stream for reading the stream property.</returns>
-        public override sealed Stream CreateReadStream()
-        {
-            if (this.State != ODataReaderState.Stream)
-            {
-                throw new ODataException(Strings.ODataReaderCore_CreateReadStreamCalledInInvalidState);
-            }
-
-            StreamScope scope = this.CurrentScope as StreamScope;
-            Debug.Assert(scope != null, "ODataReaderState.Stream when Scope is not a StreamScope");
-            if (scope.StreamingState != StreamingState.None)
-            {
-                throw new ODataException(Strings.ODataReaderCore_CreateReadStreamCalledInInvalidState);
-            }
-
-            scope.StreamingState = StreamingState.Streaming;
-            return new ODataNotificationStream(this.InterceptException(this.CreateReadStreamImplementation), this);
-        }
-
-        /// <summary>
-        /// Creates a TextWriter for reading an inline stream property.
-        /// </summary>
-        /// <returns>A TextWriter for reading the stream property.</returns>
-        public override sealed TextReader CreateTextReader()
-        {
-            if (this.State == ODataReaderState.Stream)
-            {
-                StreamScope scope = this.CurrentScope as StreamScope;
-                Debug.Assert(scope != null, "ODataReaderState.Stream when Scope is not a StreamScope");
-                if (scope.StreamingState != StreamingState.None)
-                {
-                    throw new ODataException(Strings.ODataReaderCore_CreateReadStreamCalledInInvalidState);
-                }
-
-                scope.StreamingState = StreamingState.Streaming;
-                return new ODataNotificationReader(this.InterceptException(this.CreateTextReaderImplementation), this);
-            }
-            else
-            {
-                throw new ODataException(Strings.ODataReaderCore_CreateTextReaderCalledInInvalidState);
-            }
-        }
-
-        /// <summary>
-        /// This method is called when a stream is requested. It is a no-op.
-        /// </summary>
-        void IODataStreamListener.StreamRequested()
-        {
-        }
-
-#if PORTABLELIB
-        /// <summary>
-        /// This method is called when an async stream is requested. It is a no-op.
-        /// </summary>
-        /// <returns>A task for method called when a stream is requested.</returns>
-        Task IODataStreamListener.StreamRequestedAsync()
-        {
-            return TaskUtils.GetTaskForSynchronousOperation(() => ((IODataStreamListener)this).StreamRequested());
-        }
-#endif
-
-        /// <summary>
-=======
->>>>>>> 68afa738
-        /// This method is called when a stream is disposed.
-        /// </summary>
-        void IODataStreamListener.StreamDisposed()
-        {
-            Debug.Assert(this.State == ODataReaderState.Stream, "Stream was disposed when not in ReaderState.Stream state.");
-            StreamScope scope = this.CurrentScope as StreamScope;
-            Debug.Assert(scope != null, "Stream disposed when not in stream scope");
-            Debug.Assert(scope.StreamingState == StreamingState.Streaming, "StreamDisposed called when reader was not streaming");
-            scope.StreamingState = StreamingState.Completed;
-        }
-
-        /// <summary>
-        /// Seek scope in the stack which is type of <typeparamref name="T"/>.
-        /// </summary>
-        /// <typeparam name="T">The type of scope to seek.</typeparam>
-        /// <param name="maxDepth">The max depth to seek.</param>
-        /// <returns>The scope with type of <typeparamref name="T"/></returns>
-        internal Scope SeekScope<T>(int maxDepth) where T : Scope
-        {
-            int count = 1;
-
-            foreach (Scope scope in this.scopes)
-            {
-                if (count > maxDepth)
-                {
-                    return null;
-                }
-
-                if (scope is T)
-                {
-                    return scope;
-                }
-
-                count++;
-            }
-
-            return null;
-        }
-
-        /// <summary>
-        /// Implementation of the reader logic when in state 'Start'.
-        /// </summary>
-        /// <returns>true if more items can be read from the reader; otherwise false.</returns>
-        protected abstract bool ReadAtStartImplementation();
-
-        /// <summary>
-        /// Implementation of the reader logic when in state 'ResourceSetStart'.
-        /// </summary>
-        /// <returns>true if more items can be read from the reader; otherwise false.</returns>
-        protected abstract bool ReadAtResourceSetStartImplementation();
-
-        /// <summary>
-        /// Implementation of the reader logic when in state 'ResourceSetEnd'.
-        /// </summary>
-        /// <returns>true if more items can be read from the reader; otherwise false.</returns>
-        protected abstract bool ReadAtResourceSetEndImplementation();
-
-        /// <summary>
-        /// Implementation of the reader logic when in state 'EntryStart'.
-        /// </summary>
-        /// <returns>true if more items can be read from the reader; otherwise false.</returns>
-        protected abstract bool ReadAtResourceStartImplementation();
-
-        /// <summary>
-        /// Implementation of the reader logic when in state 'EntryEnd'.
-        /// </summary>
-        /// <returns>true if more items can be read from the reader; otherwise false.</returns>
-        protected abstract bool ReadAtResourceEndImplementation();
-
-        /// <summary>
-        /// Implementation of the reader logic when in state 'Primitive'.
-        /// </summary>
-        /// <returns>true if more items can be read from the reader; otherwise false.</returns>
-        protected virtual bool ReadAtPrimitiveImplementation()
-        {
-            throw new NotImplementedException();
-        }
-
-        /// <summary>
-        /// Implementation of the reader logic when in state 'PropertyInfo'.
-        /// </summary>
-        /// <returns>true if more items can be read from the reader; otherwise false.</returns>
-        protected virtual bool ReadAtNestedPropertyInfoImplementation()
-        {
-            throw new NotImplementedException();
-        }
-
-        /// <summary>
-        /// Implementation of the reader logic when in state 'Stream'.
-        /// </summary>
-        /// <returns>true if more items can be read from the reader; otherwise false.</returns>
-        protected virtual bool ReadAtStreamImplementation()
-        {
-            throw new NotImplementedException();
-        }
-
-        /// <summary>
-        /// Creates a Stream for reading a stream property when in state 'Stream'.
-        /// </summary>
-        /// <returns>A stream for reading the stream property.</returns>
-        protected virtual Stream CreateReadStreamImplementation()
-        {
-            throw new NotImplementedException();
-        }
-
-        /// <summary>
-        /// Creates a TextReader for reading a string property when in state 'Text'.
-        /// </summary>
-        /// <returns>A TextReader for reading the string property.</returns>
-        protected virtual TextReader CreateTextReaderImplementation()
-        {
-            throw new NotImplementedException();
-        }
-
-        /// <summary>
-        /// Implementation of the reader logic when in state 'NestedResourceInfoStart'.
-        /// </summary>
-        /// <returns>true if more items can be read from the reader; otherwise false.</returns>
-        protected abstract bool ReadAtNestedResourceInfoStartImplementation();
-
-        /// <summary>
-        /// Implementation of the reader logic when in state 'NestedResourceInfoEnd'.
-        /// </summary>
-        /// <returns>true if more items can be read from the reader; otherwise false.</returns>
-        protected abstract bool ReadAtNestedResourceInfoEndImplementation();
-
-        /// <summary>
-        /// Implementation of the reader logic when in state 'EntityReferenceLink'.
-        /// </summary>
-        /// <returns>true if more items can be read from the reader; otherwise false.</returns>
-        protected abstract bool ReadAtEntityReferenceLink();
-
-        /// <summary>
-        /// Implementation of the reader logic when in state 'DeltaResourceSetStart'.
-        /// </summary>
-        /// <returns>true if more items can be read from the reader; otherwise false.</returns>
-        protected virtual bool ReadAtDeltaResourceSetStartImplementation()
-        {
-            throw new NotImplementedException();
-        }
-
-        /// <summary>
-        /// Implementation of the reader logic when in state 'DeltaResourceSetEnd'.
-        /// </summary>
-        /// <returns>true if more items can be read from the reader; otherwise false.</returns>
-        protected virtual bool ReadAtDeltaResourceSetEndImplementation()
-        {
-            throw new NotImplementedException();
-        }
-
-        /// <summary>
-        /// Implementation of the reader logic when in state 'DeletedResourceStart'.
-        /// </summary>
-        /// <returns>true if more items can be read from the reader; otherwise false.</returns>
-        protected virtual bool ReadAtDeletedResourceStartImplementation()
-        {
-            throw new NotImplementedException();
-        }
-
-        /// <summary>
-        /// Implementation of the reader logic when in state 'DeletedResourceEnd'.
-        /// </summary>
-        /// <returns>true if more items can be read from the reader; otherwise false.</returns>
-        protected virtual bool ReadAtDeletedResourceEndImplementation()
-        {
-            throw new NotImplementedException();
-        }
-
-        /// <summary>
-        /// Implementation of the reader logic when in state 'DeltaLink'.
-        /// </summary>
-        /// <returns>true if more items can be read from the reader; otherwise false.</returns>
-        protected virtual bool ReadAtDeltaLinkImplementation()
-        {
-            throw new NotImplementedException();
-        }
-
-        /// <summary>
-        /// Implementation of the reader logic when in state 'DeltaDeletedLink'.
-        /// </summary>
-        /// <returns>true if more items can be read from the reader; otherwise false.</returns>
-        protected virtual bool ReadAtDeltaDeletedLinkImplementation()
-        {
-            throw new NotImplementedException();
-        }
-
-        /// <summary>
-        /// Pushes the <paramref name="scope"/> on the stack of scopes.
-        /// </summary>
-        /// <param name="scope">The scope to enter.</param>
-        protected void EnterScope(Scope scope)
-        {
-            Debug.Assert(scope != null, "scope != null");
-
-            if ((scope.State == ODataReaderState.ResourceSetStart || scope.State == ODataReaderState.DeltaResourceSetStart)
-                && this.inputContext.Model.IsUserModel())
-            {
-                scope.ResourceTypeValidator = new ResourceSetWithoutExpectedTypeValidator(scope.ResourceType);
-            }
-
-            if (scope.State == ODataReaderState.ResourceSetStart || scope.State == ODataReaderState.DeltaResourceSetStart)
-            {
-                scope.DerivedTypeValidator = this.CurrentScope.DerivedTypeValidator;
-            }
-
-            // TODO: implement some basic validation that the transitions are ok
-            this.scopes.Push(scope);
-            if (this.listener != null)
-            {
-                if (scope.State == ODataReaderState.Exception)
-                {
-                    this.listener.OnException();
-                }
-                else if (scope.State == ODataReaderState.Completed)
-                {
-                    this.listener.OnCompleted();
-                }
-            }
-        }
-
-        /// <summary>
-        /// Replaces the current scope with the specified <paramref name="scope"/>.
-        /// </summary>
-        /// <param name="scope">The scope to replace the current scope with.</param>
-        protected void ReplaceScope(Scope scope)
-        {
-            Debug.Assert(this.scopes.Count > 0, "Stack must always be non-empty.");
-            Debug.Assert(scope != null, "scope != null");
-            Debug.Assert(scope.State != ODataReaderState.ResourceEnd, "Call EndEntry instead.");
-
-            // TODO: implement some basic validation that the transitions are ok
-            this.scopes.Pop();
-            this.EnterScope(scope);
-        }
-
-        /// <summary>
-        /// Removes the current scope from the stack of all scopes.
-        /// </summary>
-        /// <param name="state">The expected state of the current scope (to be popped).</param>
-        [SuppressMessage("Microsoft.Usage", "CA1801:ReviewUnusedParameters", MessageId = "state", Justification = "Used in debug builds in assertions.")]
-        [SuppressMessage("Microsoft.Performance", "CA1804:RemoveUnusedLocals", MessageId = "scope", Justification = "Used in debug builds in assertions.")]
-        protected void PopScope(ODataReaderState state)
-        {
-            Debug.Assert(this.scopes.Count > 1, "Stack must have more than 1 items in order to pop an item.");
-
-            Scope scope = this.scopes.Pop();
-            Debug.Assert(scope.State == state, "scope.State == state");
-        }
-
-        /// <summary>
-        /// Called to transition into the EntryEnd state.
-        /// </summary>
-        /// <param name="scope">The scope for the EntryEnd state.</param>
-        protected void EndEntry(Scope scope)
-        {
-            Debug.Assert(this.scopes.Count > 0, "Stack must always be non-empty.");
-            Debug.Assert(scope != null, "scope != null");
-            Debug.Assert(scope.State == ODataReaderState.ResourceEnd | scope.State == ODataReaderState.DeletedResourceEnd, "Called EndEntry when not in ResourceEnd or DeletedResourceEnd state");
-
-            this.scopes.Pop();
-            this.EnterScope(scope);
-        }
-
-        /// <summary>
-        /// If an entity type name is found in the payload this method is called to apply it to the current scope.
-        /// This method should be called even if the type name was not found in which case a null should be passed in.
-        /// The method validates that some type will be available as the current entity type after it returns (if we are parsing using metadata).
-        /// </summary>
-        /// <param name="resourceTypeNameFromPayload">The entity type name found in the payload or null if no type was specified in the payload.</param>
-        protected void ApplyResourceTypeNameFromPayload(string resourceTypeNameFromPayload)
-        {
-            Debug.Assert(
-                this.scopes.Count > 0 && this.scopes.Peek().Item is ODataResourceBase,
-                "Resource type can be applied only when in resource scope.");
-
-            ODataTypeAnnotation typeAnnotation;
-            EdmTypeKind targetTypeKind;
-            IEdmStructuredTypeReference targetResourceTypeReference =
-                (IEdmStructuredTypeReference)this.inputContext.MessageReaderSettings.Validator.ResolvePayloadTypeNameAndComputeTargetType(
-                    EdmTypeKind.None,
-                    /*expectStructuredType*/ true,
-                    /*defaultPrimitivePayloadType*/ null,
-                    this.CurrentResourceTypeReference,
-                    resourceTypeNameFromPayload,
-                    this.inputContext.Model,
-                    () => EdmTypeKind.Entity,
-                    out targetTypeKind,
-                    out typeAnnotation);
-
-            IEdmStructuredType targetResourceType = null;
-            ODataResourceBase resource = this.Item as ODataResourceBase;
-            if (targetResourceTypeReference != null)
-            {
-                targetResourceType = targetResourceTypeReference.StructuredDefinition();
-                resource.TypeName = targetResourceType.FullTypeName();
-
-                if (typeAnnotation != null)
-                {
-                    resource.TypeAnnotation = typeAnnotation;
-                }
-            }
-            else if (resourceTypeNameFromPayload != null)
-            {
-                resource.TypeName = resourceTypeNameFromPayload;
-            }
-
-            // Set the current resource type since the type might be derived from the expected one.
-            this.CurrentResourceTypeReference = targetResourceTypeReference;
-        }
-
-        /// <summary>
-        /// Reads the next <see cref="ODataItem"/> from the message payload.
-        /// </summary>
-        /// <returns>true if more items were read; otherwise false.</returns>
-        protected bool ReadSynchronously()
-        {
-            return this.ReadImplementation();
-        }
-
-#if PORTABLELIB
-        /// <summary>
-        /// Asynchronously reads the next <see cref="ODataItem"/> from the message payload.
-        /// </summary>
-        /// <returns>A task that when completed indicates whether more items were read.</returns>
-        protected virtual Task<bool> ReadAsynchronously()
-        {
-            // We are reading from the fully buffered read stream here; thus it is ok
-            // to use synchronous reads and then return a completed task
-            // NOTE: once we switch to fully async reading this will have to change
-            return TaskUtils.GetTaskForSynchronousOperation<bool>(this.ReadImplementation);
-        }
-#endif
-
-        /// <summary>
-        /// Increments the nested resource count by one and fails if the new value exceeds the maxiumum nested resource depth limit.
-        /// </summary>
-        protected void IncreaseResourceDepth()
-        {
-            this.currentResourceDepth++;
-
-            if (this.currentResourceDepth > this.inputContext.MessageReaderSettings.MessageQuotas.MaxNestingDepth)
-            {
-                throw new ODataException(Strings.ValidationUtils_MaxDepthOfNestedEntriesExceeded(this.inputContext.MessageReaderSettings.MessageQuotas.MaxNestingDepth));
-            }
-        }
-
-        /// <summary>
-        /// Decrements the nested resource count by one.
-        /// </summary>
-        protected void DecreaseResourceDepth()
-        {
-            Debug.Assert(this.currentResourceDepth > 0, "Resource depth should never become negative.");
-
-            this.currentResourceDepth--;
-        }
-
-        /// <summary>
-        /// Reads the next <see cref="ODataItem"/> from the message payload.
-        /// </summary>
-        /// <returns>true if more items were read; otherwise false.</returns>
-        private bool ReadImplementation()
-        {
-            bool result;
-            switch (this.State)
-            {
-                case ODataReaderState.Start:
-                    result = this.ReadAtStartImplementation();
-                    break;
-
-                case ODataReaderState.ResourceSetStart:
-                    result = this.ReadAtResourceSetStartImplementation();
-                    break;
-
-                case ODataReaderState.ResourceSetEnd:
-                    result = this.ReadAtResourceSetEndImplementation();
-                    break;
-
-                case ODataReaderState.ResourceStart:
-                    this.IncreaseResourceDepth();
-                    result = this.ReadAtResourceStartImplementation();
-                    break;
-
-                case ODataReaderState.ResourceEnd:
-                    this.DecreaseResourceDepth();
-                    result = this.ReadAtResourceEndImplementation();
-                    break;
-
-                case ODataReaderState.Primitive:
-                    result = this.ReadAtPrimitiveImplementation();
-                    break;
-
-                case ODataReaderState.Stream:
-                    result = this.ReadAtStreamImplementation();
-                    break;
-
-                case ODataReaderState.NestedProperty:
-                    result = this.ReadAtNestedPropertyInfoImplementation();
-                    break;
-
-                case ODataReaderState.NestedResourceInfoStart:
-                    result = this.ReadAtNestedResourceInfoStartImplementation();
-                    break;
-
-                case ODataReaderState.NestedResourceInfoEnd:
-                    result = this.ReadAtNestedResourceInfoEndImplementation();
-                    break;
-
-                case ODataReaderState.EntityReferenceLink:
-                    result = this.ReadAtEntityReferenceLink();
-                    break;
-
-                case ODataReaderState.DeltaResourceSetStart:
-                    result = this.ReadAtDeltaResourceSetStartImplementation();
-                    break;
-
-                case ODataReaderState.DeltaResourceSetEnd:
-                    result = this.ReadAtDeltaResourceSetEndImplementation();
-                    break;
-
-                case ODataReaderState.DeletedResourceStart:
-                    result = this.ReadAtDeletedResourceStartImplementation();
-                    break;
-
-                case ODataReaderState.DeletedResourceEnd:
-                    result = this.ReadAtDeletedResourceEndImplementation();
-                    break;
-
-                case ODataReaderState.DeltaLink:
-                    result = this.ReadAtDeltaLinkImplementation();
-                    break;
-
-                case ODataReaderState.DeltaDeletedLink:
-                    result = this.ReadAtDeltaDeletedLinkImplementation();
-                    break;
-
-                case ODataReaderState.Exception:    // fall through
-                case ODataReaderState.Completed:
-                    throw new ODataException(Strings.ODataReaderCore_NoReadCallsAllowed(this.State));
-
-                default:
-                    Debug.Assert(false, "Unsupported reader state " + this.State + " detected.");
-                    throw new ODataException(Strings.General_InternalError(InternalErrorCodes.ODataReaderCore_ReadImplementation));
-            }
-
-            return result;
-        }
-
-        /// <summary>
-        /// Catch any exception thrown by the action passed in; in the exception case move the reader into
-        /// state ExceptionThrown and then rethrow the exception.
-        /// </summary>
-        /// <typeparam name="T">The type returned from the <paramref name="action"/> to execute.</typeparam>
-        /// <param name="action">The action to execute.</param>
-        /// <returns>The result of executing the <paramref name="action"/>.</returns>
-        private T InterceptException<T>(Func<T> action)
-        {
-            try
-            {
-                return action();
-            }
-            catch (Exception e)
-            {
-                if (ExceptionUtils.IsCatchableExceptionType(e))
-                {
-                    this.EnterScope(new Scope(ODataReaderState.Exception, null, null));
-                }
-
-                throw;
-            }
-        }
-
-        /// <summary>
-        /// Verifies that calling Read is valid.
-        /// </summary>
-        /// <param name="synchronousCall">true if the call is to be synchronous; false otherwise.</param>
-        private void VerifyCanRead(bool synchronousCall)
-        {
-            this.inputContext.VerifyNotDisposed();
-            this.VerifyCallAllowed(synchronousCall);
-
-            if (this.State == ODataReaderState.Exception || this.State == ODataReaderState.Completed)
-            {
-                throw new ODataException(Strings.ODataReaderCore_ReadOrReadAsyncCalledInInvalidState(this.State));
-            }
-
-            if (this.State == ODataReaderState.Stream)
-            {
-                StreamScope scope = this.CurrentScope as StreamScope;
-                Debug.Assert(scope != null, "In stream state without a stream scope");
-                if (scope.StreamingState != StreamingState.Completed)
-                {
-                    throw new ODataException(Strings.ODataReaderCore_ReadCalledWithOpenStream);
-                }
-            }
-        }
-
-        /// <summary>
-        /// Verifies that a call is allowed to the reader.
-        /// </summary>
-        /// <param name="synchronousCall">true if the call is to be synchronous; false otherwise.</param>
-        private void VerifyCallAllowed(bool synchronousCall)
-        {
-            if (synchronousCall)
-            {
-                if (!this.inputContext.Synchronous)
-                {
-                    throw new ODataException(Strings.ODataReaderCore_SyncCallOnAsyncReader);
-                }
-            }
-            else
-            {
-#if PORTABLELIB
-                if (this.inputContext.Synchronous)
-                {
-                    throw new ODataException(Strings.ODataReaderCore_AsyncCallOnSyncReader);
-                }
-#else
-                Debug.Assert(false, "Async calls are not allowed in this build.");
-#endif
-            }
-        }
-
-        /// <summary>
-        /// A reader scope; keeping track of the current reader state and an item associated with this state.
-        /// </summary>
-        protected internal class Scope
-        {
-            /// <summary>The reader state of this scope.</summary>
-            private readonly ODataReaderState state;
-
-            /// <summary>The item attached to this scope.</summary>
-            private readonly ODataItem item;
-
-            /// <summary>The odataUri parsed based on the context uri attached to this scope.</summary>
-            private readonly ODataUri odataUri;
-
-            /// <summary>
-            /// The <see cref="ResourceSetWithoutExpectedTypeValidator"/> to use for entries in this resourceSet.
-            /// </summary>
-            private ResourceSetWithoutExpectedTypeValidator resourceTypeValidator;
-
-            /// <summary>
-            /// Constructor creating a new reader scope.
-            /// </summary>
-            /// <param name="state">The reader state of this scope.</param>
-            /// <param name="item">The item attached to this scope.</param>
-            /// <param name="odataUri">The odataUri parsed based on the context uri for current scope</param>
-            [SuppressMessage("Microsoft.Performance", "CA1800:DoNotCastUnnecessarily", Justification = "Debug.Assert check only.")]
-<<<<<<< HEAD
-            internal Scope(ODataReaderState state, ODataItem item, IEdmNavigationSource navigationSource, IEdmType expectedResourceType, ODataUri odataUri)
-=======
-            internal Scope(ODataReaderState state, ODataItem item, ODataUri odataUri)
->>>>>>> 68afa738
-            {
-                Debug.Assert(
-                    state == ODataReaderState.Exception && item == null ||
-                    state == ODataReaderState.ResourceStart && (item == null || item is ODataResource) ||
-                    state == ODataReaderState.ResourceEnd && (item is ODataResource || item == null) ||
-                    state == ODataReaderState.Primitive && (item == null || item is ODataPrimitiveValue || item is ODataNullValue) ||
-                    state == ODataReaderState.Stream && (item == null || item is ODataStreamItem) ||
-                    state == ODataReaderState.NestedProperty && (item == null || item is ODataPropertyInfo) ||
-                    state == ODataReaderState.ResourceSetStart && item is ODataResourceSet ||
-                    state == ODataReaderState.ResourceSetEnd && item is ODataResourceSet ||
-                    state == ODataReaderState.NestedResourceInfoStart && item is ODataNestedResourceInfo ||
-                    state == ODataReaderState.NestedResourceInfoEnd && item is ODataNestedResourceInfo ||
-                    state == ODataReaderState.EntityReferenceLink && item is ODataEntityReferenceLink ||
-                    state == ODataReaderState.DeletedResourceStart && (item == null || item is ODataDeletedResource) ||
-                    state == ODataReaderState.DeletedResourceEnd && (item is ODataDeletedResource || item == null) ||
-                    state == ODataReaderState.DeltaResourceSetStart && item is ODataDeltaResourceSet ||
-                    state == ODataReaderState.DeltaResourceSetEnd && item is ODataDeltaResourceSet ||
-                    state == ODataReaderState.DeltaLink && (item == null || item is ODataDeltaLink) ||
-                    state == ODataReaderState.DeltaDeletedLink && (item == null || item is ODataDeltaDeletedLink) ||
-                    state == ODataReaderState.Start && item == null ||
-                    state == ODataReaderState.Completed && item == null,
-                    "Reader state and associated item do not match.");
-
-                this.state = state;
-                this.item = item;
-                this.odataUri = odataUri;
-            }
-
-            /// <summary>
-            /// Constructor creating a new reader scope.
-            /// </summary>
-            /// <param name="state">The reader state of this scope.</param>
-            /// <param name="item">The item attached to this scope.</param>
-            /// <param name="navigationSource">The navigation source we are going to read entities for.</param>
-            /// <param name="expectedResourceTypeReference">The expected resource type reference for the scope.</param>
-            /// <param name="odataUri">The odataUri parsed based on the context uri for current scope</param>
-            /// <remarks>The <paramref name="expectedResourceTypeReference"/> has the following meanings for given state:
-            /// Start -               it's the expected base type reference of the top-level resource or resources in the top-level resource set.
-            /// ResourceSetStart -           it's the expected base type reference of the resources in the resource set.
-            ///                       note that it might be a more derived type than the base type of the entity set for the resource set.
-            /// EntryStart -          it's the expected base type reference of the resource. If the resource has no type name specified
-            ///                       this type will be assumed. Otherwise the specified type name must be
-            ///                       the expected type or a more derived type.
-            /// NestedResourceInfoStart - it's the expected base type reference the entries in the expanded link (either the single resource
-            ///                       or entries in the expanded resource set).
-            /// EntityReferenceLink - it's null, no need for types on entity reference links.
-            /// In all cases the specified type must be an structured type.</remarks>
-            [SuppressMessage("Microsoft.Performance", "CA1800:DoNotCastUnnecessarily", Justification = "Debug.Assert check only.")]
-            internal Scope(ODataReaderState state, ODataItem item, IEdmNavigationSource navigationSource, IEdmTypeReference expectedResourceTypeReference, ODataUri odataUri)
-                : this(state, item, odataUri)
-            {
-                this.NavigationSource = navigationSource;
-                this.ResourceTypeReference = expectedResourceTypeReference;
-            }
-
-            /// <summary>
-            /// The reader state of this scope.
-            /// </summary>
-            internal ODataReaderState State
-            {
-                get
-                {
-                    return this.state;
-                }
-            }
-
-            /// <summary>
-            /// The item attached to this scope.
-            /// </summary>
-            internal ODataItem Item
-            {
-                get
-                {
-                    return this.item;
-                }
-            }
-
-            /// <summary>
-            /// The odataUri parsed based on the context url to this scope.
-            /// </summary>
-            internal ODataUri ODataUri
-            {
-                get
-                {
-                    return this.odataUri;
-                }
-            }
-
-            /// <summary>
-            /// The navigation source we are reading entries from (possibly null).
-            /// </summary>
-            internal IEdmNavigationSource NavigationSource { get; set; }
-
-            /// <summary>
-            /// The resource type for this scope. Can be either the expected one if the real one
-            /// was not found yet, or the one specified in the payload itself (the real one).
-            /// </summary>
-<<<<<<< HEAD
-            internal IEdmType ResourceType { get; set; }
-=======
-            internal IEdmType ResourceType
-            {
-                get
-                {
-                    if (this.ResourceTypeReference != null)
-                    {
-                        return ResourceTypeReference.Definition;
-                    }
-
-                    return null;
-                }
-            }
-
-            /// <summary>
-            /// The resource type reference for this scope. Can be either the expected one if the real one
-            /// was not found yet, or the one specified in the payload itself (the real one).
-            /// </summary>
-            internal IEdmTypeReference ResourceTypeReference { get; set; }
->>>>>>> 68afa738
-
-            /// <summary>
-            /// Validator for resource type.
-            /// </summary>
-            internal ResourceSetWithoutExpectedTypeValidator ResourceTypeValidator
-            {
-                get
-                {
-                    return this.resourceTypeValidator;
-                }
-
-                set
-                {
-                    this.resourceTypeValidator = value;
-                }
-            }
-
-            /// <summary>
-            /// Gets or sets the derived type constraint validator.
-            /// </summary>
-            internal DerivedTypeValidator DerivedTypeValidator { get; set; }
-        }
-
-        protected internal class StreamScope : Scope
-        {
-            /// <summary>
-            /// Constructor creating a new reader scope.
-            /// </summary>
-            /// <param name="state">The reader state of this scope.</param>
-            /// <param name="item">The item attached to this scope.</param>
-            /// <param name="navigationSource">The navigation source we are going to read entities for.</param>
-            /// <param name="expectedResourceType">The expected resource type for the scope.</param>
-            /// <param name="odataUri">The odataUri parsed based on the context uri for current scope</param>
-<<<<<<< HEAD
-            internal StreamScope(ODataReaderState state, ODataItem item, IEdmNavigationSource navigationSource, IEdmType expectedResourceType, ODataUri odataUri)
-=======
-            internal StreamScope(ODataReaderState state, ODataItem item, IEdmNavigationSource navigationSource, IEdmTypeReference expectedResourceType, ODataUri odataUri)
->>>>>>> 68afa738
-                : base(state, item, navigationSource, expectedResourceType, odataUri)
-            {
-                this.StreamingState = StreamingState.None;
-            }
-
-            /// <summary>
-            /// Current state of the stream.
-            /// </summary>
-            internal StreamingState StreamingState { get; set; }
-        }
-    }
-}
+//---------------------------------------------------------------------
+// <copyright file="ODataReaderCore.cs" company="Microsoft">
+//      Copyright (C) Microsoft Corporation. All rights reserved. See License.txt in the project root for license information.
+// </copyright>
+//---------------------------------------------------------------------
+
+namespace Microsoft.OData
+{
+    #region Namespaces
+    using System;
+    using System.Collections.Generic;
+    using System.Diagnostics;
+    using System.Diagnostics.CodeAnalysis;
+    using System.IO;
+    using System.Linq;
+#if PORTABLELIB
+    using System.Threading.Tasks;
+#endif
+    using Microsoft.OData.Edm;
+    using Microsoft.OData.Metadata;
+
+    #endregion Namespaces
+
+    /// <summary>
+    /// Base class for OData readers that verifies a proper sequence of read calls on the reader.
+    /// </summary>
+    internal abstract class ODataReaderCore : ODataReader, IODataStreamListener
+    {
+        /// <summary>The input to read the payload from.</summary>
+        private readonly ODataInputContext inputContext;
+
+        /// <summary>true if the reader is created for reading a resource set; false when it is created for reading a resource.</summary>
+        private readonly bool readingResourceSet;
+
+        /// <summary>true if the reader is created for reading expanded navigation property in delta response; false otherwise.</summary>
+        private readonly bool readingDelta;
+
+        /// <summary>Stack of reader scopes to keep track of the current context of the reader.</summary>
+        private readonly Stack<Scope> scopes = new Stack<Scope>();
+
+        /// <summary>If not null, the reader will notify the implementer of the interface of relevant state changes in the reader.</summary>
+        private readonly IODataReaderWriterListener listener;
+
+        /// <summary>The number of entries which have been started but not yet ended.</summary>
+        private int currentResourceDepth;
+
+        /// <summary>
+        /// Constructor.
+        /// </summary>
+        /// <param name="inputContext">The input to read the payload from.</param>
+        /// <param name="readingResourceSet">true if the reader is created for reading a resource set; false when it is created for reading a resource.</param>
+        /// <param name="readingDelta">true if the reader is created for reading expanded navigation property in delta response; false otherwise.</param>
+        /// <param name="listener">If not null, the reader will notify the implementer of the interface of relevant state changes in the reader.</param>
+        protected ODataReaderCore(
+            ODataInputContext inputContext,
+            bool readingResourceSet,
+            bool readingDelta,
+            IODataReaderWriterListener listener)
+        {
+            Debug.Assert(inputContext != null, "inputContext != null");
+
+            this.inputContext = inputContext;
+            this.readingResourceSet = readingResourceSet;
+            this.readingDelta = readingDelta;
+            this.listener = listener;
+            this.currentResourceDepth = 0;
+            this.Version = inputContext.MessageReaderSettings.Version;
+        }
+
+        /// <summary>
+        /// Enum used to describe the current state of the stream.
+        /// </summary>
+        internal enum StreamingState
+        {
+            None = 0,
+            Streaming,
+            Completed
+        }
+
+        /// <summary>
+        /// The current state of the reader.
+        /// </summary>
+        public override sealed ODataReaderState State
+        {
+            get
+            {
+                this.inputContext.VerifyNotDisposed();
+                Debug.Assert(this.scopes != null && this.scopes.Count > 0, "A scope must always exist.");
+                return this.scopes.Peek().State;
+            }
+        }
+
+        /// <summary>
+        /// The most recent <see cref="ODataItem"/> that has been read.
+        /// </summary>
+        public override sealed ODataItem Item
+        {
+            get
+            {
+                this.inputContext.VerifyNotDisposed();
+                Debug.Assert(this.scopes != null && this.scopes.Count > 0, "A scope must always exist.");
+                return this.scopes.Peek().Item;
+            }
+        }
+
+        /// <summary>
+        /// OData Version being read.
+        /// </summary>
+        internal ODataVersion? Version { get; }
+
+        /// <summary>
+        /// Returns the current item as <see cref="ODataResourceSet"/>. Must only be called if the item actually is a resource set.
+        /// </summary>
+        protected ODataResourceSet CurrentResourceSet
+        {
+            get
+            {
+                Debug.Assert(this.Item is ODataResourceSet, "this.Item is ODataResourceSet");
+                return (ODataResourceSet)this.Item;
+            }
+        }
+
+        /// <summary>
+        /// Returns the current item as <see cref="ODataDeltaResourceSet"/>. Must only be called if the item actually is a delta resource set.
+        /// </summary>
+        protected ODataDeltaResourceSet CurrentDeltaResourceSet
+        {
+            get
+            {
+                Debug.Assert(this.Item is ODataDeltaResourceSet, "this.Item is ODataDeltaResourceSet");
+                return (ODataDeltaResourceSet)this.Item;
+            }
+        }
+
+        /// <summary>
+        /// Returns the current item as ODataDeltaLink
+        /// </summary>
+        protected ODataDeltaLink CurrentDeltaLink
+        {
+            get
+            {
+                Debug.Assert(this.Item == null || this.Item is ODataDeltaLink, "this.Item is ODataDeltaLink");
+                return (ODataDeltaLink)this.Item;
+            }
+        }
+
+        /// <summary>
+        /// Returns the current item as ODataDeltaDeletedLink.
+        /// </summary>
+        protected ODataDeltaDeletedLink CurrentDeltaDeletedLink
+        {
+            get
+            {
+                Debug.Assert(this.Item == null || this.Item is ODataDeltaDeletedLink, "this.Item is ODataDeltaDeletedLink");
+                return (ODataDeltaDeletedLink)this.Item;
+            }
+        }
+
+        /// <summary>
+        /// Returns the current resource depth.
+        /// </summary>
+        protected int CurrentResourceDepth
+        {
+            get
+            {
+                return this.currentResourceDepth;
+            }
+        }
+
+        /// <summary>
+        /// Returns the current item as <see cref="ODataNestedResourceInfo"/>. Must only be called if the item actually is a nested resource info.
+        /// </summary>
+        protected ODataNestedResourceInfo CurrentNestedResourceInfo
+        {
+            get
+            {
+                Debug.Assert(this.Item is ODataNestedResourceInfo, "this.Item is ODataNestedResourceInfo");
+                return (ODataNestedResourceInfo)this.Item;
+            }
+        }
+
+        /// <summary>
+        /// Returns the current item as <see cref="ODataEntityReferenceLink"/>. Must only be called if the item actually is an entity reference link.
+        /// </summary>
+        protected ODataEntityReferenceLink CurrentEntityReferenceLink
+        {
+            get
+            {
+                Debug.Assert(this.Item is ODataEntityReferenceLink, "this.Item is ODataEntityReferenceLink");
+                return (ODataEntityReferenceLink)this.Item;
+            }
+        }
+
+        /// <summary>
+        /// Returns the expected resource type for the current scope.
+        /// </summary>
+        protected IEdmType CurrentResourceType
+        {
+            get
+            {
+                if (CurrentResourceTypeReference != null)
+                {
+                    return CurrentResourceTypeReference.Definition;
+                }
+
+                return null;
+            }
+        }
+
+        /// <summary>
+        /// Gets and Sets the expected resource type reference for the current scope.
+        /// </summary>
+        protected IEdmTypeReference CurrentResourceTypeReference
+        {
+            get
+            {
+                Debug.Assert(this.scopes != null && this.scopes.Count > 0, "A scope must always exist.");
+                IEdmTypeReference resourceTypeReference = this.scopes.Peek().ResourceTypeReference;
+                Debug.Assert(resourceTypeReference == null || this.inputContext.Model.IsUserModel(), "We can only have structured type if we also have metadata.");
+
+                return resourceTypeReference;
+            }
+
+            set
+            {
+                Debug.Assert(this.scopes != null && this.scopes.Count > 0, "A scope must always exist.");
+                this.scopes.Peek().ResourceTypeReference = value;
+            }
+        }
+
+        /// <summary>
+        /// Returns the navigation source for the current scope.
+        /// </summary>
+        protected IEdmNavigationSource CurrentNavigationSource
+        {
+            get
+            {
+                Debug.Assert(this.scopes != null && this.scopes.Count > 0, "A scope must always exist.");
+                IEdmNavigationSource navigationSource = this.scopes.Peek().NavigationSource;
+                Debug.Assert(navigationSource == null || this.inputContext.Model.IsUserModel(), "We can only have navigation source if we also have metadata.");
+                return navigationSource;
+            }
+        }
+
+        /// <summary>
+        /// Returns the current scope.
+        /// </summary>
+        protected Scope CurrentScope
+        {
+            get
+            {
+                Debug.Assert(this.scopes != null && this.scopes.Count > 0, "A scope must always exist.");
+                return this.scopes.Peek();
+            }
+        }
+
+        protected Stack<Scope> Scopes
+        {
+            get { return this.scopes; }
+        }
+
+        /// <summary>
+        /// Returns the parent scope.
+        /// </summary>
+        protected Scope ParentScope
+        {
+            get
+            {
+                Debug.Assert(this.scopes != null && this.scopes.Count > 1, "We must have at least two scopes in the stack.");
+                return this.scopes.Skip(1).First();
+            }
+        }
+
+        /// <summary>
+        /// A flag indicating whether the reader is at the top level.
+        /// </summary>
+        protected bool IsTopLevel
+        {
+            get
+            {
+                Debug.Assert(this.scopes != null, "Scopes must exist.");
+
+                // there is the root scope at the top (when the writer has not started or has completed)
+                // and then the top-level scope (the top-level resource/resource set item) as the second scope on the stack
+                return this.scopes.Count <= 2;
+            }
+        }
+
+        /// <summary>
+        /// If the current scope is a content of an expanded link, this returns the parent nested resource info scope, otherwise null.
+        /// </summary>
+        protected Scope ExpandedLinkContentParentScope
+        {
+            get
+            {
+                Debug.Assert(this.scopes != null, "this.scopes != null");
+                if (this.scopes.Count > 1)
+                {
+                    Scope parentScope = this.scopes.Skip(1).First();
+                    if (parentScope.State == ODataReaderState.NestedResourceInfoStart)
+                    {
+                        return parentScope;
+                    }
+                }
+
+                return null;
+            }
+        }
+
+        /// <summary>
+        /// True if we are reading a resource or resource set that is the direct content of an expanded link. Otherwise false.
+        /// </summary>
+        protected bool IsExpandedLinkContent
+        {
+            get
+            {
+                return this.ExpandedLinkContentParentScope != null;
+            }
+        }
+
+        /// <summary>
+        /// Set to true if a resource set is being read.
+        /// </summary>
+        protected bool ReadingResourceSet
+        {
+            get
+            {
+                return this.readingResourceSet;
+            }
+        }
+
+        /// <summary>
+        /// Set to true if a delta response is being read.
+        /// </summary>
+        protected bool ReadingDelta
+        {
+            get
+            {
+                return this.readingDelta;
+            }
+        }
+
+        /// <summary>
+        /// Returns true if we are reading a nested payload,
+        /// e.g. an expanded resource or resource set within a delta payload,
+        /// or a resource or a resource set within a parameters payload.
+        /// </summary>
+        protected bool IsReadingNestedPayload
+        {
+            get
+            {
+                return this.listener != null;
+            }
+        }
+
+        /// <summary>
+        /// Validator to validate consistency of entries in top-level resource sets.
+        /// </summary>
+        /// <remarks>We only use this for top-level resource sets since we support collection validation for
+        /// resource sets only when metadata is available and in these cases we already validate the
+        /// types of the entries in nested resource sets.</remarks>
+        protected ResourceSetWithoutExpectedTypeValidator CurrentResourceSetValidator
+        {
+            get
+            {
+                Debug.Assert(this.State == ODataReaderState.ResourceStart || this.State == ODataReaderState.DeletedResourceStart, "CurrentResourceSetValidator should only be called while reading a resource.");
+                return this.ParentScope == null ? null : this.ParentScope.ResourceTypeValidator;
+            }
+        }
+
+        /// <summary>
+        /// Validator to validate the derived type constraint.
+        /// </summary>
+        protected DerivedTypeValidator CurrentDerivedTypeValidator
+        {
+            get
+            {
+                Debug.Assert(this.State == ODataReaderState.ResourceStart || this.State == ODataReaderState.DeletedResourceStart, "CurrentDerivedTypeValidator should only be called while reading a resource.");
+                return this.ParentScope == null ? null : this.ParentScope.DerivedTypeValidator;
+            }
+        }
+
+        /// <summary>
+        /// Reads the next <see cref="ODataItem"/> from the message payload.
+        /// </summary>
+        /// <returns>true if more items were read; otherwise false.</returns>
+        public override sealed bool Read()
+        {
+            this.VerifyCanRead(true);
+            return this.InterceptException(this.ReadSynchronously);
+        }
+
+#if PORTABLELIB
+        /// <summary>
+        /// Asynchronously reads the next <see cref="ODataItem"/> from the message payload.
+        /// </summary>
+        /// <returns>A task that when completed indicates whether more items were read.</returns>
+        public override sealed Task<bool> ReadAsync()
+        {
+            this.VerifyCanRead(false);
+            return this.ReadAsynchronously().FollowOnFaultWith(t => this.EnterScope(new Scope(ODataReaderState.Exception, null, null)));
+        }
+#endif
+
+        /// <summary>
+        /// Creates a stream for reading an inline stream property.
+        /// </summary>
+        /// <returns>A stream for reading the stream property.</returns>
+        public override sealed Stream CreateReadStream()
+        {
+            if (this.State != ODataReaderState.Stream)
+            {
+                throw new ODataException(Strings.ODataReaderCore_CreateReadStreamCalledInInvalidState);
+            }
+
+            StreamScope scope = this.CurrentScope as StreamScope;
+            Debug.Assert(scope != null, "ODataReaderState.Stream when Scope is not a StreamScope");
+            if (scope.StreamingState != StreamingState.None)
+            {
+                throw new ODataException(Strings.ODataReaderCore_CreateReadStreamCalledInInvalidState);
+            }
+
+            scope.StreamingState = StreamingState.Streaming;
+            return new ODataNotificationStream(this.InterceptException(this.CreateReadStreamImplementation), this);
+        }
+
+        /// <summary>
+        /// Creates a TextWriter for reading an inline stream property.
+        /// </summary>
+        /// <returns>A TextWriter for reading the stream property.</returns>
+        public override sealed TextReader CreateTextReader()
+        {
+            if (this.State == ODataReaderState.Stream)
+            {
+                StreamScope scope = this.CurrentScope as StreamScope;
+                Debug.Assert(scope != null, "ODataReaderState.Stream when Scope is not a StreamScope");
+                if (scope.StreamingState != StreamingState.None)
+                {
+                    throw new ODataException(Strings.ODataReaderCore_CreateReadStreamCalledInInvalidState);
+                }
+
+                scope.StreamingState = StreamingState.Streaming;
+                return new ODataNotificationReader(this.InterceptException(this.CreateTextReaderImplementation), this);
+            }
+            else
+            {
+                throw new ODataException(Strings.ODataReaderCore_CreateTextReaderCalledInInvalidState);
+            }
+        }
+
+        /// <summary>
+        /// This method is called when a stream is requested. It is a no-op.
+        /// </summary>
+        void IODataStreamListener.StreamRequested()
+        {
+        }
+
+#if PORTABLELIB
+        /// <summary>
+        /// This method is called when an async stream is requested. It is a no-op.
+        /// </summary>
+        /// <returns>A task for method called when a stream is requested.</returns>
+        Task IODataStreamListener.StreamRequestedAsync()
+        {
+            return TaskUtils.GetTaskForSynchronousOperation(() => ((IODataStreamListener)this).StreamRequested());
+        }
+#endif
+
+        /// <summary>
+        /// This method is called when a stream is disposed.
+        /// </summary>
+        void IODataStreamListener.StreamDisposed()
+        {
+            Debug.Assert(this.State == ODataReaderState.Stream, "Stream was disposed when not in ReaderState.Stream state.");
+            StreamScope scope = this.CurrentScope as StreamScope;
+            Debug.Assert(scope != null, "Stream disposed when not in stream scope");
+            Debug.Assert(scope.StreamingState == StreamingState.Streaming, "StreamDisposed called when reader was not streaming");
+            scope.StreamingState = StreamingState.Completed;
+        }
+
+        /// <summary>
+        /// Seek scope in the stack which is type of <typeparamref name="T"/>.
+        /// </summary>
+        /// <typeparam name="T">The type of scope to seek.</typeparam>
+        /// <param name="maxDepth">The max depth to seek.</param>
+        /// <returns>The scope with type of <typeparamref name="T"/></returns>
+        internal Scope SeekScope<T>(int maxDepth) where T : Scope
+        {
+            int count = 1;
+
+            foreach (Scope scope in this.scopes)
+            {
+                if (count > maxDepth)
+                {
+                    return null;
+                }
+
+                if (scope is T)
+                {
+                    return scope;
+                }
+
+                count++;
+            }
+
+            return null;
+        }
+
+        /// <summary>
+        /// Implementation of the reader logic when in state 'Start'.
+        /// </summary>
+        /// <returns>true if more items can be read from the reader; otherwise false.</returns>
+        protected abstract bool ReadAtStartImplementation();
+
+        /// <summary>
+        /// Implementation of the reader logic when in state 'ResourceSetStart'.
+        /// </summary>
+        /// <returns>true if more items can be read from the reader; otherwise false.</returns>
+        protected abstract bool ReadAtResourceSetStartImplementation();
+
+        /// <summary>
+        /// Implementation of the reader logic when in state 'ResourceSetEnd'.
+        /// </summary>
+        /// <returns>true if more items can be read from the reader; otherwise false.</returns>
+        protected abstract bool ReadAtResourceSetEndImplementation();
+
+        /// <summary>
+        /// Implementation of the reader logic when in state 'EntryStart'.
+        /// </summary>
+        /// <returns>true if more items can be read from the reader; otherwise false.</returns>
+        protected abstract bool ReadAtResourceStartImplementation();
+
+        /// <summary>
+        /// Implementation of the reader logic when in state 'EntryEnd'.
+        /// </summary>
+        /// <returns>true if more items can be read from the reader; otherwise false.</returns>
+        protected abstract bool ReadAtResourceEndImplementation();
+
+        /// <summary>
+        /// Implementation of the reader logic when in state 'Primitive'.
+        /// </summary>
+        /// <returns>true if more items can be read from the reader; otherwise false.</returns>
+        protected virtual bool ReadAtPrimitiveImplementation()
+        {
+            throw new NotImplementedException();
+        }
+
+        /// <summary>
+        /// Implementation of the reader logic when in state 'PropertyInfo'.
+        /// </summary>
+        /// <returns>true if more items can be read from the reader; otherwise false.</returns>
+        protected virtual bool ReadAtNestedPropertyInfoImplementation()
+        {
+            throw new NotImplementedException();
+        }
+
+        /// <summary>
+        /// Implementation of the reader logic when in state 'Stream'.
+        /// </summary>
+        /// <returns>true if more items can be read from the reader; otherwise false.</returns>
+        protected virtual bool ReadAtStreamImplementation()
+        {
+            throw new NotImplementedException();
+        }
+
+        /// <summary>
+        /// Creates a Stream for reading a stream property when in state 'Stream'.
+        /// </summary>
+        /// <returns>A stream for reading the stream property.</returns>
+        protected virtual Stream CreateReadStreamImplementation()
+        {
+            throw new NotImplementedException();
+        }
+
+        /// <summary>
+        /// Creates a TextReader for reading a string property when in state 'Text'.
+        /// </summary>
+        /// <returns>A TextReader for reading the string property.</returns>
+        protected virtual TextReader CreateTextReaderImplementation()
+        {
+            throw new NotImplementedException();
+        }
+
+        /// <summary>
+        /// Implementation of the reader logic when in state 'NestedResourceInfoStart'.
+        /// </summary>
+        /// <returns>true if more items can be read from the reader; otherwise false.</returns>
+        protected abstract bool ReadAtNestedResourceInfoStartImplementation();
+
+        /// <summary>
+        /// Implementation of the reader logic when in state 'NestedResourceInfoEnd'.
+        /// </summary>
+        /// <returns>true if more items can be read from the reader; otherwise false.</returns>
+        protected abstract bool ReadAtNestedResourceInfoEndImplementation();
+
+        /// <summary>
+        /// Implementation of the reader logic when in state 'EntityReferenceLink'.
+        /// </summary>
+        /// <returns>true if more items can be read from the reader; otherwise false.</returns>
+        protected abstract bool ReadAtEntityReferenceLink();
+
+        /// <summary>
+        /// Implementation of the reader logic when in state 'DeltaResourceSetStart'.
+        /// </summary>
+        /// <returns>true if more items can be read from the reader; otherwise false.</returns>
+        protected virtual bool ReadAtDeltaResourceSetStartImplementation()
+        {
+            throw new NotImplementedException();
+        }
+
+        /// <summary>
+        /// Implementation of the reader logic when in state 'DeltaResourceSetEnd'.
+        /// </summary>
+        /// <returns>true if more items can be read from the reader; otherwise false.</returns>
+        protected virtual bool ReadAtDeltaResourceSetEndImplementation()
+        {
+            throw new NotImplementedException();
+        }
+
+        /// <summary>
+        /// Implementation of the reader logic when in state 'DeletedResourceStart'.
+        /// </summary>
+        /// <returns>true if more items can be read from the reader; otherwise false.</returns>
+        protected virtual bool ReadAtDeletedResourceStartImplementation()
+        {
+            throw new NotImplementedException();
+        }
+
+        /// <summary>
+        /// Implementation of the reader logic when in state 'DeletedResourceEnd'.
+        /// </summary>
+        /// <returns>true if more items can be read from the reader; otherwise false.</returns>
+        protected virtual bool ReadAtDeletedResourceEndImplementation()
+        {
+            throw new NotImplementedException();
+        }
+
+        /// <summary>
+        /// Implementation of the reader logic when in state 'DeltaLink'.
+        /// </summary>
+        /// <returns>true if more items can be read from the reader; otherwise false.</returns>
+        protected virtual bool ReadAtDeltaLinkImplementation()
+        {
+            throw new NotImplementedException();
+        }
+
+        /// <summary>
+        /// Implementation of the reader logic when in state 'DeltaDeletedLink'.
+        /// </summary>
+        /// <returns>true if more items can be read from the reader; otherwise false.</returns>
+        protected virtual bool ReadAtDeltaDeletedLinkImplementation()
+        {
+            throw new NotImplementedException();
+        }
+
+        /// <summary>
+        /// Pushes the <paramref name="scope"/> on the stack of scopes.
+        /// </summary>
+        /// <param name="scope">The scope to enter.</param>
+        protected void EnterScope(Scope scope)
+        {
+            Debug.Assert(scope != null, "scope != null");
+
+            if ((scope.State == ODataReaderState.ResourceSetStart || scope.State == ODataReaderState.DeltaResourceSetStart)
+                && this.inputContext.Model.IsUserModel())
+            {
+                scope.ResourceTypeValidator = new ResourceSetWithoutExpectedTypeValidator(scope.ResourceType);
+            }
+
+            if (scope.State == ODataReaderState.ResourceSetStart || scope.State == ODataReaderState.DeltaResourceSetStart)
+            {
+                scope.DerivedTypeValidator = this.CurrentScope.DerivedTypeValidator;
+            }
+
+            // TODO: implement some basic validation that the transitions are ok
+            this.scopes.Push(scope);
+            if (this.listener != null)
+            {
+                if (scope.State == ODataReaderState.Exception)
+                {
+                    this.listener.OnException();
+                }
+                else if (scope.State == ODataReaderState.Completed)
+                {
+                    this.listener.OnCompleted();
+                }
+            }
+        }
+
+        /// <summary>
+        /// Replaces the current scope with the specified <paramref name="scope"/>.
+        /// </summary>
+        /// <param name="scope">The scope to replace the current scope with.</param>
+        protected void ReplaceScope(Scope scope)
+        {
+            Debug.Assert(this.scopes.Count > 0, "Stack must always be non-empty.");
+            Debug.Assert(scope != null, "scope != null");
+            Debug.Assert(scope.State != ODataReaderState.ResourceEnd, "Call EndEntry instead.");
+
+            // TODO: implement some basic validation that the transitions are ok
+            this.scopes.Pop();
+            this.EnterScope(scope);
+        }
+
+        /// <summary>
+        /// Removes the current scope from the stack of all scopes.
+        /// </summary>
+        /// <param name="state">The expected state of the current scope (to be popped).</param>
+        [SuppressMessage("Microsoft.Usage", "CA1801:ReviewUnusedParameters", MessageId = "state", Justification = "Used in debug builds in assertions.")]
+        [SuppressMessage("Microsoft.Performance", "CA1804:RemoveUnusedLocals", MessageId = "scope", Justification = "Used in debug builds in assertions.")]
+        protected void PopScope(ODataReaderState state)
+        {
+            Debug.Assert(this.scopes.Count > 1, "Stack must have more than 1 items in order to pop an item.");
+
+            Scope scope = this.scopes.Pop();
+            Debug.Assert(scope.State == state, "scope.State == state");
+        }
+
+        /// <summary>
+        /// Called to transition into the EntryEnd state.
+        /// </summary>
+        /// <param name="scope">The scope for the EntryEnd state.</param>
+        protected void EndEntry(Scope scope)
+        {
+            Debug.Assert(this.scopes.Count > 0, "Stack must always be non-empty.");
+            Debug.Assert(scope != null, "scope != null");
+            Debug.Assert(scope.State == ODataReaderState.ResourceEnd | scope.State == ODataReaderState.DeletedResourceEnd, "Called EndEntry when not in ResourceEnd or DeletedResourceEnd state");
+
+            this.scopes.Pop();
+            this.EnterScope(scope);
+        }
+
+        /// <summary>
+        /// If an entity type name is found in the payload this method is called to apply it to the current scope.
+        /// This method should be called even if the type name was not found in which case a null should be passed in.
+        /// The method validates that some type will be available as the current entity type after it returns (if we are parsing using metadata).
+        /// </summary>
+        /// <param name="resourceTypeNameFromPayload">The entity type name found in the payload or null if no type was specified in the payload.</param>
+        protected void ApplyResourceTypeNameFromPayload(string resourceTypeNameFromPayload)
+        {
+            Debug.Assert(
+                this.scopes.Count > 0 && this.scopes.Peek().Item is ODataResourceBase,
+                "Resource type can be applied only when in resource scope.");
+
+            ODataTypeAnnotation typeAnnotation;
+            EdmTypeKind targetTypeKind;
+            IEdmStructuredTypeReference targetResourceTypeReference =
+                (IEdmStructuredTypeReference)this.inputContext.MessageReaderSettings.Validator.ResolvePayloadTypeNameAndComputeTargetType(
+                    EdmTypeKind.None,
+                    /*expectStructuredType*/ true,
+                    /*defaultPrimitivePayloadType*/ null,
+                    this.CurrentResourceTypeReference,
+                    resourceTypeNameFromPayload,
+                    this.inputContext.Model,
+                    () => EdmTypeKind.Entity,
+                    out targetTypeKind,
+                    out typeAnnotation);
+
+            IEdmStructuredType targetResourceType = null;
+            ODataResourceBase resource = this.Item as ODataResourceBase;
+            if (targetResourceTypeReference != null)
+            {
+                targetResourceType = targetResourceTypeReference.StructuredDefinition();
+                resource.TypeName = targetResourceType.FullTypeName();
+
+                if (typeAnnotation != null)
+                {
+                    resource.TypeAnnotation = typeAnnotation;
+                }
+            }
+            else if (resourceTypeNameFromPayload != null)
+            {
+                resource.TypeName = resourceTypeNameFromPayload;
+            }
+
+            // Set the current resource type since the type might be derived from the expected one.
+            this.CurrentResourceTypeReference = targetResourceTypeReference;
+        }
+
+        /// <summary>
+        /// Reads the next <see cref="ODataItem"/> from the message payload.
+        /// </summary>
+        /// <returns>true if more items were read; otherwise false.</returns>
+        protected bool ReadSynchronously()
+        {
+            return this.ReadImplementation();
+        }
+
+#if PORTABLELIB
+        /// <summary>
+        /// Asynchronously reads the next <see cref="ODataItem"/> from the message payload.
+        /// </summary>
+        /// <returns>A task that when completed indicates whether more items were read.</returns>
+        protected virtual Task<bool> ReadAsynchronously()
+        {
+            // We are reading from the fully buffered read stream here; thus it is ok
+            // to use synchronous reads and then return a completed task
+            // NOTE: once we switch to fully async reading this will have to change
+            return TaskUtils.GetTaskForSynchronousOperation<bool>(this.ReadImplementation);
+        }
+#endif
+
+        /// <summary>
+        /// Increments the nested resource count by one and fails if the new value exceeds the maxiumum nested resource depth limit.
+        /// </summary>
+        protected void IncreaseResourceDepth()
+        {
+            this.currentResourceDepth++;
+
+            if (this.currentResourceDepth > this.inputContext.MessageReaderSettings.MessageQuotas.MaxNestingDepth)
+            {
+                throw new ODataException(Strings.ValidationUtils_MaxDepthOfNestedEntriesExceeded(this.inputContext.MessageReaderSettings.MessageQuotas.MaxNestingDepth));
+            }
+        }
+
+        /// <summary>
+        /// Decrements the nested resource count by one.
+        /// </summary>
+        protected void DecreaseResourceDepth()
+        {
+            Debug.Assert(this.currentResourceDepth > 0, "Resource depth should never become negative.");
+
+            this.currentResourceDepth--;
+        }
+
+        /// <summary>
+        /// Reads the next <see cref="ODataItem"/> from the message payload.
+        /// </summary>
+        /// <returns>true if more items were read; otherwise false.</returns>
+        private bool ReadImplementation()
+        {
+            bool result;
+            switch (this.State)
+            {
+                case ODataReaderState.Start:
+                    result = this.ReadAtStartImplementation();
+                    break;
+
+                case ODataReaderState.ResourceSetStart:
+                    result = this.ReadAtResourceSetStartImplementation();
+                    break;
+
+                case ODataReaderState.ResourceSetEnd:
+                    result = this.ReadAtResourceSetEndImplementation();
+                    break;
+
+                case ODataReaderState.ResourceStart:
+                    this.IncreaseResourceDepth();
+                    result = this.ReadAtResourceStartImplementation();
+                    break;
+
+                case ODataReaderState.ResourceEnd:
+                    this.DecreaseResourceDepth();
+                    result = this.ReadAtResourceEndImplementation();
+                    break;
+
+                case ODataReaderState.Primitive:
+                    result = this.ReadAtPrimitiveImplementation();
+                    break;
+
+                case ODataReaderState.Stream:
+                    result = this.ReadAtStreamImplementation();
+                    break;
+
+                case ODataReaderState.NestedProperty:
+                    result = this.ReadAtNestedPropertyInfoImplementation();
+                    break;
+
+                case ODataReaderState.NestedResourceInfoStart:
+                    result = this.ReadAtNestedResourceInfoStartImplementation();
+                    break;
+
+                case ODataReaderState.NestedResourceInfoEnd:
+                    result = this.ReadAtNestedResourceInfoEndImplementation();
+                    break;
+
+                case ODataReaderState.EntityReferenceLink:
+                    result = this.ReadAtEntityReferenceLink();
+                    break;
+
+                case ODataReaderState.DeltaResourceSetStart:
+                    result = this.ReadAtDeltaResourceSetStartImplementation();
+                    break;
+
+                case ODataReaderState.DeltaResourceSetEnd:
+                    result = this.ReadAtDeltaResourceSetEndImplementation();
+                    break;
+
+                case ODataReaderState.DeletedResourceStart:
+                    result = this.ReadAtDeletedResourceStartImplementation();
+                    break;
+
+                case ODataReaderState.DeletedResourceEnd:
+                    result = this.ReadAtDeletedResourceEndImplementation();
+                    break;
+
+                case ODataReaderState.DeltaLink:
+                    result = this.ReadAtDeltaLinkImplementation();
+                    break;
+
+                case ODataReaderState.DeltaDeletedLink:
+                    result = this.ReadAtDeltaDeletedLinkImplementation();
+                    break;
+
+                case ODataReaderState.Exception:    // fall through
+                case ODataReaderState.Completed:
+                    throw new ODataException(Strings.ODataReaderCore_NoReadCallsAllowed(this.State));
+
+                default:
+                    Debug.Assert(false, "Unsupported reader state " + this.State + " detected.");
+                    throw new ODataException(Strings.General_InternalError(InternalErrorCodes.ODataReaderCore_ReadImplementation));
+            }
+
+            return result;
+        }
+
+        /// <summary>
+        /// Catch any exception thrown by the action passed in; in the exception case move the reader into
+        /// state ExceptionThrown and then rethrow the exception.
+        /// </summary>
+        /// <typeparam name="T">The type returned from the <paramref name="action"/> to execute.</typeparam>
+        /// <param name="action">The action to execute.</param>
+        /// <returns>The result of executing the <paramref name="action"/>.</returns>
+        private T InterceptException<T>(Func<T> action)
+        {
+            try
+            {
+                return action();
+            }
+            catch (Exception e)
+            {
+                if (ExceptionUtils.IsCatchableExceptionType(e))
+                {
+                    this.EnterScope(new Scope(ODataReaderState.Exception, null, null));
+                }
+
+                throw;
+            }
+        }
+
+        /// <summary>
+        /// Verifies that calling Read is valid.
+        /// </summary>
+        /// <param name="synchronousCall">true if the call is to be synchronous; false otherwise.</param>
+        private void VerifyCanRead(bool synchronousCall)
+        {
+            this.inputContext.VerifyNotDisposed();
+            this.VerifyCallAllowed(synchronousCall);
+
+            if (this.State == ODataReaderState.Exception || this.State == ODataReaderState.Completed)
+            {
+                throw new ODataException(Strings.ODataReaderCore_ReadOrReadAsyncCalledInInvalidState(this.State));
+            }
+
+            if (this.State == ODataReaderState.Stream)
+            {
+                StreamScope scope = this.CurrentScope as StreamScope;
+                Debug.Assert(scope != null, "In stream state without a stream scope");
+                if (scope.StreamingState != StreamingState.Completed)
+                {
+                    throw new ODataException(Strings.ODataReaderCore_ReadCalledWithOpenStream);
+                }
+            }
+        }
+
+        /// <summary>
+        /// Verifies that a call is allowed to the reader.
+        /// </summary>
+        /// <param name="synchronousCall">true if the call is to be synchronous; false otherwise.</param>
+        private void VerifyCallAllowed(bool synchronousCall)
+        {
+            if (synchronousCall)
+            {
+                if (!this.inputContext.Synchronous)
+                {
+                    throw new ODataException(Strings.ODataReaderCore_SyncCallOnAsyncReader);
+                }
+            }
+            else
+            {
+#if PORTABLELIB
+                if (this.inputContext.Synchronous)
+                {
+                    throw new ODataException(Strings.ODataReaderCore_AsyncCallOnSyncReader);
+                }
+#else
+                Debug.Assert(false, "Async calls are not allowed in this build.");
+#endif
+            }
+        }
+
+        /// <summary>
+        /// A reader scope; keeping track of the current reader state and an item associated with this state.
+        /// </summary>
+        protected internal class Scope
+        {
+            /// <summary>The reader state of this scope.</summary>
+            private readonly ODataReaderState state;
+
+            /// <summary>The item attached to this scope.</summary>
+            private readonly ODataItem item;
+
+            /// <summary>The odataUri parsed based on the context uri attached to this scope.</summary>
+            private readonly ODataUri odataUri;
+
+            /// <summary>
+            /// The <see cref="ResourceSetWithoutExpectedTypeValidator"/> to use for entries in this resourceSet.
+            /// </summary>
+            private ResourceSetWithoutExpectedTypeValidator resourceTypeValidator;
+
+            /// <summary>
+            /// Constructor creating a new reader scope.
+            /// </summary>
+            /// <param name="state">The reader state of this scope.</param>
+            /// <param name="item">The item attached to this scope.</param>
+            /// <param name="odataUri">The odataUri parsed based on the context uri for current scope</param>
+            [SuppressMessage("Microsoft.Performance", "CA1800:DoNotCastUnnecessarily", Justification = "Debug.Assert check only.")]
+            internal Scope(ODataReaderState state, ODataItem item, ODataUri odataUri)
+            {
+                Debug.Assert(
+                    state == ODataReaderState.Exception && item == null ||
+                    state == ODataReaderState.ResourceStart && (item == null || item is ODataResource) ||
+                    state == ODataReaderState.ResourceEnd && (item is ODataResource || item == null) ||
+                    state == ODataReaderState.Primitive && (item == null || item is ODataPrimitiveValue || item is ODataNullValue) ||
+                    state == ODataReaderState.Stream && (item == null || item is ODataStreamItem) ||
+                    state == ODataReaderState.NestedProperty && (item == null || item is ODataPropertyInfo) ||
+                    state == ODataReaderState.ResourceSetStart && item is ODataResourceSet ||
+                    state == ODataReaderState.ResourceSetEnd && item is ODataResourceSet ||
+                    state == ODataReaderState.NestedResourceInfoStart && item is ODataNestedResourceInfo ||
+                    state == ODataReaderState.NestedResourceInfoEnd && item is ODataNestedResourceInfo ||
+                    state == ODataReaderState.EntityReferenceLink && item is ODataEntityReferenceLink ||
+                    state == ODataReaderState.DeletedResourceStart && (item == null || item is ODataDeletedResource) ||
+                    state == ODataReaderState.DeletedResourceEnd && (item is ODataDeletedResource || item == null) ||
+                    state == ODataReaderState.DeltaResourceSetStart && item is ODataDeltaResourceSet ||
+                    state == ODataReaderState.DeltaResourceSetEnd && item is ODataDeltaResourceSet ||
+                    state == ODataReaderState.DeltaLink && (item == null || item is ODataDeltaLink) ||
+                    state == ODataReaderState.DeltaDeletedLink && (item == null || item is ODataDeltaDeletedLink) ||
+                    state == ODataReaderState.Start && item == null ||
+                    state == ODataReaderState.Completed && item == null,
+                    "Reader state and associated item do not match.");
+
+                this.state = state;
+                this.item = item;
+                this.odataUri = odataUri;
+            }
+
+            /// <summary>
+            /// Constructor creating a new reader scope.
+            /// </summary>
+            /// <param name="state">The reader state of this scope.</param>
+            /// <param name="item">The item attached to this scope.</param>
+            /// <param name="navigationSource">The navigation source we are going to read entities for.</param>
+            /// <param name="expectedResourceTypeReference">The expected resource type reference for the scope.</param>
+            /// <param name="odataUri">The odataUri parsed based on the context uri for current scope</param>
+            /// <remarks>The <paramref name="expectedResourceTypeReference"/> has the following meanings for given state:
+            /// Start -               it's the expected base type reference of the top-level resource or resources in the top-level resource set.
+            /// ResourceSetStart -           it's the expected base type reference of the resources in the resource set.
+            ///                       note that it might be a more derived type than the base type of the entity set for the resource set.
+            /// EntryStart -          it's the expected base type reference of the resource. If the resource has no type name specified
+            ///                       this type will be assumed. Otherwise the specified type name must be
+            ///                       the expected type or a more derived type.
+            /// NestedResourceInfoStart - it's the expected base type reference the entries in the expanded link (either the single resource
+            ///                       or entries in the expanded resource set).
+            /// EntityReferenceLink - it's null, no need for types on entity reference links.
+            /// In all cases the specified type must be an structured type.</remarks>
+            [SuppressMessage("Microsoft.Performance", "CA1800:DoNotCastUnnecessarily", Justification = "Debug.Assert check only.")]
+            internal Scope(ODataReaderState state, ODataItem item, IEdmNavigationSource navigationSource, IEdmTypeReference expectedResourceTypeReference, ODataUri odataUri)
+                : this(state, item, odataUri)
+            {
+                this.NavigationSource = navigationSource;
+                this.ResourceTypeReference = expectedResourceTypeReference;
+            }
+
+            /// <summary>
+            /// The reader state of this scope.
+            /// </summary>
+            internal ODataReaderState State
+            {
+                get
+                {
+                    return this.state;
+                }
+            }
+
+            /// <summary>
+            /// The item attached to this scope.
+            /// </summary>
+            internal ODataItem Item
+            {
+                get
+                {
+                    return this.item;
+                }
+            }
+
+            /// <summary>
+            /// The odataUri parsed based on the context url to this scope.
+            /// </summary>
+            internal ODataUri ODataUri
+            {
+                get
+                {
+                    return this.odataUri;
+                }
+            }
+
+            /// <summary>
+            /// The navigation source we are reading entries from (possibly null).
+            /// </summary>
+            internal IEdmNavigationSource NavigationSource { get; set; }
+
+            /// <summary>
+            /// The resource type for this scope. Can be either the expected one if the real one
+            /// was not found yet, or the one specified in the payload itself (the real one).
+            /// </summary>
+            internal IEdmType ResourceType
+            {
+                get
+                {
+                    if (this.ResourceTypeReference != null)
+                    {
+                        return ResourceTypeReference.Definition;
+                    }
+
+                    return null;
+                }
+            }
+
+            /// <summary>
+            /// The resource type reference for this scope. Can be either the expected one if the real one
+            /// was not found yet, or the one specified in the payload itself (the real one).
+            /// </summary>
+            internal IEdmTypeReference ResourceTypeReference { get; set; }
+
+            /// <summary>
+            /// Validator for resource type.
+            /// </summary>
+            internal ResourceSetWithoutExpectedTypeValidator ResourceTypeValidator
+            {
+                get
+                {
+                    return this.resourceTypeValidator;
+                }
+
+                set
+                {
+                    this.resourceTypeValidator = value;
+                }
+            }
+
+            /// <summary>
+            /// Gets or sets the derived type constraint validator.
+            /// </summary>
+            internal DerivedTypeValidator DerivedTypeValidator { get; set; }
+        }
+
+        protected internal class StreamScope : Scope
+        {
+            /// <summary>
+            /// Constructor creating a new reader scope.
+            /// </summary>
+            /// <param name="state">The reader state of this scope.</param>
+            /// <param name="item">The item attached to this scope.</param>
+            /// <param name="navigationSource">The navigation source we are going to read entities for.</param>
+            /// <param name="expectedResourceType">The expected resource type for the scope.</param>
+            /// <param name="odataUri">The odataUri parsed based on the context uri for current scope</param>
+            internal StreamScope(ODataReaderState state, ODataItem item, IEdmNavigationSource navigationSource, IEdmTypeReference expectedResourceType, ODataUri odataUri)
+                : base(state, item, navigationSource, expectedResourceType, odataUri)
+            {
+                this.StreamingState = StreamingState.None;
+            }
+
+            /// <summary>
+            /// Current state of the stream.
+            /// </summary>
+            internal StreamingState StreamingState { get; set; }
+        }
+    }
+}
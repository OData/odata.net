﻿//---------------------------------------------------------------------
// <copyright file="ODataOutputContext.cs" company="Microsoft">
//      Copyright (C) Microsoft Corporation. All rights reserved. See License.txt in the project root for license information.
// </copyright>
//---------------------------------------------------------------------

namespace Microsoft.OData.Core
{
    #region Namespaces
    using System;
    using System.Diagnostics;
    using System.Diagnostics.CodeAnalysis;
#if ODATALIB_ASYNC
    using System.Threading.Tasks;
#endif
    using Microsoft.OData.Edm;
    using Microsoft.OData.Edm.Library;
    using Microsoft.OData.Core.Metadata;
    #endregion Namespaces

    /// <summary>
    /// Base class for all output contexts, defines the interface 
    /// to be implemented by the specific formats.
    /// </summary>
    public abstract class ODataOutputContext : IDisposable
    {
        /// <summary>The format for this output context.</summary>
        private readonly ODataFormat format;

        /// <summary>The message writer settings to be used for writing.</summary>
        private readonly ODataMessageWriterSettings messageWriterSettings;

        /// <summary>Set to true if this context is writing a response payload.</summary>
        private readonly bool writingResponse;

        /// <summary>true if the input should be written synchronously; false if it should be written asynchronously.</summary>
        private readonly bool synchronous;

        /// <summary>The model to use.</summary>
        private readonly IEdmModel model;

        /// <summary>The optional URL resolver to perform custom URL resolution for URLs written to the payload.</summary>
        private readonly IODataUrlResolver urlResolver;

        /// <summary>The type resolver to use.</summary>
        private readonly EdmTypeResolver edmTypeResolver;

        /// <summary>The payload value converter to use.</summary>
        private readonly ODataPayloadValueConverter payloadValueConverter;

<<<<<<< HEAD
=======
        /// <summary>The writer validator used in writing.</summary>
        private readonly IWriterValidator writerValidator;

>>>>>>> 2731c226
        /// <summary>
        /// Constructor.
        /// </summary>
        /// <param name="format">The format for this output context.</param>
        /// <param name="messageWriterSettings">Configuration settings of the OData writer.</param>
        /// <param name="writingResponse">true if writing a response message; otherwise false.</param>
        /// <param name="synchronous">true if the output should be written synchronously; false if it should be written asynchronously.</param>
        /// <param name="model">The model to use.</param>
        /// <param name="urlResolver">The optional URL resolver to perform custom URL resolution for URLs written to the payload.</param>
        protected ODataOutputContext(
            ODataFormat format,
            ODataMessageWriterSettings messageWriterSettings,
            bool writingResponse,
            bool synchronous,
            IEdmModel model,
            IODataUrlResolver urlResolver)
        {
            ExceptionUtils.CheckArgumentNotNull(format, "format");
            ExceptionUtils.CheckArgumentNotNull(messageWriterSettings, "messageWriterSettings");

            this.format = format;
            this.messageWriterSettings = messageWriterSettings;
            this.writingResponse = writingResponse;
            this.synchronous = synchronous;
            this.model = model ?? EdmCoreModel.Instance;
            this.urlResolver = urlResolver;
            this.edmTypeResolver = EdmTypeWriterResolver.Instance;
            this.payloadValueConverter = this.model.GetPayloadValueConverter();
<<<<<<< HEAD
=======
            this.writerValidator = ValidatorFactory.CreateWriterValidator(messageWriterSettings.EnableFullValidation);
>>>>>>> 2731c226
        }

        /// <summary>
        /// The message writer settings to be used for writing.
        /// </summary>
        public ODataMessageWriterSettings MessageWriterSettings
        {
            get
            {
                return this.messageWriterSettings;
            }
        }

        /// <summary>
        /// Set to true if a response is being written.
        /// </summary>
        public bool WritingResponse
        {
            get
            {
                return this.writingResponse;
            }
        }

        /// <summary>
        /// true if the output should be written synchronously; false if it should be written asynchronously.
        /// </summary>
        public bool Synchronous
        {
            get
            {
                return this.synchronous;
            }
        }

        /// <summary>
        /// The model to use or null if no metadata is available.
        /// </summary>
        public IEdmModel Model
        {
            get
            {
                Debug.Assert(this.model != null, "this.model != null");
                return this.model;
            }
        }

        /// <summary>
        /// The optional URL resolver to perform custom URL resolution for URLs written to the payload.
        /// </summary>
        public IODataUrlResolver UrlResolver
        {
            get
            {
                return this.urlResolver;
            }
        }

        /// <summary>
        /// The type resolver to use.
        /// </summary>
        internal EdmTypeResolver EdmTypeResolver
        {
            get
            {
                return this.edmTypeResolver;
            }
        }

        /// <summary>
        /// The payload value converter to use
        /// </summary>
        internal ODataPayloadValueConverter PayloadValueConverter
        {
            get
            {
                return this.payloadValueConverter;
            }
        }

        /// <summary>
<<<<<<< HEAD
=======
        /// The writer validator used in writing.
        /// </summary>
        internal IWriterValidator WriterValidator
        {
            get
            {
                return this.writerValidator;
            }
        }

        /// <summary>
>>>>>>> 2731c226
        /// The Context Url level used when writing.
        /// </summary>
        internal virtual ODataContextUrlLevel ContextUrlLevel
        {
            get { return ODataContextUrlLevel.OnDemand; }
        }

        /// <summary>
        /// true if the WCF DS client compatibility format behavior should be used; otherwise false.
        /// </summary>
        protected internal bool UseClientFormatBehavior
        {
            get
            {
                return this.messageWriterSettings.WriterBehavior.FormatBehaviorKind == ODataBehaviorKind.WcfDataServicesClient;
            }
        }

        /// <summary>
        /// true if the WCF DS server compatibility format behavior should be used; otherwise false.
        /// </summary>
        protected internal bool UseServerFormatBehavior
        {
            get
            {
                return this.messageWriterSettings.WriterBehavior.FormatBehaviorKind == ODataBehaviorKind.ODataServer;
            }
        }

        /// <summary>
        /// true if the default format behavior should be used; otherwise false.
        /// </summary>
        protected internal bool UseDefaultFormatBehavior
        {
            get
            {
                return this.messageWriterSettings.WriterBehavior.FormatBehaviorKind == ODataBehaviorKind.Default;
            }
        }

        /// <summary>
        /// true if the WCF DS server compatibility API behavior should be used; otherwise false.
        /// </summary>
        protected internal bool UseServerApiBehavior
        {
            get
            {
                return this.messageWriterSettings.WriterBehavior.ApiBehaviorKind == ODataBehaviorKind.ODataServer;
            }
        }

        /// <summary>
        /// IDisposable.Dispose() implementation to cleanup unmanaged resources of the context.
        /// </summary>
        public void Dispose()
        {
            this.Dispose(true);
            GC.SuppressFinalize(this);
        }

        /// <summary>
        /// Creates an <see cref="ODataWriter" /> to write a feed.
        /// </summary>
        /// <param name="entitySet">The entity set we are going to write entities for.</param>
        /// <param name="entityType">The entity type for the entries in the feed to be written (or null if the entity set base type should be used).</param>
        /// <returns>The created writer.</returns>
        /// <remarks>The write must flush the output when it's finished (inside the last Write call).</remarks>
        public virtual ODataWriter CreateODataFeedWriter(IEdmEntitySetBase entitySet, IEdmEntityType entityType)
        {
            throw this.CreatePayloadKindNotSupportedException(ODataPayloadKind.Feed);
        }

#if ODATALIB_ASYNC
        /// <summary>
        /// Asynchronously creates an <see cref="ODataWriter" /> to write a feed.
        /// </summary>
        /// <param name="entitySet">The entity set we are going to write entities for.</param>
        /// <param name="entityType">The entity type for the entries in the feed to be written (or null if the entity set base type should be used).</param>
        /// <returns>A running task for the created writer.</returns>
        /// <remarks>The write must flush the output when it's finished (inside the last Write call).</remarks>
        public virtual Task<ODataWriter> CreateODataFeedWriterAsync(IEdmEntitySetBase entitySet, IEdmEntityType entityType)
        {
            throw this.CreatePayloadKindNotSupportedException(ODataPayloadKind.Feed);
        }
#endif

        /// <summary>
        /// Creates an <see cref="ODataWriter" /> to write an entry.
        /// </summary>
        /// <param name="navigationSource">The navigation source we are going to write entities for.</param>
        /// <param name="entityType">The entity type for the entries in the feed to be written (or null if the entity set base type should be used).</param>
        /// <returns>The created writer.</returns>
        /// <remarks>The write must flush the output when it's finished (inside the last Write call).</remarks>
        public virtual ODataWriter CreateODataEntryWriter(IEdmNavigationSource navigationSource, IEdmEntityType entityType)
        {
            throw this.CreatePayloadKindNotSupportedException(ODataPayloadKind.Entry);
        }

#if ODATALIB_ASYNC
        /// <summary>
        /// Asynchronously creates an <see cref="ODataWriter" /> to write an entry.
        /// </summary>
        /// <param name="navigationSource">The navigation source we are going to write entities for.</param>
        /// <param name="entityType">The entity type for the entries in the feed to be written (or null if the entity set base type should be used).</param>
        /// <returns>A running task for the created writer.</returns>
        /// <remarks>The write must flush the output when it's finished (inside the last Write call).</remarks>
        public virtual Task<ODataWriter> CreateODataEntryWriterAsync(IEdmNavigationSource navigationSource, IEdmEntityType entityType)
        {
            throw this.CreatePayloadKindNotSupportedException(ODataPayloadKind.Entry);
        }
#endif

        /// <summary>
        /// Creates an <see cref="ODataCollectionWriter" /> to write a collection of primitive or complex values (as result of a service operation invocation).
        /// </summary>
        /// <param name="itemTypeReference">The item type of the collection being written or null if no metadata is available.</param>
        /// <returns>The created collection writer.</returns>
        /// <remarks>The write must flush the output when it's finished (inside the last Write call).</remarks>
        public virtual ODataCollectionWriter CreateODataCollectionWriter(IEdmTypeReference itemTypeReference)
        {
            throw this.CreatePayloadKindNotSupportedException(ODataPayloadKind.Collection);
        }

#if ODATALIB_ASYNC
        /// <summary>
        /// Asynchronously creates an <see cref="ODataCollectionWriter" /> to write a collection of primitive or complex values (as result of a service operation invocation).
        /// </summary>
        /// <param name="itemTypeReference">The item type of the collection being written or null if no metadata is available.</param>
        /// <returns>A running task for the created collection writer.</returns>
        /// <remarks>The write must flush the output when it's finished (inside the last Write call).</remarks>
        public virtual Task<ODataCollectionWriter> CreateODataCollectionWriterAsync(IEdmTypeReference itemTypeReference)
        {
            throw this.CreatePayloadKindNotSupportedException(ODataPayloadKind.Collection);
        }
#endif

        /// <summary>
        /// Creates an <see cref="ODataParameterWriter" /> to write a parameter payload.
        /// </summary>
        /// <param name="operation">The operation whose parameters will be written.</param>
        /// <returns>The created parameter writer.</returns>
        /// <remarks>The write must flush the output when it's finished (inside the last Write call).</remarks>
        public virtual ODataParameterWriter CreateODataParameterWriter(IEdmOperation operation)
        {
            throw this.CreatePayloadKindNotSupportedException(ODataPayloadKind.Error);
        }

#if ODATALIB_ASYNC
        /// <summary>
        /// Asynchronously creates an <see cref="ODataParameterWriter" /> to write a parameter payload.
        /// </summary>
        /// <param name="operation">The operation whose parameters will be written.</param>
        /// <returns>A running task for the created parameter writer.</returns>
        /// <remarks>The write must flush the output when it's finished (inside the last Write call).</remarks>
        public virtual Task<ODataParameterWriter> CreateODataParameterWriterAsync(IEdmOperation operation)
        {
            throw this.CreatePayloadKindNotSupportedException(ODataPayloadKind.Error);
        }
#endif

        /// <summary>
        /// Writes an <see cref="ODataProperty"/> as message payload.
        /// </summary>
        /// <param name="property">The property to write.</param>
        /// <remarks>It is the responsibility of this method to flush the output before the method returns.</remarks>
        public virtual void WriteProperty(ODataProperty property)
        {
            throw this.CreatePayloadKindNotSupportedException(ODataPayloadKind.Property);
        }

#if ODATALIB_ASYNC
        /// <summary>
        /// Asynchronously writes an <see cref="ODataProperty"/> as message payload.
        /// </summary>
        /// <param name="property">The property to write</param>
        /// <returns>A task representing the asynchronous operation of writing the property.</returns>
        /// <remarks>It is the responsibility of this method to flush the output before the task finishes.</remarks>
        public virtual Task WritePropertyAsync(ODataProperty property)
        {
            throw this.CreatePayloadKindNotSupportedException(ODataPayloadKind.Property);
        }
#endif

        /// <summary>
        /// Writes an <see cref="ODataError"/> as the message payload.
        /// </summary>
        /// <param name="error">The error to write.</param>
        /// <param name="includeDebugInformation">
        /// A flag indicating whether debug information (e.g., the inner error from the <paramref name="error"/>) should 
        /// be included in the payload. This should only be used in debug scenarios.
        /// </param>
        /// <remarks>It is the responsibility of this method to flush the output before the method returns.</remarks>
        public virtual void WriteError(ODataError error, bool includeDebugInformation)
        {
            throw this.CreatePayloadKindNotSupportedException(ODataPayloadKind.Error);
        }

#if ODATALIB_ASYNC
        /// <summary>
        /// Asynchronously writes an <see cref="ODataError"/> as the message payload.
        /// </summary>
        /// <param name="error">The error to write.</param>
        /// <param name="includeDebugInformation">
        /// A flag indicating whether debug information (e.g., the inner error from the <paramref name="error"/>) should 
        /// be included in the payload. This should only be used in debug scenarios.
        /// </param>
        /// <returns>A task representing the asynchronous operation of writing the error.</returns>
        /// <remarks>It is the responsibility of this method to flush the output before the task finishes.</remarks>
        public virtual Task WriteErrorAsync(ODataError error, bool includeDebugInformation)
        {
            throw this.CreatePayloadKindNotSupportedException(ODataPayloadKind.Error);
        }
#endif

        /// <summary>
        /// Writes an <see cref="ODataError"/> into the message payload.
        /// </summary>
        /// <param name="error">The error to write.</param>
        /// <param name="includeDebugInformation">
        /// A flag indicating whether debug information (e.g., the inner error from the <paramref name="error"/>) should 
        /// be included in the payload. This should only be used in debug scenarios.
        /// </param>
        /// <remarks>
        /// This method is called if the ODataMessageWriter.WriteError is called once some other
        /// write operation has already started.
        /// The method should write the in-stream error representation for the specific format into the current payload.
        /// Before the method is called no flush is performed on the output context or any active writer.
        /// It is the responsibility of this method to flush the output before the method returns.
        /// </remarks>
        internal virtual void WriteInStreamError(ODataError error, bool includeDebugInformation)
        {
            throw this.CreatePayloadKindNotSupportedException(ODataPayloadKind.Error);
        }

#if ODATALIB_ASYNC
        /// <summary>
        /// Writes an <see cref="ODataError"/> into the message payload.
        /// </summary>
        /// <param name="error">The error to write.</param>
        /// <param name="includeDebugInformation">
        /// A flag indicating whether debug information (e.g., the inner error from the <paramref name="error"/>) should 
        /// be included in the payload. This should only be used in debug scenarios.
        /// </param>
        /// <returns>Task which represents the pending write operation.</returns>
        /// <remarks>
        /// This method is called if the ODataMessageWriter.WriteError is called once some other
        /// write operation has already started.
        /// The method should write the in-stream error representation for the specific format into the current payload.
        /// Before the method is called no flush is performed on the output context or any active writer.
        /// It is the responsibility of this method to make sure that all the data up to this point are written before
        /// the in-stream error is written.
        /// It is the responsibility of this method to flush the output before the task finishes.
        /// </remarks>
        internal virtual Task WriteInStreamErrorAsync(ODataError error, bool includeDebugInformation)
        {
            throw this.CreatePayloadKindNotSupportedException(ODataPayloadKind.Error);
        }
#endif

        /// <summary>
        /// Creates an <see cref="ODataAsynchronousWriter" /> to write an async response.
        /// </summary>
        /// <returns>The created writer.</returns>
        /// <remarks>The write must flush the output when it's finished (inside the last Write call).</remarks>
        internal virtual ODataAsynchronousWriter CreateODataAsynchronousWriter()
        {
            throw this.CreatePayloadKindNotSupportedException(ODataPayloadKind.Asynchronous);
        }

#if ODATALIB_ASYNC
        /// <summary>
        /// Asynchronously creates an <see cref="ODataAsynchronousWriter" /> to write an async response.
        /// </summary>
        /// <returns>A running task for the created writer.</returns>
        /// <remarks>The write must flush the output when it's finished (inside the last Write call).</remarks>
        internal virtual Task<ODataAsynchronousWriter> CreateODataAsynchronousWriterAsync()
        {
            throw this.CreatePayloadKindNotSupportedException(ODataPayloadKind.Asynchronous);
        }
#endif

        /// <summary>
        /// Creates an <see cref="ODataDeltaWriter" /> to write a delta response.
        /// </summary>
        /// <returns>The created writer.</returns>
        /// <param name="entitySet">The entity set we are going to write entities for.</param>
        /// <param name="entityType">The entity type for the entries in the feed to be written (or null if the entity set base type should be used).</param>
        /// <remarks>The write must flush the output when it's finished (inside the last Write call).</remarks>
        internal virtual ODataDeltaWriter CreateODataDeltaWriter(IEdmEntitySetBase entitySet, IEdmEntityType entityType)
        {
            throw this.CreatePayloadKindNotSupportedException(ODataPayloadKind.Feed);
        }

#if ODATALIB_ASYNC
        /// <summary>
        /// Asynchronously creates an <see cref="ODataDeltaWriter" /> to write a delta response.
        /// </summary>
        /// <param name="entitySet">The entity set we are going to write entities for.</param>
        /// <param name="entityType">The entity type for the entries in the feed to be written (or null if the entity set base type should be used).</param>
        /// <returns>A running task for the created writer.</returns>
        /// <remarks>The write must flush the output when it's finished (inside the last Write call).</remarks>
        internal virtual Task<ODataDeltaWriter> CreateODataDeltaWriterAsync(IEdmEntitySetBase entitySet, IEdmEntityType entityType)
        {
            throw this.CreatePayloadKindNotSupportedException(ODataPayloadKind.Feed);
        }
#endif

        /// <summary>
        /// Creates an <see cref="ODataBatchWriter" /> to write a batch of requests or responses.
        /// </summary>
        /// <param name="batchBoundary">The boundary string for the batch structure itself.</param>
        /// <returns>The created batch writer.</returns>
        /// <remarks>We don't plan to make this public!</remarks>
        /// <remarks>
        /// The write must flush the output when it's finished (inside the last Write call).
        /// Since we don't want to support batch format extensibility (at least not yet) this method should remain internal.
        /// </remarks>
        internal virtual ODataBatchWriter CreateODataBatchWriter(string batchBoundary)
        {
            throw this.CreatePayloadKindNotSupportedException(ODataPayloadKind.Batch);
        }

#if ODATALIB_ASYNC
        /// <summary>
        /// Asynchronously creates an <see cref="ODataBatchWriter" /> to write a batch of requests or responses.
        /// </summary>
        /// <param name="batchBoundary">The boundary string for the batch structure itself.</param>
        /// <returns>A running task for the created batch writer.</returns>
        /// <remarks>We don't plan to make this public!</remarks>
        /// <remarks>
        /// The write must flush the output when it's finished (inside the last Write call).
        /// Since we don't want to support batch format extensibility (at least not yet) this method should remain internal.
        /// </remarks>
        internal virtual Task<ODataBatchWriter> CreateODataBatchWriterAsync(string batchBoundary)
        {
            throw this.CreatePayloadKindNotSupportedException(ODataPayloadKind.Batch);
        }
#endif

        /// <summary>
        /// Writes a service document with the specified <paramref name="serviceDocument"/> 
        /// as message payload.
        /// </summary>
        /// <param name="serviceDocument">The service document to write in the service document.</param>
        /// <remarks>It is the responsibility of this method to flush the output before the method returns.</remarks>
        internal virtual void WriteServiceDocument(ODataServiceDocument serviceDocument)
        {
            throw this.CreatePayloadKindNotSupportedException(ODataPayloadKind.ServiceDocument);
        }

#if ODATALIB_ASYNC
        /// <summary>
        /// Asynchronously writes a service document with the specified <paramref name="serviceDocument"/> 
        /// as message payload.
        /// </summary>
        /// <param name="serviceDocument">The service document to write in the service document.</param>
        /// <returns>A task representing the asynchronous operation of writing the service document.</returns>
        /// <remarks>It is the responsibility of this method to flush the output before the task finishes.</remarks>
        internal virtual Task WriteServiceDocumentAsync(ODataServiceDocument serviceDocument)
        {
            throw this.CreatePayloadKindNotSupportedException(ODataPayloadKind.ServiceDocument);
        }
#endif

        /// <summary>
        /// Writes the result of a $ref query as the message payload.
        /// </summary>
        /// <param name="links">The entity reference links to write as message payload.</param>
        /// <remarks>It is the responsibility of this method to flush the output before the method returns.</remarks>
        internal virtual void WriteEntityReferenceLinks(ODataEntityReferenceLinks links)
        {
            throw this.CreatePayloadKindNotSupportedException(ODataPayloadKind.EntityReferenceLinks);
        }

#if ODATALIB_ASYNC
        /// <summary>
        /// Asynchronously writes the result of a $ref query as the message payload.
        /// </summary>
        /// <param name="links">The entity reference links to write as message payload.</param>
        /// <returns>A task representing the asynchronous writing of the entity reference links.</returns>
        /// <remarks>It is the responsibility of this method to flush the output before the task finishes.</remarks>
        internal virtual Task WriteEntityReferenceLinksAsync(ODataEntityReferenceLinks links)
        {
            throw this.CreatePayloadKindNotSupportedException(ODataPayloadKind.EntityReferenceLinks);
        }
#endif

        /// <summary>
        /// Writes a singleton result of a $ref query as the message payload.
        /// </summary>
        /// <param name="link">The entity reference link to write as message payload.</param>
        /// <remarks>It is the responsibility of this method to flush the output before the method returns.</remarks>
        internal virtual void WriteEntityReferenceLink(ODataEntityReferenceLink link)
        {
            throw this.CreatePayloadKindNotSupportedException(ODataPayloadKind.EntityReferenceLink);
        }

#if ODATALIB_ASYNC
        /// <summary>
        /// Asynchronously writes a singleton result of a $ref query as the message payload.
        /// </summary>
        /// <param name="link">The link result to write as message payload.</param>
        /// <returns>A running task representing the writing of the link.</returns>
        /// <remarks>It is the responsibility of this method to flush the output before the task finishes.</remarks>
        internal virtual Task WriteEntityReferenceLinkAsync(ODataEntityReferenceLink link)
        {
            throw this.CreatePayloadKindNotSupportedException(ODataPayloadKind.EntityReferenceLink);
        }
#endif

        /// <summary>
        /// Writes a single value as the message body.
        /// </summary>
        /// <param name="value">The value to write.</param>
        /// <remarks>It is the responsibility of this method to flush the output before the method returns.</remarks>
        internal virtual void WriteValue(object value)
        {
            throw this.CreatePayloadKindNotSupportedException(ODataPayloadKind.Value);
        }

#if ODATALIB_ASYNC
        /// <summary>
        /// Asynchronously writes a single value as the message body.
        /// </summary>
        /// <param name="value">The value to write.</param>
        /// <returns>A running task representing the writing of the value.</returns>
        /// <remarks>It is the responsibility of this method to flush the output before the task finishes.</remarks>
        internal virtual Task WriteValueAsync(object value)
        {
            throw this.CreatePayloadKindNotSupportedException(ODataPayloadKind.Value);
        }
#endif

        /// <summary>
        /// Writes the metadata document as the message body.
        /// </summary>
        /// <remarks>It is the responsibility of this method to flush the output before the method returns.</remarks>
        internal virtual void WriteMetadataDocument()
        {
            throw this.CreatePayloadKindNotSupportedException(ODataPayloadKind.MetadataDocument);
        }

        /// <summary>
        /// Creates a context uri builder for the current output context.
        /// </summary>
        /// <returns>The context uri builder to use when writing.</returns>
        internal ODataContextUriBuilder CreateContextUriBuilder()
        {
            return ODataContextUriBuilder.Create(
                this.messageWriterSettings.MetadataDocumentUri,
                this.writingResponse && this.ContextUrlLevel != ODataContextUrlLevel.None);
        }

        /// <summary>
        /// Asserts that the input context was created for synchronous operation.
        /// </summary>
        [Conditional("DEBUG")]
        [SuppressMessage("Microsoft.Performance", "CA1822:MarkMembersAsStatic", Justification = "Needs to access this in debug only.")]
        internal void AssertSynchronous()
        {
#if DEBUG
            Debug.Assert(this.synchronous, "The method should only be called on a synchronous output context.");
#endif
        }

        /// <summary>
        /// Asserts that the input context was created for asynchronous operation.
        /// </summary>
        [Conditional("DEBUG")]
        [SuppressMessage("Microsoft.Performance", "CA1822:MarkMembersAsStatic", Justification = "Needs to access this in debug only.")]
        internal void AssertAsynchronous()
        {
#if DEBUG
            Debug.Assert(!this.synchronous, "The method should only be called on an asynchronous output context.");
#endif
        }

        /// <summary>
        /// Perform the actual cleanup work.
        /// </summary>
        /// <param name="disposing">If 'true' this method is called from user code; if 'false' it is called by the runtime.</param>
        protected virtual void Dispose(bool disposing)
        {
        }

        /// <summary>
        /// Creates an exception which reports that the specified payload kind if not support by this format.
        /// </summary>
        /// <param name="payloadKind">The payload kind which is not supported.</param>
        /// <returns>An exception to throw.</returns>
        private ODataException CreatePayloadKindNotSupportedException(ODataPayloadKind payloadKind)
        {
            return new ODataException(Strings.ODataOutputContext_UnsupportedPayloadKindForFormat(this.format.ToString(), payloadKind.ToString()));
        }
    }
}
<|MERGE_RESOLUTION|>--- conflicted
+++ resolved
@@ -1,679 +1,670 @@
-﻿//---------------------------------------------------------------------
-// <copyright file="ODataOutputContext.cs" company="Microsoft">
-//      Copyright (C) Microsoft Corporation. All rights reserved. See License.txt in the project root for license information.
-// </copyright>
-//---------------------------------------------------------------------
-
-namespace Microsoft.OData.Core
-{
-    #region Namespaces
-    using System;
-    using System.Diagnostics;
-    using System.Diagnostics.CodeAnalysis;
-#if ODATALIB_ASYNC
-    using System.Threading.Tasks;
-#endif
-    using Microsoft.OData.Edm;
-    using Microsoft.OData.Edm.Library;
-    using Microsoft.OData.Core.Metadata;
-    #endregion Namespaces
-
-    /// <summary>
-    /// Base class for all output contexts, defines the interface 
-    /// to be implemented by the specific formats.
-    /// </summary>
-    public abstract class ODataOutputContext : IDisposable
-    {
-        /// <summary>The format for this output context.</summary>
-        private readonly ODataFormat format;
-
-        /// <summary>The message writer settings to be used for writing.</summary>
-        private readonly ODataMessageWriterSettings messageWriterSettings;
-
-        /// <summary>Set to true if this context is writing a response payload.</summary>
-        private readonly bool writingResponse;
-
-        /// <summary>true if the input should be written synchronously; false if it should be written asynchronously.</summary>
-        private readonly bool synchronous;
-
-        /// <summary>The model to use.</summary>
-        private readonly IEdmModel model;
-
-        /// <summary>The optional URL resolver to perform custom URL resolution for URLs written to the payload.</summary>
-        private readonly IODataUrlResolver urlResolver;
-
-        /// <summary>The type resolver to use.</summary>
-        private readonly EdmTypeResolver edmTypeResolver;
-
-        /// <summary>The payload value converter to use.</summary>
-        private readonly ODataPayloadValueConverter payloadValueConverter;
-
-<<<<<<< HEAD
-=======
-        /// <summary>The writer validator used in writing.</summary>
-        private readonly IWriterValidator writerValidator;
-
->>>>>>> 2731c226
-        /// <summary>
-        /// Constructor.
-        /// </summary>
-        /// <param name="format">The format for this output context.</param>
-        /// <param name="messageWriterSettings">Configuration settings of the OData writer.</param>
-        /// <param name="writingResponse">true if writing a response message; otherwise false.</param>
-        /// <param name="synchronous">true if the output should be written synchronously; false if it should be written asynchronously.</param>
-        /// <param name="model">The model to use.</param>
-        /// <param name="urlResolver">The optional URL resolver to perform custom URL resolution for URLs written to the payload.</param>
-        protected ODataOutputContext(
-            ODataFormat format,
-            ODataMessageWriterSettings messageWriterSettings,
-            bool writingResponse,
-            bool synchronous,
-            IEdmModel model,
-            IODataUrlResolver urlResolver)
-        {
-            ExceptionUtils.CheckArgumentNotNull(format, "format");
-            ExceptionUtils.CheckArgumentNotNull(messageWriterSettings, "messageWriterSettings");
-
-            this.format = format;
-            this.messageWriterSettings = messageWriterSettings;
-            this.writingResponse = writingResponse;
-            this.synchronous = synchronous;
-            this.model = model ?? EdmCoreModel.Instance;
-            this.urlResolver = urlResolver;
-            this.edmTypeResolver = EdmTypeWriterResolver.Instance;
-            this.payloadValueConverter = this.model.GetPayloadValueConverter();
-<<<<<<< HEAD
-=======
-            this.writerValidator = ValidatorFactory.CreateWriterValidator(messageWriterSettings.EnableFullValidation);
->>>>>>> 2731c226
-        }
-
-        /// <summary>
-        /// The message writer settings to be used for writing.
-        /// </summary>
-        public ODataMessageWriterSettings MessageWriterSettings
-        {
-            get
-            {
-                return this.messageWriterSettings;
-            }
-        }
-
-        /// <summary>
-        /// Set to true if a response is being written.
-        /// </summary>
-        public bool WritingResponse
-        {
-            get
-            {
-                return this.writingResponse;
-            }
-        }
-
-        /// <summary>
-        /// true if the output should be written synchronously; false if it should be written asynchronously.
-        /// </summary>
-        public bool Synchronous
-        {
-            get
-            {
-                return this.synchronous;
-            }
-        }
-
-        /// <summary>
-        /// The model to use or null if no metadata is available.
-        /// </summary>
-        public IEdmModel Model
-        {
-            get
-            {
-                Debug.Assert(this.model != null, "this.model != null");
-                return this.model;
-            }
-        }
-
-        /// <summary>
-        /// The optional URL resolver to perform custom URL resolution for URLs written to the payload.
-        /// </summary>
-        public IODataUrlResolver UrlResolver
-        {
-            get
-            {
-                return this.urlResolver;
-            }
-        }
-
-        /// <summary>
-        /// The type resolver to use.
-        /// </summary>
-        internal EdmTypeResolver EdmTypeResolver
-        {
-            get
-            {
-                return this.edmTypeResolver;
-            }
-        }
-
-        /// <summary>
-        /// The payload value converter to use
-        /// </summary>
-        internal ODataPayloadValueConverter PayloadValueConverter
-        {
-            get
-            {
-                return this.payloadValueConverter;
-            }
-        }
-
-        /// <summary>
-<<<<<<< HEAD
-=======
-        /// The writer validator used in writing.
-        /// </summary>
-        internal IWriterValidator WriterValidator
-        {
-            get
-            {
-                return this.writerValidator;
-            }
-        }
-
-        /// <summary>
->>>>>>> 2731c226
-        /// The Context Url level used when writing.
-        /// </summary>
-        internal virtual ODataContextUrlLevel ContextUrlLevel
-        {
-            get { return ODataContextUrlLevel.OnDemand; }
-        }
-
-        /// <summary>
-        /// true if the WCF DS client compatibility format behavior should be used; otherwise false.
-        /// </summary>
-        protected internal bool UseClientFormatBehavior
-        {
-            get
-            {
-                return this.messageWriterSettings.WriterBehavior.FormatBehaviorKind == ODataBehaviorKind.WcfDataServicesClient;
-            }
-        }
-
-        /// <summary>
-        /// true if the WCF DS server compatibility format behavior should be used; otherwise false.
-        /// </summary>
-        protected internal bool UseServerFormatBehavior
-        {
-            get
-            {
-                return this.messageWriterSettings.WriterBehavior.FormatBehaviorKind == ODataBehaviorKind.ODataServer;
-            }
-        }
-
-        /// <summary>
-        /// true if the default format behavior should be used; otherwise false.
-        /// </summary>
-        protected internal bool UseDefaultFormatBehavior
-        {
-            get
-            {
-                return this.messageWriterSettings.WriterBehavior.FormatBehaviorKind == ODataBehaviorKind.Default;
-            }
-        }
-
-        /// <summary>
-        /// true if the WCF DS server compatibility API behavior should be used; otherwise false.
-        /// </summary>
-        protected internal bool UseServerApiBehavior
-        {
-            get
-            {
-                return this.messageWriterSettings.WriterBehavior.ApiBehaviorKind == ODataBehaviorKind.ODataServer;
-            }
-        }
-
-        /// <summary>
-        /// IDisposable.Dispose() implementation to cleanup unmanaged resources of the context.
-        /// </summary>
-        public void Dispose()
-        {
-            this.Dispose(true);
-            GC.SuppressFinalize(this);
-        }
-
-        /// <summary>
-        /// Creates an <see cref="ODataWriter" /> to write a feed.
-        /// </summary>
-        /// <param name="entitySet">The entity set we are going to write entities for.</param>
-        /// <param name="entityType">The entity type for the entries in the feed to be written (or null if the entity set base type should be used).</param>
-        /// <returns>The created writer.</returns>
-        /// <remarks>The write must flush the output when it's finished (inside the last Write call).</remarks>
-        public virtual ODataWriter CreateODataFeedWriter(IEdmEntitySetBase entitySet, IEdmEntityType entityType)
-        {
-            throw this.CreatePayloadKindNotSupportedException(ODataPayloadKind.Feed);
-        }
-
-#if ODATALIB_ASYNC
-        /// <summary>
-        /// Asynchronously creates an <see cref="ODataWriter" /> to write a feed.
-        /// </summary>
-        /// <param name="entitySet">The entity set we are going to write entities for.</param>
-        /// <param name="entityType">The entity type for the entries in the feed to be written (or null if the entity set base type should be used).</param>
-        /// <returns>A running task for the created writer.</returns>
-        /// <remarks>The write must flush the output when it's finished (inside the last Write call).</remarks>
-        public virtual Task<ODataWriter> CreateODataFeedWriterAsync(IEdmEntitySetBase entitySet, IEdmEntityType entityType)
-        {
-            throw this.CreatePayloadKindNotSupportedException(ODataPayloadKind.Feed);
-        }
-#endif
-
-        /// <summary>
-        /// Creates an <see cref="ODataWriter" /> to write an entry.
-        /// </summary>
-        /// <param name="navigationSource">The navigation source we are going to write entities for.</param>
-        /// <param name="entityType">The entity type for the entries in the feed to be written (or null if the entity set base type should be used).</param>
-        /// <returns>The created writer.</returns>
-        /// <remarks>The write must flush the output when it's finished (inside the last Write call).</remarks>
-        public virtual ODataWriter CreateODataEntryWriter(IEdmNavigationSource navigationSource, IEdmEntityType entityType)
-        {
-            throw this.CreatePayloadKindNotSupportedException(ODataPayloadKind.Entry);
-        }
-
-#if ODATALIB_ASYNC
-        /// <summary>
-        /// Asynchronously creates an <see cref="ODataWriter" /> to write an entry.
-        /// </summary>
-        /// <param name="navigationSource">The navigation source we are going to write entities for.</param>
-        /// <param name="entityType">The entity type for the entries in the feed to be written (or null if the entity set base type should be used).</param>
-        /// <returns>A running task for the created writer.</returns>
-        /// <remarks>The write must flush the output when it's finished (inside the last Write call).</remarks>
-        public virtual Task<ODataWriter> CreateODataEntryWriterAsync(IEdmNavigationSource navigationSource, IEdmEntityType entityType)
-        {
-            throw this.CreatePayloadKindNotSupportedException(ODataPayloadKind.Entry);
-        }
-#endif
-
-        /// <summary>
-        /// Creates an <see cref="ODataCollectionWriter" /> to write a collection of primitive or complex values (as result of a service operation invocation).
-        /// </summary>
-        /// <param name="itemTypeReference">The item type of the collection being written or null if no metadata is available.</param>
-        /// <returns>The created collection writer.</returns>
-        /// <remarks>The write must flush the output when it's finished (inside the last Write call).</remarks>
-        public virtual ODataCollectionWriter CreateODataCollectionWriter(IEdmTypeReference itemTypeReference)
-        {
-            throw this.CreatePayloadKindNotSupportedException(ODataPayloadKind.Collection);
-        }
-
-#if ODATALIB_ASYNC
-        /// <summary>
-        /// Asynchronously creates an <see cref="ODataCollectionWriter" /> to write a collection of primitive or complex values (as result of a service operation invocation).
-        /// </summary>
-        /// <param name="itemTypeReference">The item type of the collection being written or null if no metadata is available.</param>
-        /// <returns>A running task for the created collection writer.</returns>
-        /// <remarks>The write must flush the output when it's finished (inside the last Write call).</remarks>
-        public virtual Task<ODataCollectionWriter> CreateODataCollectionWriterAsync(IEdmTypeReference itemTypeReference)
-        {
-            throw this.CreatePayloadKindNotSupportedException(ODataPayloadKind.Collection);
-        }
-#endif
-
-        /// <summary>
-        /// Creates an <see cref="ODataParameterWriter" /> to write a parameter payload.
-        /// </summary>
-        /// <param name="operation">The operation whose parameters will be written.</param>
-        /// <returns>The created parameter writer.</returns>
-        /// <remarks>The write must flush the output when it's finished (inside the last Write call).</remarks>
-        public virtual ODataParameterWriter CreateODataParameterWriter(IEdmOperation operation)
-        {
-            throw this.CreatePayloadKindNotSupportedException(ODataPayloadKind.Error);
-        }
-
-#if ODATALIB_ASYNC
-        /// <summary>
-        /// Asynchronously creates an <see cref="ODataParameterWriter" /> to write a parameter payload.
-        /// </summary>
-        /// <param name="operation">The operation whose parameters will be written.</param>
-        /// <returns>A running task for the created parameter writer.</returns>
-        /// <remarks>The write must flush the output when it's finished (inside the last Write call).</remarks>
-        public virtual Task<ODataParameterWriter> CreateODataParameterWriterAsync(IEdmOperation operation)
-        {
-            throw this.CreatePayloadKindNotSupportedException(ODataPayloadKind.Error);
-        }
-#endif
-
-        /// <summary>
-        /// Writes an <see cref="ODataProperty"/> as message payload.
-        /// </summary>
-        /// <param name="property">The property to write.</param>
-        /// <remarks>It is the responsibility of this method to flush the output before the method returns.</remarks>
-        public virtual void WriteProperty(ODataProperty property)
-        {
-            throw this.CreatePayloadKindNotSupportedException(ODataPayloadKind.Property);
-        }
-
-#if ODATALIB_ASYNC
-        /// <summary>
-        /// Asynchronously writes an <see cref="ODataProperty"/> as message payload.
-        /// </summary>
-        /// <param name="property">The property to write</param>
-        /// <returns>A task representing the asynchronous operation of writing the property.</returns>
-        /// <remarks>It is the responsibility of this method to flush the output before the task finishes.</remarks>
-        public virtual Task WritePropertyAsync(ODataProperty property)
-        {
-            throw this.CreatePayloadKindNotSupportedException(ODataPayloadKind.Property);
-        }
-#endif
-
-        /// <summary>
-        /// Writes an <see cref="ODataError"/> as the message payload.
-        /// </summary>
-        /// <param name="error">The error to write.</param>
-        /// <param name="includeDebugInformation">
-        /// A flag indicating whether debug information (e.g., the inner error from the <paramref name="error"/>) should 
-        /// be included in the payload. This should only be used in debug scenarios.
-        /// </param>
-        /// <remarks>It is the responsibility of this method to flush the output before the method returns.</remarks>
-        public virtual void WriteError(ODataError error, bool includeDebugInformation)
-        {
-            throw this.CreatePayloadKindNotSupportedException(ODataPayloadKind.Error);
-        }
-
-#if ODATALIB_ASYNC
-        /// <summary>
-        /// Asynchronously writes an <see cref="ODataError"/> as the message payload.
-        /// </summary>
-        /// <param name="error">The error to write.</param>
-        /// <param name="includeDebugInformation">
-        /// A flag indicating whether debug information (e.g., the inner error from the <paramref name="error"/>) should 
-        /// be included in the payload. This should only be used in debug scenarios.
-        /// </param>
-        /// <returns>A task representing the asynchronous operation of writing the error.</returns>
-        /// <remarks>It is the responsibility of this method to flush the output before the task finishes.</remarks>
-        public virtual Task WriteErrorAsync(ODataError error, bool includeDebugInformation)
-        {
-            throw this.CreatePayloadKindNotSupportedException(ODataPayloadKind.Error);
-        }
-#endif
-
-        /// <summary>
-        /// Writes an <see cref="ODataError"/> into the message payload.
-        /// </summary>
-        /// <param name="error">The error to write.</param>
-        /// <param name="includeDebugInformation">
-        /// A flag indicating whether debug information (e.g., the inner error from the <paramref name="error"/>) should 
-        /// be included in the payload. This should only be used in debug scenarios.
-        /// </param>
-        /// <remarks>
-        /// This method is called if the ODataMessageWriter.WriteError is called once some other
-        /// write operation has already started.
-        /// The method should write the in-stream error representation for the specific format into the current payload.
-        /// Before the method is called no flush is performed on the output context or any active writer.
-        /// It is the responsibility of this method to flush the output before the method returns.
-        /// </remarks>
-        internal virtual void WriteInStreamError(ODataError error, bool includeDebugInformation)
-        {
-            throw this.CreatePayloadKindNotSupportedException(ODataPayloadKind.Error);
-        }
-
-#if ODATALIB_ASYNC
-        /// <summary>
-        /// Writes an <see cref="ODataError"/> into the message payload.
-        /// </summary>
-        /// <param name="error">The error to write.</param>
-        /// <param name="includeDebugInformation">
-        /// A flag indicating whether debug information (e.g., the inner error from the <paramref name="error"/>) should 
-        /// be included in the payload. This should only be used in debug scenarios.
-        /// </param>
-        /// <returns>Task which represents the pending write operation.</returns>
-        /// <remarks>
-        /// This method is called if the ODataMessageWriter.WriteError is called once some other
-        /// write operation has already started.
-        /// The method should write the in-stream error representation for the specific format into the current payload.
-        /// Before the method is called no flush is performed on the output context or any active writer.
-        /// It is the responsibility of this method to make sure that all the data up to this point are written before
-        /// the in-stream error is written.
-        /// It is the responsibility of this method to flush the output before the task finishes.
-        /// </remarks>
-        internal virtual Task WriteInStreamErrorAsync(ODataError error, bool includeDebugInformation)
-        {
-            throw this.CreatePayloadKindNotSupportedException(ODataPayloadKind.Error);
-        }
-#endif
-
-        /// <summary>
-        /// Creates an <see cref="ODataAsynchronousWriter" /> to write an async response.
-        /// </summary>
-        /// <returns>The created writer.</returns>
-        /// <remarks>The write must flush the output when it's finished (inside the last Write call).</remarks>
-        internal virtual ODataAsynchronousWriter CreateODataAsynchronousWriter()
-        {
-            throw this.CreatePayloadKindNotSupportedException(ODataPayloadKind.Asynchronous);
-        }
-
-#if ODATALIB_ASYNC
-        /// <summary>
-        /// Asynchronously creates an <see cref="ODataAsynchronousWriter" /> to write an async response.
-        /// </summary>
-        /// <returns>A running task for the created writer.</returns>
-        /// <remarks>The write must flush the output when it's finished (inside the last Write call).</remarks>
-        internal virtual Task<ODataAsynchronousWriter> CreateODataAsynchronousWriterAsync()
-        {
-            throw this.CreatePayloadKindNotSupportedException(ODataPayloadKind.Asynchronous);
-        }
-#endif
-
-        /// <summary>
-        /// Creates an <see cref="ODataDeltaWriter" /> to write a delta response.
-        /// </summary>
-        /// <returns>The created writer.</returns>
-        /// <param name="entitySet">The entity set we are going to write entities for.</param>
-        /// <param name="entityType">The entity type for the entries in the feed to be written (or null if the entity set base type should be used).</param>
-        /// <remarks>The write must flush the output when it's finished (inside the last Write call).</remarks>
-        internal virtual ODataDeltaWriter CreateODataDeltaWriter(IEdmEntitySetBase entitySet, IEdmEntityType entityType)
-        {
-            throw this.CreatePayloadKindNotSupportedException(ODataPayloadKind.Feed);
-        }
-
-#if ODATALIB_ASYNC
-        /// <summary>
-        /// Asynchronously creates an <see cref="ODataDeltaWriter" /> to write a delta response.
-        /// </summary>
-        /// <param name="entitySet">The entity set we are going to write entities for.</param>
-        /// <param name="entityType">The entity type for the entries in the feed to be written (or null if the entity set base type should be used).</param>
-        /// <returns>A running task for the created writer.</returns>
-        /// <remarks>The write must flush the output when it's finished (inside the last Write call).</remarks>
-        internal virtual Task<ODataDeltaWriter> CreateODataDeltaWriterAsync(IEdmEntitySetBase entitySet, IEdmEntityType entityType)
-        {
-            throw this.CreatePayloadKindNotSupportedException(ODataPayloadKind.Feed);
-        }
-#endif
-
-        /// <summary>
-        /// Creates an <see cref="ODataBatchWriter" /> to write a batch of requests or responses.
-        /// </summary>
-        /// <param name="batchBoundary">The boundary string for the batch structure itself.</param>
-        /// <returns>The created batch writer.</returns>
-        /// <remarks>We don't plan to make this public!</remarks>
-        /// <remarks>
-        /// The write must flush the output when it's finished (inside the last Write call).
-        /// Since we don't want to support batch format extensibility (at least not yet) this method should remain internal.
-        /// </remarks>
-        internal virtual ODataBatchWriter CreateODataBatchWriter(string batchBoundary)
-        {
-            throw this.CreatePayloadKindNotSupportedException(ODataPayloadKind.Batch);
-        }
-
-#if ODATALIB_ASYNC
-        /// <summary>
-        /// Asynchronously creates an <see cref="ODataBatchWriter" /> to write a batch of requests or responses.
-        /// </summary>
-        /// <param name="batchBoundary">The boundary string for the batch structure itself.</param>
-        /// <returns>A running task for the created batch writer.</returns>
-        /// <remarks>We don't plan to make this public!</remarks>
-        /// <remarks>
-        /// The write must flush the output when it's finished (inside the last Write call).
-        /// Since we don't want to support batch format extensibility (at least not yet) this method should remain internal.
-        /// </remarks>
-        internal virtual Task<ODataBatchWriter> CreateODataBatchWriterAsync(string batchBoundary)
-        {
-            throw this.CreatePayloadKindNotSupportedException(ODataPayloadKind.Batch);
-        }
-#endif
-
-        /// <summary>
-        /// Writes a service document with the specified <paramref name="serviceDocument"/> 
-        /// as message payload.
-        /// </summary>
-        /// <param name="serviceDocument">The service document to write in the service document.</param>
-        /// <remarks>It is the responsibility of this method to flush the output before the method returns.</remarks>
-        internal virtual void WriteServiceDocument(ODataServiceDocument serviceDocument)
-        {
-            throw this.CreatePayloadKindNotSupportedException(ODataPayloadKind.ServiceDocument);
-        }
-
-#if ODATALIB_ASYNC
-        /// <summary>
-        /// Asynchronously writes a service document with the specified <paramref name="serviceDocument"/> 
-        /// as message payload.
-        /// </summary>
-        /// <param name="serviceDocument">The service document to write in the service document.</param>
-        /// <returns>A task representing the asynchronous operation of writing the service document.</returns>
-        /// <remarks>It is the responsibility of this method to flush the output before the task finishes.</remarks>
-        internal virtual Task WriteServiceDocumentAsync(ODataServiceDocument serviceDocument)
-        {
-            throw this.CreatePayloadKindNotSupportedException(ODataPayloadKind.ServiceDocument);
-        }
-#endif
-
-        /// <summary>
-        /// Writes the result of a $ref query as the message payload.
-        /// </summary>
-        /// <param name="links">The entity reference links to write as message payload.</param>
-        /// <remarks>It is the responsibility of this method to flush the output before the method returns.</remarks>
-        internal virtual void WriteEntityReferenceLinks(ODataEntityReferenceLinks links)
-        {
-            throw this.CreatePayloadKindNotSupportedException(ODataPayloadKind.EntityReferenceLinks);
-        }
-
-#if ODATALIB_ASYNC
-        /// <summary>
-        /// Asynchronously writes the result of a $ref query as the message payload.
-        /// </summary>
-        /// <param name="links">The entity reference links to write as message payload.</param>
-        /// <returns>A task representing the asynchronous writing of the entity reference links.</returns>
-        /// <remarks>It is the responsibility of this method to flush the output before the task finishes.</remarks>
-        internal virtual Task WriteEntityReferenceLinksAsync(ODataEntityReferenceLinks links)
-        {
-            throw this.CreatePayloadKindNotSupportedException(ODataPayloadKind.EntityReferenceLinks);
-        }
-#endif
-
-        /// <summary>
-        /// Writes a singleton result of a $ref query as the message payload.
-        /// </summary>
-        /// <param name="link">The entity reference link to write as message payload.</param>
-        /// <remarks>It is the responsibility of this method to flush the output before the method returns.</remarks>
-        internal virtual void WriteEntityReferenceLink(ODataEntityReferenceLink link)
-        {
-            throw this.CreatePayloadKindNotSupportedException(ODataPayloadKind.EntityReferenceLink);
-        }
-
-#if ODATALIB_ASYNC
-        /// <summary>
-        /// Asynchronously writes a singleton result of a $ref query as the message payload.
-        /// </summary>
-        /// <param name="link">The link result to write as message payload.</param>
-        /// <returns>A running task representing the writing of the link.</returns>
-        /// <remarks>It is the responsibility of this method to flush the output before the task finishes.</remarks>
-        internal virtual Task WriteEntityReferenceLinkAsync(ODataEntityReferenceLink link)
-        {
-            throw this.CreatePayloadKindNotSupportedException(ODataPayloadKind.EntityReferenceLink);
-        }
-#endif
-
-        /// <summary>
-        /// Writes a single value as the message body.
-        /// </summary>
-        /// <param name="value">The value to write.</param>
-        /// <remarks>It is the responsibility of this method to flush the output before the method returns.</remarks>
-        internal virtual void WriteValue(object value)
-        {
-            throw this.CreatePayloadKindNotSupportedException(ODataPayloadKind.Value);
-        }
-
-#if ODATALIB_ASYNC
-        /// <summary>
-        /// Asynchronously writes a single value as the message body.
-        /// </summary>
-        /// <param name="value">The value to write.</param>
-        /// <returns>A running task representing the writing of the value.</returns>
-        /// <remarks>It is the responsibility of this method to flush the output before the task finishes.</remarks>
-        internal virtual Task WriteValueAsync(object value)
-        {
-            throw this.CreatePayloadKindNotSupportedException(ODataPayloadKind.Value);
-        }
-#endif
-
-        /// <summary>
-        /// Writes the metadata document as the message body.
-        /// </summary>
-        /// <remarks>It is the responsibility of this method to flush the output before the method returns.</remarks>
-        internal virtual void WriteMetadataDocument()
-        {
-            throw this.CreatePayloadKindNotSupportedException(ODataPayloadKind.MetadataDocument);
-        }
-
-        /// <summary>
-        /// Creates a context uri builder for the current output context.
-        /// </summary>
-        /// <returns>The context uri builder to use when writing.</returns>
-        internal ODataContextUriBuilder CreateContextUriBuilder()
-        {
-            return ODataContextUriBuilder.Create(
-                this.messageWriterSettings.MetadataDocumentUri,
-                this.writingResponse && this.ContextUrlLevel != ODataContextUrlLevel.None);
-        }
-
-        /// <summary>
-        /// Asserts that the input context was created for synchronous operation.
-        /// </summary>
-        [Conditional("DEBUG")]
-        [SuppressMessage("Microsoft.Performance", "CA1822:MarkMembersAsStatic", Justification = "Needs to access this in debug only.")]
-        internal void AssertSynchronous()
-        {
-#if DEBUG
-            Debug.Assert(this.synchronous, "The method should only be called on a synchronous output context.");
-#endif
-        }
-
-        /// <summary>
-        /// Asserts that the input context was created for asynchronous operation.
-        /// </summary>
-        [Conditional("DEBUG")]
-        [SuppressMessage("Microsoft.Performance", "CA1822:MarkMembersAsStatic", Justification = "Needs to access this in debug only.")]
-        internal void AssertAsynchronous()
-        {
-#if DEBUG
-            Debug.Assert(!this.synchronous, "The method should only be called on an asynchronous output context.");
-#endif
-        }
-
-        /// <summary>
-        /// Perform the actual cleanup work.
-        /// </summary>
-        /// <param name="disposing">If 'true' this method is called from user code; if 'false' it is called by the runtime.</param>
-        protected virtual void Dispose(bool disposing)
-        {
-        }
-
-        /// <summary>
-        /// Creates an exception which reports that the specified payload kind if not support by this format.
-        /// </summary>
-        /// <param name="payloadKind">The payload kind which is not supported.</param>
-        /// <returns>An exception to throw.</returns>
-        private ODataException CreatePayloadKindNotSupportedException(ODataPayloadKind payloadKind)
-        {
-            return new ODataException(Strings.ODataOutputContext_UnsupportedPayloadKindForFormat(this.format.ToString(), payloadKind.ToString()));
-        }
-    }
-}
+﻿//---------------------------------------------------------------------
+// <copyright file="ODataOutputContext.cs" company="Microsoft">
+//      Copyright (C) Microsoft Corporation. All rights reserved. See License.txt in the project root for license information.
+// </copyright>
+//---------------------------------------------------------------------
+
+namespace Microsoft.OData.Core
+{
+    #region Namespaces
+    using System;
+    using System.Diagnostics;
+    using System.Diagnostics.CodeAnalysis;
+#if ODATALIB_ASYNC
+    using System.Threading.Tasks;
+#endif
+    using Microsoft.OData.Edm;
+    using Microsoft.OData.Edm.Library;
+    using Microsoft.OData.Core.Metadata;
+    #endregion Namespaces
+
+    /// <summary>
+    /// Base class for all output contexts, defines the interface 
+    /// to be implemented by the specific formats.
+    /// </summary>
+    public abstract class ODataOutputContext : IDisposable
+    {
+        /// <summary>The format for this output context.</summary>
+        private readonly ODataFormat format;
+
+        /// <summary>The message writer settings to be used for writing.</summary>
+        private readonly ODataMessageWriterSettings messageWriterSettings;
+
+        /// <summary>Set to true if this context is writing a response payload.</summary>
+        private readonly bool writingResponse;
+
+        /// <summary>true if the input should be written synchronously; false if it should be written asynchronously.</summary>
+        private readonly bool synchronous;
+
+        /// <summary>The model to use.</summary>
+        private readonly IEdmModel model;
+
+        /// <summary>The optional URL resolver to perform custom URL resolution for URLs written to the payload.</summary>
+        private readonly IODataUrlResolver urlResolver;
+
+        /// <summary>The type resolver to use.</summary>
+        private readonly EdmTypeResolver edmTypeResolver;
+
+        /// <summary>The payload value converter to use.</summary>
+        private readonly ODataPayloadValueConverter payloadValueConverter;
+
+        /// <summary>The writer validator used in writing.</summary>
+        private readonly IWriterValidator writerValidator;
+
+        /// <summary>
+        /// Constructor.
+        /// </summary>
+        /// <param name="format">The format for this output context.</param>
+        /// <param name="messageWriterSettings">Configuration settings of the OData writer.</param>
+        /// <param name="writingResponse">true if writing a response message; otherwise false.</param>
+        /// <param name="synchronous">true if the output should be written synchronously; false if it should be written asynchronously.</param>
+        /// <param name="model">The model to use.</param>
+        /// <param name="urlResolver">The optional URL resolver to perform custom URL resolution for URLs written to the payload.</param>
+        protected ODataOutputContext(
+            ODataFormat format,
+            ODataMessageWriterSettings messageWriterSettings,
+            bool writingResponse,
+            bool synchronous,
+            IEdmModel model,
+            IODataUrlResolver urlResolver)
+        {
+            ExceptionUtils.CheckArgumentNotNull(format, "format");
+            ExceptionUtils.CheckArgumentNotNull(messageWriterSettings, "messageWriterSettings");
+
+            this.format = format;
+            this.messageWriterSettings = messageWriterSettings;
+            this.writingResponse = writingResponse;
+            this.synchronous = synchronous;
+            this.model = model ?? EdmCoreModel.Instance;
+            this.urlResolver = urlResolver;
+            this.edmTypeResolver = EdmTypeWriterResolver.Instance;
+            this.payloadValueConverter = this.model.GetPayloadValueConverter();
+            this.writerValidator = ValidatorFactory.CreateWriterValidator(messageWriterSettings.EnableFullValidation);
+        }
+
+        /// <summary>
+        /// The message writer settings to be used for writing.
+        /// </summary>
+        public ODataMessageWriterSettings MessageWriterSettings
+        {
+            get
+            {
+                return this.messageWriterSettings;
+            }
+        }
+
+        /// <summary>
+        /// Set to true if a response is being written.
+        /// </summary>
+        public bool WritingResponse
+        {
+            get
+            {
+                return this.writingResponse;
+            }
+        }
+
+        /// <summary>
+        /// true if the output should be written synchronously; false if it should be written asynchronously.
+        /// </summary>
+        public bool Synchronous
+        {
+            get
+            {
+                return this.synchronous;
+            }
+        }
+
+        /// <summary>
+        /// The model to use or null if no metadata is available.
+        /// </summary>
+        public IEdmModel Model
+        {
+            get
+            {
+                Debug.Assert(this.model != null, "this.model != null");
+                return this.model;
+            }
+        }
+
+        /// <summary>
+        /// The optional URL resolver to perform custom URL resolution for URLs written to the payload.
+        /// </summary>
+        public IODataUrlResolver UrlResolver
+        {
+            get
+            {
+                return this.urlResolver;
+            }
+        }
+
+        /// <summary>
+        /// The type resolver to use.
+        /// </summary>
+        internal EdmTypeResolver EdmTypeResolver
+        {
+            get
+            {
+                return this.edmTypeResolver;
+            }
+        }
+
+        /// <summary>
+        /// The payload value converter to use
+        /// </summary>
+        internal ODataPayloadValueConverter PayloadValueConverter
+        {
+            get
+            {
+                return this.payloadValueConverter;
+            }
+        }
+
+        /// <summary>
+        /// The writer validator used in writing.
+        /// </summary>
+        internal IWriterValidator WriterValidator
+        {
+            get
+            {
+                return this.writerValidator;
+            }
+        }
+
+        /// <summary>
+        /// The Context Url level used when writing.
+        /// </summary>
+        internal virtual ODataContextUrlLevel ContextUrlLevel
+        {
+            get { return ODataContextUrlLevel.OnDemand; }
+        }
+
+        /// <summary>
+        /// true if the WCF DS client compatibility format behavior should be used; otherwise false.
+        /// </summary>
+        protected internal bool UseClientFormatBehavior
+        {
+            get
+            {
+                return this.messageWriterSettings.WriterBehavior.FormatBehaviorKind == ODataBehaviorKind.WcfDataServicesClient;
+            }
+        }
+
+        /// <summary>
+        /// true if the WCF DS server compatibility format behavior should be used; otherwise false.
+        /// </summary>
+        protected internal bool UseServerFormatBehavior
+        {
+            get
+            {
+                return this.messageWriterSettings.WriterBehavior.FormatBehaviorKind == ODataBehaviorKind.ODataServer;
+            }
+        }
+
+        /// <summary>
+        /// true if the default format behavior should be used; otherwise false.
+        /// </summary>
+        protected internal bool UseDefaultFormatBehavior
+        {
+            get
+            {
+                return this.messageWriterSettings.WriterBehavior.FormatBehaviorKind == ODataBehaviorKind.Default;
+            }
+        }
+
+        /// <summary>
+        /// true if the WCF DS server compatibility API behavior should be used; otherwise false.
+        /// </summary>
+        protected internal bool UseServerApiBehavior
+        {
+            get
+            {
+                return this.messageWriterSettings.WriterBehavior.ApiBehaviorKind == ODataBehaviorKind.ODataServer;
+            }
+        }
+
+        /// <summary>
+        /// IDisposable.Dispose() implementation to cleanup unmanaged resources of the context.
+        /// </summary>
+        public void Dispose()
+        {
+            this.Dispose(true);
+            GC.SuppressFinalize(this);
+        }
+
+        /// <summary>
+        /// Creates an <see cref="ODataWriter" /> to write a feed.
+        /// </summary>
+        /// <param name="entitySet">The entity set we are going to write entities for.</param>
+        /// <param name="entityType">The entity type for the entries in the feed to be written (or null if the entity set base type should be used).</param>
+        /// <returns>The created writer.</returns>
+        /// <remarks>The write must flush the output when it's finished (inside the last Write call).</remarks>
+        public virtual ODataWriter CreateODataFeedWriter(IEdmEntitySetBase entitySet, IEdmEntityType entityType)
+        {
+            throw this.CreatePayloadKindNotSupportedException(ODataPayloadKind.Feed);
+        }
+
+#if ODATALIB_ASYNC
+        /// <summary>
+        /// Asynchronously creates an <see cref="ODataWriter" /> to write a feed.
+        /// </summary>
+        /// <param name="entitySet">The entity set we are going to write entities for.</param>
+        /// <param name="entityType">The entity type for the entries in the feed to be written (or null if the entity set base type should be used).</param>
+        /// <returns>A running task for the created writer.</returns>
+        /// <remarks>The write must flush the output when it's finished (inside the last Write call).</remarks>
+        public virtual Task<ODataWriter> CreateODataFeedWriterAsync(IEdmEntitySetBase entitySet, IEdmEntityType entityType)
+        {
+            throw this.CreatePayloadKindNotSupportedException(ODataPayloadKind.Feed);
+        }
+#endif
+
+        /// <summary>
+        /// Creates an <see cref="ODataWriter" /> to write an entry.
+        /// </summary>
+        /// <param name="navigationSource">The navigation source we are going to write entities for.</param>
+        /// <param name="entityType">The entity type for the entries in the feed to be written (or null if the entity set base type should be used).</param>
+        /// <returns>The created writer.</returns>
+        /// <remarks>The write must flush the output when it's finished (inside the last Write call).</remarks>
+        public virtual ODataWriter CreateODataEntryWriter(IEdmNavigationSource navigationSource, IEdmEntityType entityType)
+        {
+            throw this.CreatePayloadKindNotSupportedException(ODataPayloadKind.Entry);
+        }
+
+#if ODATALIB_ASYNC
+        /// <summary>
+        /// Asynchronously creates an <see cref="ODataWriter" /> to write an entry.
+        /// </summary>
+        /// <param name="navigationSource">The navigation source we are going to write entities for.</param>
+        /// <param name="entityType">The entity type for the entries in the feed to be written (or null if the entity set base type should be used).</param>
+        /// <returns>A running task for the created writer.</returns>
+        /// <remarks>The write must flush the output when it's finished (inside the last Write call).</remarks>
+        public virtual Task<ODataWriter> CreateODataEntryWriterAsync(IEdmNavigationSource navigationSource, IEdmEntityType entityType)
+        {
+            throw this.CreatePayloadKindNotSupportedException(ODataPayloadKind.Entry);
+        }
+#endif
+
+        /// <summary>
+        /// Creates an <see cref="ODataCollectionWriter" /> to write a collection of primitive or complex values (as result of a service operation invocation).
+        /// </summary>
+        /// <param name="itemTypeReference">The item type of the collection being written or null if no metadata is available.</param>
+        /// <returns>The created collection writer.</returns>
+        /// <remarks>The write must flush the output when it's finished (inside the last Write call).</remarks>
+        public virtual ODataCollectionWriter CreateODataCollectionWriter(IEdmTypeReference itemTypeReference)
+        {
+            throw this.CreatePayloadKindNotSupportedException(ODataPayloadKind.Collection);
+        }
+
+#if ODATALIB_ASYNC
+        /// <summary>
+        /// Asynchronously creates an <see cref="ODataCollectionWriter" /> to write a collection of primitive or complex values (as result of a service operation invocation).
+        /// </summary>
+        /// <param name="itemTypeReference">The item type of the collection being written or null if no metadata is available.</param>
+        /// <returns>A running task for the created collection writer.</returns>
+        /// <remarks>The write must flush the output when it's finished (inside the last Write call).</remarks>
+        public virtual Task<ODataCollectionWriter> CreateODataCollectionWriterAsync(IEdmTypeReference itemTypeReference)
+        {
+            throw this.CreatePayloadKindNotSupportedException(ODataPayloadKind.Collection);
+        }
+#endif
+
+        /// <summary>
+        /// Creates an <see cref="ODataParameterWriter" /> to write a parameter payload.
+        /// </summary>
+        /// <param name="operation">The operation whose parameters will be written.</param>
+        /// <returns>The created parameter writer.</returns>
+        /// <remarks>The write must flush the output when it's finished (inside the last Write call).</remarks>
+        public virtual ODataParameterWriter CreateODataParameterWriter(IEdmOperation operation)
+        {
+            throw this.CreatePayloadKindNotSupportedException(ODataPayloadKind.Error);
+        }
+
+#if ODATALIB_ASYNC
+        /// <summary>
+        /// Asynchronously creates an <see cref="ODataParameterWriter" /> to write a parameter payload.
+        /// </summary>
+        /// <param name="operation">The operation whose parameters will be written.</param>
+        /// <returns>A running task for the created parameter writer.</returns>
+        /// <remarks>The write must flush the output when it's finished (inside the last Write call).</remarks>
+        public virtual Task<ODataParameterWriter> CreateODataParameterWriterAsync(IEdmOperation operation)
+        {
+            throw this.CreatePayloadKindNotSupportedException(ODataPayloadKind.Error);
+        }
+#endif
+
+        /// <summary>
+        /// Writes an <see cref="ODataProperty"/> as message payload.
+        /// </summary>
+        /// <param name="property">The property to write.</param>
+        /// <remarks>It is the responsibility of this method to flush the output before the method returns.</remarks>
+        public virtual void WriteProperty(ODataProperty property)
+        {
+            throw this.CreatePayloadKindNotSupportedException(ODataPayloadKind.Property);
+        }
+
+#if ODATALIB_ASYNC
+        /// <summary>
+        /// Asynchronously writes an <see cref="ODataProperty"/> as message payload.
+        /// </summary>
+        /// <param name="property">The property to write</param>
+        /// <returns>A task representing the asynchronous operation of writing the property.</returns>
+        /// <remarks>It is the responsibility of this method to flush the output before the task finishes.</remarks>
+        public virtual Task WritePropertyAsync(ODataProperty property)
+        {
+            throw this.CreatePayloadKindNotSupportedException(ODataPayloadKind.Property);
+        }
+#endif
+
+        /// <summary>
+        /// Writes an <see cref="ODataError"/> as the message payload.
+        /// </summary>
+        /// <param name="error">The error to write.</param>
+        /// <param name="includeDebugInformation">
+        /// A flag indicating whether debug information (e.g., the inner error from the <paramref name="error"/>) should 
+        /// be included in the payload. This should only be used in debug scenarios.
+        /// </param>
+        /// <remarks>It is the responsibility of this method to flush the output before the method returns.</remarks>
+        public virtual void WriteError(ODataError error, bool includeDebugInformation)
+        {
+            throw this.CreatePayloadKindNotSupportedException(ODataPayloadKind.Error);
+        }
+
+#if ODATALIB_ASYNC
+        /// <summary>
+        /// Asynchronously writes an <see cref="ODataError"/> as the message payload.
+        /// </summary>
+        /// <param name="error">The error to write.</param>
+        /// <param name="includeDebugInformation">
+        /// A flag indicating whether debug information (e.g., the inner error from the <paramref name="error"/>) should 
+        /// be included in the payload. This should only be used in debug scenarios.
+        /// </param>
+        /// <returns>A task representing the asynchronous operation of writing the error.</returns>
+        /// <remarks>It is the responsibility of this method to flush the output before the task finishes.</remarks>
+        public virtual Task WriteErrorAsync(ODataError error, bool includeDebugInformation)
+        {
+            throw this.CreatePayloadKindNotSupportedException(ODataPayloadKind.Error);
+        }
+#endif
+
+        /// <summary>
+        /// Writes an <see cref="ODataError"/> into the message payload.
+        /// </summary>
+        /// <param name="error">The error to write.</param>
+        /// <param name="includeDebugInformation">
+        /// A flag indicating whether debug information (e.g., the inner error from the <paramref name="error"/>) should 
+        /// be included in the payload. This should only be used in debug scenarios.
+        /// </param>
+        /// <remarks>
+        /// This method is called if the ODataMessageWriter.WriteError is called once some other
+        /// write operation has already started.
+        /// The method should write the in-stream error representation for the specific format into the current payload.
+        /// Before the method is called no flush is performed on the output context or any active writer.
+        /// It is the responsibility of this method to flush the output before the method returns.
+        /// </remarks>
+        internal virtual void WriteInStreamError(ODataError error, bool includeDebugInformation)
+        {
+            throw this.CreatePayloadKindNotSupportedException(ODataPayloadKind.Error);
+        }
+
+#if ODATALIB_ASYNC
+        /// <summary>
+        /// Writes an <see cref="ODataError"/> into the message payload.
+        /// </summary>
+        /// <param name="error">The error to write.</param>
+        /// <param name="includeDebugInformation">
+        /// A flag indicating whether debug information (e.g., the inner error from the <paramref name="error"/>) should 
+        /// be included in the payload. This should only be used in debug scenarios.
+        /// </param>
+        /// <returns>Task which represents the pending write operation.</returns>
+        /// <remarks>
+        /// This method is called if the ODataMessageWriter.WriteError is called once some other
+        /// write operation has already started.
+        /// The method should write the in-stream error representation for the specific format into the current payload.
+        /// Before the method is called no flush is performed on the output context or any active writer.
+        /// It is the responsibility of this method to make sure that all the data up to this point are written before
+        /// the in-stream error is written.
+        /// It is the responsibility of this method to flush the output before the task finishes.
+        /// </remarks>
+        internal virtual Task WriteInStreamErrorAsync(ODataError error, bool includeDebugInformation)
+        {
+            throw this.CreatePayloadKindNotSupportedException(ODataPayloadKind.Error);
+        }
+#endif
+
+        /// <summary>
+        /// Creates an <see cref="ODataAsynchronousWriter" /> to write an async response.
+        /// </summary>
+        /// <returns>The created writer.</returns>
+        /// <remarks>The write must flush the output when it's finished (inside the last Write call).</remarks>
+        internal virtual ODataAsynchronousWriter CreateODataAsynchronousWriter()
+        {
+            throw this.CreatePayloadKindNotSupportedException(ODataPayloadKind.Asynchronous);
+        }
+
+#if ODATALIB_ASYNC
+        /// <summary>
+        /// Asynchronously creates an <see cref="ODataAsynchronousWriter" /> to write an async response.
+        /// </summary>
+        /// <returns>A running task for the created writer.</returns>
+        /// <remarks>The write must flush the output when it's finished (inside the last Write call).</remarks>
+        internal virtual Task<ODataAsynchronousWriter> CreateODataAsynchronousWriterAsync()
+        {
+            throw this.CreatePayloadKindNotSupportedException(ODataPayloadKind.Asynchronous);
+        }
+#endif
+
+        /// <summary>
+        /// Creates an <see cref="ODataDeltaWriter" /> to write a delta response.
+        /// </summary>
+        /// <returns>The created writer.</returns>
+        /// <param name="entitySet">The entity set we are going to write entities for.</param>
+        /// <param name="entityType">The entity type for the entries in the feed to be written (or null if the entity set base type should be used).</param>
+        /// <remarks>The write must flush the output when it's finished (inside the last Write call).</remarks>
+        internal virtual ODataDeltaWriter CreateODataDeltaWriter(IEdmEntitySetBase entitySet, IEdmEntityType entityType)
+        {
+            throw this.CreatePayloadKindNotSupportedException(ODataPayloadKind.Feed);
+        }
+
+#if ODATALIB_ASYNC
+        /// <summary>
+        /// Asynchronously creates an <see cref="ODataDeltaWriter" /> to write a delta response.
+        /// </summary>
+        /// <param name="entitySet">The entity set we are going to write entities for.</param>
+        /// <param name="entityType">The entity type for the entries in the feed to be written (or null if the entity set base type should be used).</param>
+        /// <returns>A running task for the created writer.</returns>
+        /// <remarks>The write must flush the output when it's finished (inside the last Write call).</remarks>
+        internal virtual Task<ODataDeltaWriter> CreateODataDeltaWriterAsync(IEdmEntitySetBase entitySet, IEdmEntityType entityType)
+        {
+            throw this.CreatePayloadKindNotSupportedException(ODataPayloadKind.Feed);
+        }
+#endif
+
+        /// <summary>
+        /// Creates an <see cref="ODataBatchWriter" /> to write a batch of requests or responses.
+        /// </summary>
+        /// <param name="batchBoundary">The boundary string for the batch structure itself.</param>
+        /// <returns>The created batch writer.</returns>
+        /// <remarks>We don't plan to make this public!</remarks>
+        /// <remarks>
+        /// The write must flush the output when it's finished (inside the last Write call).
+        /// Since we don't want to support batch format extensibility (at least not yet) this method should remain internal.
+        /// </remarks>
+        internal virtual ODataBatchWriter CreateODataBatchWriter(string batchBoundary)
+        {
+            throw this.CreatePayloadKindNotSupportedException(ODataPayloadKind.Batch);
+        }
+
+#if ODATALIB_ASYNC
+        /// <summary>
+        /// Asynchronously creates an <see cref="ODataBatchWriter" /> to write a batch of requests or responses.
+        /// </summary>
+        /// <param name="batchBoundary">The boundary string for the batch structure itself.</param>
+        /// <returns>A running task for the created batch writer.</returns>
+        /// <remarks>We don't plan to make this public!</remarks>
+        /// <remarks>
+        /// The write must flush the output when it's finished (inside the last Write call).
+        /// Since we don't want to support batch format extensibility (at least not yet) this method should remain internal.
+        /// </remarks>
+        internal virtual Task<ODataBatchWriter> CreateODataBatchWriterAsync(string batchBoundary)
+        {
+            throw this.CreatePayloadKindNotSupportedException(ODataPayloadKind.Batch);
+        }
+#endif
+
+        /// <summary>
+        /// Writes a service document with the specified <paramref name="serviceDocument"/> 
+        /// as message payload.
+        /// </summary>
+        /// <param name="serviceDocument">The service document to write in the service document.</param>
+        /// <remarks>It is the responsibility of this method to flush the output before the method returns.</remarks>
+        internal virtual void WriteServiceDocument(ODataServiceDocument serviceDocument)
+        {
+            throw this.CreatePayloadKindNotSupportedException(ODataPayloadKind.ServiceDocument);
+        }
+
+#if ODATALIB_ASYNC
+        /// <summary>
+        /// Asynchronously writes a service document with the specified <paramref name="serviceDocument"/> 
+        /// as message payload.
+        /// </summary>
+        /// <param name="serviceDocument">The service document to write in the service document.</param>
+        /// <returns>A task representing the asynchronous operation of writing the service document.</returns>
+        /// <remarks>It is the responsibility of this method to flush the output before the task finishes.</remarks>
+        internal virtual Task WriteServiceDocumentAsync(ODataServiceDocument serviceDocument)
+        {
+            throw this.CreatePayloadKindNotSupportedException(ODataPayloadKind.ServiceDocument);
+        }
+#endif
+
+        /// <summary>
+        /// Writes the result of a $ref query as the message payload.
+        /// </summary>
+        /// <param name="links">The entity reference links to write as message payload.</param>
+        /// <remarks>It is the responsibility of this method to flush the output before the method returns.</remarks>
+        internal virtual void WriteEntityReferenceLinks(ODataEntityReferenceLinks links)
+        {
+            throw this.CreatePayloadKindNotSupportedException(ODataPayloadKind.EntityReferenceLinks);
+        }
+
+#if ODATALIB_ASYNC
+        /// <summary>
+        /// Asynchronously writes the result of a $ref query as the message payload.
+        /// </summary>
+        /// <param name="links">The entity reference links to write as message payload.</param>
+        /// <returns>A task representing the asynchronous writing of the entity reference links.</returns>
+        /// <remarks>It is the responsibility of this method to flush the output before the task finishes.</remarks>
+        internal virtual Task WriteEntityReferenceLinksAsync(ODataEntityReferenceLinks links)
+        {
+            throw this.CreatePayloadKindNotSupportedException(ODataPayloadKind.EntityReferenceLinks);
+        }
+#endif
+
+        /// <summary>
+        /// Writes a singleton result of a $ref query as the message payload.
+        /// </summary>
+        /// <param name="link">The entity reference link to write as message payload.</param>
+        /// <remarks>It is the responsibility of this method to flush the output before the method returns.</remarks>
+        internal virtual void WriteEntityReferenceLink(ODataEntityReferenceLink link)
+        {
+            throw this.CreatePayloadKindNotSupportedException(ODataPayloadKind.EntityReferenceLink);
+        }
+
+#if ODATALIB_ASYNC
+        /// <summary>
+        /// Asynchronously writes a singleton result of a $ref query as the message payload.
+        /// </summary>
+        /// <param name="link">The link result to write as message payload.</param>
+        /// <returns>A running task representing the writing of the link.</returns>
+        /// <remarks>It is the responsibility of this method to flush the output before the task finishes.</remarks>
+        internal virtual Task WriteEntityReferenceLinkAsync(ODataEntityReferenceLink link)
+        {
+            throw this.CreatePayloadKindNotSupportedException(ODataPayloadKind.EntityReferenceLink);
+        }
+#endif
+
+        /// <summary>
+        /// Writes a single value as the message body.
+        /// </summary>
+        /// <param name="value">The value to write.</param>
+        /// <remarks>It is the responsibility of this method to flush the output before the method returns.</remarks>
+        internal virtual void WriteValue(object value)
+        {
+            throw this.CreatePayloadKindNotSupportedException(ODataPayloadKind.Value);
+        }
+
+#if ODATALIB_ASYNC
+        /// <summary>
+        /// Asynchronously writes a single value as the message body.
+        /// </summary>
+        /// <param name="value">The value to write.</param>
+        /// <returns>A running task representing the writing of the value.</returns>
+        /// <remarks>It is the responsibility of this method to flush the output before the task finishes.</remarks>
+        internal virtual Task WriteValueAsync(object value)
+        {
+            throw this.CreatePayloadKindNotSupportedException(ODataPayloadKind.Value);
+        }
+#endif
+
+        /// <summary>
+        /// Writes the metadata document as the message body.
+        /// </summary>
+        /// <remarks>It is the responsibility of this method to flush the output before the method returns.</remarks>
+        internal virtual void WriteMetadataDocument()
+        {
+            throw this.CreatePayloadKindNotSupportedException(ODataPayloadKind.MetadataDocument);
+        }
+
+        /// <summary>
+        /// Creates a context uri builder for the current output context.
+        /// </summary>
+        /// <returns>The context uri builder to use when writing.</returns>
+        internal ODataContextUriBuilder CreateContextUriBuilder()
+        {
+            return ODataContextUriBuilder.Create(
+                this.messageWriterSettings.MetadataDocumentUri,
+                this.writingResponse && this.ContextUrlLevel != ODataContextUrlLevel.None);
+        }
+
+        /// <summary>
+        /// Asserts that the input context was created for synchronous operation.
+        /// </summary>
+        [Conditional("DEBUG")]
+        [SuppressMessage("Microsoft.Performance", "CA1822:MarkMembersAsStatic", Justification = "Needs to access this in debug only.")]
+        internal void AssertSynchronous()
+        {
+#if DEBUG
+            Debug.Assert(this.synchronous, "The method should only be called on a synchronous output context.");
+#endif
+        }
+
+        /// <summary>
+        /// Asserts that the input context was created for asynchronous operation.
+        /// </summary>
+        [Conditional("DEBUG")]
+        [SuppressMessage("Microsoft.Performance", "CA1822:MarkMembersAsStatic", Justification = "Needs to access this in debug only.")]
+        internal void AssertAsynchronous()
+        {
+#if DEBUG
+            Debug.Assert(!this.synchronous, "The method should only be called on an asynchronous output context.");
+#endif
+        }
+
+        /// <summary>
+        /// Perform the actual cleanup work.
+        /// </summary>
+        /// <param name="disposing">If 'true' this method is called from user code; if 'false' it is called by the runtime.</param>
+        protected virtual void Dispose(bool disposing)
+        {
+        }
+
+        /// <summary>
+        /// Creates an exception which reports that the specified payload kind if not support by this format.
+        /// </summary>
+        /// <param name="payloadKind">The payload kind which is not supported.</param>
+        /// <returns>An exception to throw.</returns>
+        private ODataException CreatePayloadKindNotSupportedException(ODataPayloadKind payloadKind)
+        {
+            return new ODataException(Strings.ODataOutputContext_UnsupportedPayloadKindForFormat(this.format.ToString(), payloadKind.ToString()));
+        }
+    }
+}
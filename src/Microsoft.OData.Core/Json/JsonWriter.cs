--- conflicted
+++ resolved
@@ -1,641 +1,634 @@
-﻿//---------------------------------------------------------------------
-// <copyright file="JsonWriter.cs" company="Microsoft">
-//      Copyright (C) Microsoft Corporation. All rights reserved. See License.txt in the project root for license information.
-// </copyright>
-//---------------------------------------------------------------------
-
-namespace Microsoft.OData.Json
-{
-    #region Namespaces
-    using System;
-    using System.Collections.Generic;
-    using System.Diagnostics;
-    using System.Diagnostics.CodeAnalysis;
-    using System.Globalization;
-    using System.IO;
-<<<<<<< HEAD
-    using System.Text;
-=======
-    using Microsoft.OData.Buffers;
->>>>>>> fea53637
-    using Microsoft.OData.Edm;
-    #endregion Namespaces
-
-    /// <summary>
-    /// Writer for the JSON format. http://www.json.org
-    /// </summary>
-    [SuppressMessage("Microsoft.Design", "CA1001:TypesThatOwnDisposableFieldsShouldBeDisposable", Justification = "This class does not own the underlying stream/writer and thus should never dispose it.")]
-<<<<<<< HEAD
-    internal sealed class JsonWriter : IJsonStreamWriter, IDisposable
-=======
-    internal sealed class JsonWriter : IJsonWriter, IDisposable
->>>>>>> fea53637
-    {
-        /// <summary>
-        /// Writer to write text into.
-        /// </summary>
-        private readonly TextWriterWrapper writer;
-
-        /// <summary>
-        /// Scope of the json text - object, array.
-        /// </summary>
-        private readonly Stack<Scope> scopes;
-
-        /// <summary>
-        /// If it is IEEE754Compatible, write quoted string for INT64 and decimal to prevent data loss;
-        /// otherwise keep number without quotes.
-        /// </summary>
-        private readonly bool isIeee754Compatible;
-
-        /// <summary>
-        /// Gets or sets a value indicating how to escape the string when writing JSON string.
-        /// </summary>
-        private readonly ODataStringEscapeOption stringEscapeOption;
-
-        /// <summary>
-        /// The buffer to help with streaming responses.
-        /// </summary>
-        private char[] buffer;
-
-        /// <summary>
-        /// Current stream for writing a binary property.
-        /// </summary>
-        private Stream binaryValueStream = null;
-
-        /// <summary>
-        /// Content type of a value being written using TextWriter
-        /// </summary>
-        private string currentContentType;
-
-        /// <summary>
-        /// Creates a new instance of Json writer.
-        /// </summary>
-        /// <param name="writer">Writer to which text needs to be written.</param>
-        /// <param name="isIeee754Compatible">if it is IEEE754Compatible.</param>
-        internal JsonWriter(TextWriter writer, bool isIeee754Compatible)
-            : this(writer, isIeee754Compatible, ODataStringEscapeOption.EscapeNonAscii)
-        {
-        }
-
-        /// <summary>
-        /// Creates a new instance of Json writer.
-        /// </summary>
-        /// <param name="writer">Writer to which text needs to be written.</param>
-        /// <param name="isIeee754Compatible">if it is IEEE754Compatible.</param>
-        /// <param name="stringEscapeOption">Specifies how to escape string.</param>
-        internal JsonWriter(TextWriter writer, bool isIeee754Compatible, ODataStringEscapeOption stringEscapeOption)
-        {
-            this.writer = new NonIndentedTextWriter(writer);
-            this.scopes = new Stack<Scope>();
-            this.isIeee754Compatible = isIeee754Compatible;
-            this.stringEscapeOption = stringEscapeOption;
-        }
-
-        /// <summary>
-        /// Various scope types for Json writer.
-        /// </summary>
-        internal enum ScopeType
-        {
-            /// <summary>
-            /// Array scope.
-            /// </summary>
-            Array = 0,
-
-            /// <summary>
-            /// Object scope.
-            /// </summary>
-            Object = 1,
-
-            /// <summary>
-            /// JSON padding function scope.
-            /// </summary>
-            Padding = 2,
-        }
-
-        /// <summary>
-<<<<<<< HEAD
-        /// Whether the current TextWriter is writing JSON
-        /// </summary>
-        /// <returns></returns>
-        private bool IsWritingJson
-        {
-            get
-            {
-                return String.IsNullOrEmpty(this.currentContentType) || this.currentContentType.StartsWith(MimeConstants.MimeApplicationJson, StringComparison.Ordinal);
-            }
-        }
-=======
-        /// Get/sets the character buffer pool.
-        /// </summary>
-        public ICharArrayPool ArrayPool { get; set; }
->>>>>>> fea53637
-
-        /// <summary>
-        /// Start the padding function scope.
-        /// </summary>
-        public void StartPaddingFunctionScope()
-        {
-            Debug.Assert(this.scopes.Count == 0, "Padding scope can only be the outer most scope.");
-            this.StartScope(ScopeType.Padding);
-        }
-
-        /// <summary>
-        /// End the padding function scope.
-        /// </summary>
-        public void EndPaddingFunctionScope()
-        {
-            Debug.Assert(this.scopes.Count > 0, "No scope to end.");
-
-            this.writer.WriteLine();
-            this.writer.DecreaseIndentation();
-            Scope scope = this.scopes.Pop();
-
-            Debug.Assert(scope.Type == ScopeType.Padding, "Ending scope does not match.");
-
-            this.writer.Write(scope.EndString);
-        }
-
-        /// <summary>
-        /// Start the object scope.
-        /// </summary>
-        public void StartObjectScope()
-        {
-            this.StartScope(ScopeType.Object);
-        }
-
-        /// <summary>
-        /// End the current object scope.
-        /// </summary>
-        public void EndObjectScope()
-        {
-            Debug.Assert(this.scopes.Count > 0, "No scope to end.");
-
-            this.writer.WriteLine();
-            this.writer.DecreaseIndentation();
-            Scope scope = this.scopes.Pop();
-
-            Debug.Assert(scope.Type == ScopeType.Object, "Ending scope does not match.");
-
-            this.writer.Write(scope.EndString);
-        }
-
-        /// <summary>
-        /// Start the array scope.
-        /// </summary>
-        public void StartArrayScope()
-        {
-            this.StartScope(ScopeType.Array);
-        }
-
-        /// <summary>
-        /// End the current array scope.
-        /// </summary>
-        public void EndArrayScope()
-        {
-            Debug.Assert(this.scopes.Count > 0, "No scope to end.");
-
-            this.writer.WriteLine();
-            this.writer.DecreaseIndentation();
-            Scope scope = this.scopes.Pop();
-
-            Debug.Assert(scope.Type == ScopeType.Array, "Ending scope does not match.");
-
-            this.writer.Write(scope.EndString);
-        }
-
-        /// <summary>
-        /// Write the name for the object property.
-        /// </summary>
-        /// <param name="name">Name of the object property.</param>
-        public void WriteName(string name)
-        {
-            Debug.Assert(!string.IsNullOrEmpty(name), "The name must be specified.");
-            Debug.Assert(this.scopes.Count > 0, "There must be an active scope for name to be written.");
-            Debug.Assert(this.scopes.Peek().Type == ScopeType.Object, "The active scope must be an object scope for name to be written.");
-
-            Scope currentScope = this.scopes.Peek();
-            if (currentScope.ObjectCount != 0)
-            {
-                this.writer.Write(JsonConstants.ObjectMemberSeparator);
-            }
-
-            currentScope.ObjectCount++;
-
-            JsonValueUtils.WriteEscapedJsonString(this.writer, name, this.stringEscapeOption, ref this.buffer);
-            this.writer.Write(JsonConstants.NameValueSeparator);
-        }
-
-        /// <summary>
-        /// Writes a function name for JSON padding.
-        /// </summary>
-        /// <param name="functionName">Name of the padding function to write.</param>
-        public void WritePaddingFunctionName(string functionName)
-        {
-            this.writer.Write(functionName);
-        }
-
-        /// <summary>
-        /// Write a boolean value.
-        /// </summary>
-        /// <param name="value">Boolean value to be written.</param>
-        public void WriteValue(bool value)
-        {
-            this.WriteValueSeparator();
-            JsonValueUtils.WriteValue(this.writer, value);
-        }
-
-        /// <summary>
-        /// Write an integer value.
-        /// </summary>
-        /// <param name="value">Integer value to be written.</param>
-        public void WriteValue(int value)
-        {
-            this.WriteValueSeparator();
-            JsonValueUtils.WriteValue(this.writer, value);
-        }
-
-        /// <summary>
-        /// Write a float value.
-        /// </summary>
-        /// <param name="value">Float value to be written.</param>
-        public void WriteValue(float value)
-        {
-            this.WriteValueSeparator();
-            JsonValueUtils.WriteValue(this.writer, value);
-        }
-
-        /// <summary>
-        /// Write a short value.
-        /// </summary>
-        /// <param name="value">Short value to be written.</param>
-        public void WriteValue(short value)
-        {
-            this.WriteValueSeparator();
-            JsonValueUtils.WriteValue(this.writer, value);
-        }
-
-        /// <summary>
-        /// Write a long value.
-        /// </summary>
-        /// <param name="value">Long value to be written.</param>
-        public void WriteValue(long value)
-        {
-            this.WriteValueSeparator();
-
-            // if it is IEEE754Compatible, write numbers with quotes; otherwise, write numbers directly.
-            if (isIeee754Compatible)
-            {
-                JsonValueUtils.WriteValue(this.writer, value.ToString(CultureInfo.InvariantCulture),
-                    this.stringEscapeOption, ref this.buffer);
-            }
-            else
-            {
-                JsonValueUtils.WriteValue(this.writer, value);
-            }
-        }
-
-        /// <summary>
-        /// Write a double value.
-        /// </summary>
-        /// <param name="value">Double value to be written.</param>
-        public void WriteValue(double value)
-        {
-            this.WriteValueSeparator();
-            JsonValueUtils.WriteValue(this.writer, value);
-        }
-
-        /// <summary>
-        /// Write a Guid value.
-        /// </summary>
-        /// <param name="value">Guid value to be written.</param>
-        public void WriteValue(Guid value)
-        {
-            this.WriteValueSeparator();
-            JsonValueUtils.WriteValue(this.writer, value);
-        }
-
-        /// <summary>
-        /// Write a decimal value
-        /// </summary>
-        /// <param name="value">Decimal value to be written.</param>
-        public void WriteValue(decimal value)
-        {
-            this.WriteValueSeparator();
-
-            // if it is not IEEE754Compatible, write numbers directly without quotes;
-            if (isIeee754Compatible)
-            {
-                JsonValueUtils.WriteValue(this.writer, value.ToString(CultureInfo.InvariantCulture),
-                    this.stringEscapeOption, ref this.buffer);
-            }
-            else
-            {
-                JsonValueUtils.WriteValue(this.writer, value);
-            }
-        }
-
-        /// <summary>
-        /// Writes a DateTimeOffset value
-        /// </summary>
-        /// <param name="value">DateTimeOffset value to be written.</param>
-        public void WriteValue(DateTimeOffset value)
-        {
-            this.WriteValueSeparator();
-            JsonValueUtils.WriteValue(this.writer, value, ODataJsonDateTimeFormat.ISO8601DateTime);
-        }
-
-        /// <summary>
-        /// Writes a TimeSpan value
-        /// </summary>
-        /// <param name="value">TimeSpan value to be written.</param>
-        public void WriteValue(TimeSpan value)
-        {
-            this.WriteValueSeparator();
-            JsonValueUtils.WriteValue(this.writer, value);
-        }
-
-        /// <summary>
-        /// Write a Date value
-        /// </summary>
-        /// <param name="value">Date value to be written.</param>
-        public void WriteValue(TimeOfDay value)
-        {
-            this.WriteValueSeparator();
-            JsonValueUtils.WriteValue(this.writer, value);
-        }
-
-        /// <summary>
-        /// Write a Date value
-        /// </summary>
-        /// <param name="value">Date value to be written.</param>
-        public void WriteValue(Date value)
-        {
-            this.WriteValueSeparator();
-            JsonValueUtils.WriteValue(this.writer, value);
-        }
-
-        /// <summary>
-        /// Write a byte value.
-        /// </summary>
-        /// <param name="value">Byte value to be written.</param>
-        public void WriteValue(byte value)
-        {
-            this.WriteValueSeparator();
-            JsonValueUtils.WriteValue(this.writer, value);
-        }
-
-        /// <summary>
-        /// Write an sbyte value.
-        /// </summary>
-        /// <param name="value">SByte value to be written.</param>
-        public void WriteValue(sbyte value)
-        {
-            this.WriteValueSeparator();
-            JsonValueUtils.WriteValue(this.writer, value);
-        }
-
-        /// <summary>
-        /// Write a string value.
-        /// </summary>
-        /// <param name="value">String value to be written.</param>
-        public void WriteValue(string value)
-        {
-            this.WriteValueSeparator();
-            JsonValueUtils.WriteValue(this.writer, value, this.stringEscapeOption, ref this.buffer);
-        }
-
-        /// <summary>
-        /// Write a byte array.
-        /// </summary>
-        /// <param name="value">Byte array to be written.</param>
-        public void WriteValue(byte[] value)
-        {
-            this.WriteValueSeparator();
-            JsonValueUtils.WriteValue(this.writer, value, ref this.buffer, ArrayPool);
-        }
-
-        /// <summary>
-        /// Write a raw value.
-        /// </summary>
-        /// <param name="rawValue">Raw value to be written.</param>
-        public void WriteRawValue(string rawValue)
-        {
-            this.WriteValueSeparator();
-            this.writer.Write(rawValue);
-        }
-
-        /// <summary>
-        /// Clears all buffers for the current writer.
-        /// </summary>
-        public void Flush()
-        {
-            this.writer.Flush();
-        }
-
-        /// <summary>
-<<<<<<< HEAD
-        /// Start the stream property valuescope.
-        /// </summary>
-        /// <returns>The stream to write the property value to</returns>
-        public Stream StartStreamValueScope()
-        {
-            this.WriteValueSeparator();
-            this.writer.Write(JsonConstants.QuoteCharacter);
-            this.writer.Flush();
-
-            this.binaryValueStream = new ODataBinaryStreamWriter(writer);
-            return this.binaryValueStream;
-        }
-
-        /// <summary>
-        /// End the current stream property value scope.
-        /// </summary>
-        public void EndStreamValueScope()
-        {
-            this.binaryValueStream.Flush();
-            this.binaryValueStream.Dispose();
-            this.binaryValueStream = null;
-            this.writer.Flush();
-            this.writer.Write(JsonConstants.QuoteCharacter);
-        }
-
-        /// <summary>
-        /// Start the TextWriter valuescope.
-        /// </summary>
-        /// <param name="contentType">ContentType of the string being written.</param>
-        /// <returns>The textwriter to write the text property value to</returns>
-        public TextWriter StartTextWriterValueScope(string contentType)
-        {
-            this.WriteValueSeparator();
-            this.currentContentType = contentType;
-            if (!IsWritingJson)
-            {
-                this.writer.Write(JsonConstants.QuoteCharacter);
-                this.writer.Flush();
-                return new ODataJsonTextWriter(writer, ref buffer);
-            }
-
-            this.writer.Flush();
-
-            return this.writer;
-        }
-
-        /// <summary>
-        /// End the TextWriter valuescope.
-        /// </summary>
-        public void EndTextWriterValueScope()
-        {
-            if (!IsWritingJson)
-            {
-                this.writer.Write(JsonConstants.QuoteCharacter);
-            }
-        }
-
-        void IDisposable.Dispose()
-        {
-            if (this.binaryValueStream != null)
-            {
-                try
-                {
-                    this.binaryValueStream.Dispose();
-                }
-                finally
-                {
-                    this.binaryValueStream = null;
-                }
-=======
-        /// Dispose the writer
-        /// </summary>
-        public void Dispose()
-        {
-            if (this.ArrayPool != null && this.buffer != null)
-            {
-                BufferUtils.ReturnToBuffer(this.ArrayPool, this.buffer);
-                this.ArrayPool = null;
-                this.buffer = null;
->>>>>>> fea53637
-            }
-        }
-
-        /// <summary>
-        /// Writes a separator of a value if it's needed for the next value to be written.
-        /// </summary>
-        private void WriteValueSeparator()
-        {
-            if (this.scopes.Count == 0)
-            {
-                return;
-            }
-
-            Scope currentScope = this.scopes.Peek();
-            if (currentScope.Type == ScopeType.Array)
-            {
-                if (currentScope.ObjectCount != 0)
-                {
-                    this.writer.Write(JsonConstants.ArrayElementSeparator);
-                }
-
-                currentScope.ObjectCount++;
-            }
-        }
-
-        /// <summary>
-        /// Start the scope given the scope type.
-        /// </summary>
-        /// <param name="type">The scope type to start.</param>
-        private void StartScope(ScopeType type)
-        {
-            if (this.scopes.Count != 0 && this.scopes.Peek().Type != ScopeType.Padding)
-            {
-                Scope currentScope = this.scopes.Peek();
-                if ((currentScope.Type == ScopeType.Array) &&
-                    (currentScope.ObjectCount != 0))
-                {
-                    this.writer.Write(JsonConstants.ArrayElementSeparator);
-                }
-
-                currentScope.ObjectCount++;
-            }
-
-            Scope scope = new Scope(type);
-            this.scopes.Push(scope);
-
-            this.writer.Write(scope.StartString);
-            this.writer.IncreaseIndentation();
-            this.writer.WriteLine();
-        }
-
-        /// <summary>
-        /// Class representing scope information.
-        /// </summary>
-        private sealed class Scope
-        {
-            /// <summary>
-            /// The type of the scope.
-            /// </summary>
-            private readonly ScopeType type;
-
-            /// <summary>
-            /// Constructor.
-            /// </summary>
-            /// <param name="type">The type of the scope.</param>
-            public Scope(ScopeType type)
-            {
-                this.type = type;
-                switch (type)
-                {
-                    case ScopeType.Array:
-                        this.StartString = JsonConstants.StartArrayScope;
-                        this.EndString = JsonConstants.EndArrayScope;
-                        break;
-                    case ScopeType.Object:
-                        this.StartString = JsonConstants.StartObjectScope;
-                        this.EndString = JsonConstants.EndObjectScope;
-                        break;
-                    case ScopeType.Padding:
-                        this.StartString = JsonConstants.StartPaddingFunctionScope;
-                        this.EndString = JsonConstants.EndPaddingFunctionScope;
-                        break;
-                }
-            }
-
-            /// <summary>
-            /// What to write at the beginning of this scope.
-            /// </summary>
-            public string StartString
-            {
-                get;
-                private set;
-            }
-
-            /// <summary>
-            /// What to write at the end of this scope.
-            /// </summary>
-            public string EndString
-            {
-                get;
-                private set;
-            }
-
-            /// <summary>
-            /// Get/Set the object count for this scope.
-            /// </summary>
-            public int ObjectCount
-            {
-                get;
-                set;
-            }
-
-            /// <summary>
-            /// Gets the scope type for this scope.
-            /// </summary>
-            public ScopeType Type
-            {
-                get
-                {
-                    return this.type;
-                }
-            }
-        }
-    }
-}
+﻿//---------------------------------------------------------------------
+// <copyright file="JsonWriter.cs" company="Microsoft">
+//      Copyright (C) Microsoft Corporation. All rights reserved. See License.txt in the project root for license information.
+// </copyright>
+//---------------------------------------------------------------------
+
+namespace Microsoft.OData.Json
+{
+    #region Namespaces
+    using System;
+    using System.Collections.Generic;
+    using System.Diagnostics;
+    using System.Diagnostics.CodeAnalysis;
+    using System.Globalization;
+    using System.IO;
+    using System.Text;
+    using Microsoft.OData.Buffers;
+    using Microsoft.OData.Edm;
+    #endregion Namespaces
+
+    /// <summary>
+    /// Writer for the JSON format. http://www.json.org
+    /// </summary>
+    [SuppressMessage("Microsoft.Design", "CA1001:TypesThatOwnDisposableFieldsShouldBeDisposable", Justification = "This class does not own the underlying stream/writer and thus should never dispose it.")]
+    internal sealed class JsonWriter : IJsonStreamWriter, IDisposable
+    {
+        /// <summary>
+        /// Writer to write text into.
+        /// </summary>
+        private readonly TextWriterWrapper writer;
+
+        /// <summary>
+        /// Scope of the json text - object, array.
+        /// </summary>
+        private readonly Stack<Scope> scopes;
+
+        /// <summary>
+        /// If it is IEEE754Compatible, write quoted string for INT64 and decimal to prevent data loss;
+        /// otherwise keep number without quotes.
+        /// </summary>
+        private readonly bool isIeee754Compatible;
+
+        /// <summary>
+        /// Gets or sets a value indicating how to escape the string when writing JSON string.
+        /// </summary>
+        private readonly ODataStringEscapeOption stringEscapeOption;
+
+        /// <summary>
+        /// The buffer to help with streaming responses.
+        /// </summary>
+        private char[] buffer;
+
+        /// <summary>
+        /// Current stream for writing a binary property.
+        /// </summary>
+        private Stream binaryValueStream = null;
+
+        /// <summary>
+        /// Content type of a value being written using TextWriter
+        /// </summary>
+        private string currentContentType;
+
+        /// <summary>
+        /// Creates a new instance of Json writer.
+        /// </summary>
+        /// <param name="writer">Writer to which text needs to be written.</param>
+        /// <param name="isIeee754Compatible">if it is IEEE754Compatible.</param>
+        internal JsonWriter(TextWriter writer, bool isIeee754Compatible)
+            : this(writer, isIeee754Compatible, ODataStringEscapeOption.EscapeNonAscii)
+        {
+        }
+
+        /// <summary>
+        /// Creates a new instance of Json writer.
+        /// </summary>
+        /// <param name="writer">Writer to which text needs to be written.</param>
+        /// <param name="isIeee754Compatible">if it is IEEE754Compatible.</param>
+        /// <param name="stringEscapeOption">Specifies how to escape string.</param>
+        internal JsonWriter(TextWriter writer, bool isIeee754Compatible, ODataStringEscapeOption stringEscapeOption)
+        {
+            this.writer = new NonIndentedTextWriter(writer);
+            this.scopes = new Stack<Scope>();
+            this.isIeee754Compatible = isIeee754Compatible;
+            this.stringEscapeOption = stringEscapeOption;
+        }
+
+        /// <summary>
+        /// Various scope types for Json writer.
+        /// </summary>
+        internal enum ScopeType
+        {
+            /// <summary>
+            /// Array scope.
+            /// </summary>
+            Array = 0,
+
+            /// <summary>
+            /// Object scope.
+            /// </summary>
+            Object = 1,
+
+            /// <summary>
+            /// JSON padding function scope.
+            /// </summary>
+            Padding = 2,
+        }
+
+        /// <summary>
+        /// Get/sets the character buffer pool.
+        /// </summary>
+        public ICharArrayPool ArrayPool { get; set; }
+
+        /// <summary>
+        /// Whether the current TextWriter is writing JSON
+        /// </summary>
+        /// <returns></returns>
+        private bool IsWritingJson
+        {
+            get
+            {
+                return String.IsNullOrEmpty(this.currentContentType) || this.currentContentType.StartsWith(MimeConstants.MimeApplicationJson, StringComparison.Ordinal);
+            }
+        }
+
+        /// <summary>
+        /// Start the padding function scope.
+        /// </summary>
+        public void StartPaddingFunctionScope()
+        {
+            Debug.Assert(this.scopes.Count == 0, "Padding scope can only be the outer most scope.");
+            this.StartScope(ScopeType.Padding);
+        }
+
+        /// <summary>
+        /// End the padding function scope.
+        /// </summary>
+        public void EndPaddingFunctionScope()
+        {
+            Debug.Assert(this.scopes.Count > 0, "No scope to end.");
+
+            this.writer.WriteLine();
+            this.writer.DecreaseIndentation();
+            Scope scope = this.scopes.Pop();
+
+            Debug.Assert(scope.Type == ScopeType.Padding, "Ending scope does not match.");
+
+            this.writer.Write(scope.EndString);
+        }
+
+        /// <summary>
+        /// Start the object scope.
+        /// </summary>
+        public void StartObjectScope()
+        {
+            this.StartScope(ScopeType.Object);
+        }
+
+        /// <summary>
+        /// End the current object scope.
+        /// </summary>
+        public void EndObjectScope()
+        {
+            Debug.Assert(this.scopes.Count > 0, "No scope to end.");
+
+            this.writer.WriteLine();
+            this.writer.DecreaseIndentation();
+            Scope scope = this.scopes.Pop();
+
+            Debug.Assert(scope.Type == ScopeType.Object, "Ending scope does not match.");
+
+            this.writer.Write(scope.EndString);
+        }
+
+        /// <summary>
+        /// Start the array scope.
+        /// </summary>
+        public void StartArrayScope()
+        {
+            this.StartScope(ScopeType.Array);
+        }
+
+        /// <summary>
+        /// End the current array scope.
+        /// </summary>
+        public void EndArrayScope()
+        {
+            Debug.Assert(this.scopes.Count > 0, "No scope to end.");
+
+            this.writer.WriteLine();
+            this.writer.DecreaseIndentation();
+            Scope scope = this.scopes.Pop();
+
+            Debug.Assert(scope.Type == ScopeType.Array, "Ending scope does not match.");
+
+            this.writer.Write(scope.EndString);
+        }
+
+        /// <summary>
+        /// Write the name for the object property.
+        /// </summary>
+        /// <param name="name">Name of the object property.</param>
+        public void WriteName(string name)
+        {
+            Debug.Assert(!string.IsNullOrEmpty(name), "The name must be specified.");
+            Debug.Assert(this.scopes.Count > 0, "There must be an active scope for name to be written.");
+            Debug.Assert(this.scopes.Peek().Type == ScopeType.Object, "The active scope must be an object scope for name to be written.");
+
+            Scope currentScope = this.scopes.Peek();
+            if (currentScope.ObjectCount != 0)
+            {
+                this.writer.Write(JsonConstants.ObjectMemberSeparator);
+            }
+
+            currentScope.ObjectCount++;
+
+            JsonValueUtils.WriteEscapedJsonString(this.writer, name, this.stringEscapeOption, ref this.buffer);
+            this.writer.Write(JsonConstants.NameValueSeparator);
+        }
+
+        /// <summary>
+        /// Writes a function name for JSON padding.
+        /// </summary>
+        /// <param name="functionName">Name of the padding function to write.</param>
+        public void WritePaddingFunctionName(string functionName)
+        {
+            this.writer.Write(functionName);
+        }
+
+        /// <summary>
+        /// Write a boolean value.
+        /// </summary>
+        /// <param name="value">Boolean value to be written.</param>
+        public void WriteValue(bool value)
+        {
+            this.WriteValueSeparator();
+            JsonValueUtils.WriteValue(this.writer, value);
+        }
+
+        /// <summary>
+        /// Write an integer value.
+        /// </summary>
+        /// <param name="value">Integer value to be written.</param>
+        public void WriteValue(int value)
+        {
+            this.WriteValueSeparator();
+            JsonValueUtils.WriteValue(this.writer, value);
+        }
+
+        /// <summary>
+        /// Write a float value.
+        /// </summary>
+        /// <param name="value">Float value to be written.</param>
+        public void WriteValue(float value)
+        {
+            this.WriteValueSeparator();
+            JsonValueUtils.WriteValue(this.writer, value);
+        }
+
+        /// <summary>
+        /// Write a short value.
+        /// </summary>
+        /// <param name="value">Short value to be written.</param>
+        public void WriteValue(short value)
+        {
+            this.WriteValueSeparator();
+            JsonValueUtils.WriteValue(this.writer, value);
+        }
+
+        /// <summary>
+        /// Write a long value.
+        /// </summary>
+        /// <param name="value">Long value to be written.</param>
+        public void WriteValue(long value)
+        {
+            this.WriteValueSeparator();
+
+            // if it is IEEE754Compatible, write numbers with quotes; otherwise, write numbers directly.
+            if (isIeee754Compatible)
+            {
+                JsonValueUtils.WriteValue(this.writer, value.ToString(CultureInfo.InvariantCulture),
+                    this.stringEscapeOption, ref this.buffer);
+            }
+            else
+            {
+                JsonValueUtils.WriteValue(this.writer, value);
+            }
+        }
+
+        /// <summary>
+        /// Write a double value.
+        /// </summary>
+        /// <param name="value">Double value to be written.</param>
+        public void WriteValue(double value)
+        {
+            this.WriteValueSeparator();
+            JsonValueUtils.WriteValue(this.writer, value);
+        }
+
+        /// <summary>
+        /// Write a Guid value.
+        /// </summary>
+        /// <param name="value">Guid value to be written.</param>
+        public void WriteValue(Guid value)
+        {
+            this.WriteValueSeparator();
+            JsonValueUtils.WriteValue(this.writer, value);
+        }
+
+        /// <summary>
+        /// Write a decimal value
+        /// </summary>
+        /// <param name="value">Decimal value to be written.</param>
+        public void WriteValue(decimal value)
+        {
+            this.WriteValueSeparator();
+
+            // if it is not IEEE754Compatible, write numbers directly without quotes;
+            if (isIeee754Compatible)
+            {
+                JsonValueUtils.WriteValue(this.writer, value.ToString(CultureInfo.InvariantCulture),
+                    this.stringEscapeOption, ref this.buffer);
+            }
+            else
+            {
+                JsonValueUtils.WriteValue(this.writer, value);
+            }
+        }
+
+        /// <summary>
+        /// Writes a DateTimeOffset value
+        /// </summary>
+        /// <param name="value">DateTimeOffset value to be written.</param>
+        public void WriteValue(DateTimeOffset value)
+        {
+            this.WriteValueSeparator();
+            JsonValueUtils.WriteValue(this.writer, value, ODataJsonDateTimeFormat.ISO8601DateTime);
+        }
+
+        /// <summary>
+        /// Writes a TimeSpan value
+        /// </summary>
+        /// <param name="value">TimeSpan value to be written.</param>
+        public void WriteValue(TimeSpan value)
+        {
+            this.WriteValueSeparator();
+            JsonValueUtils.WriteValue(this.writer, value);
+        }
+
+        /// <summary>
+        /// Write a Date value
+        /// </summary>
+        /// <param name="value">Date value to be written.</param>
+        public void WriteValue(TimeOfDay value)
+        {
+            this.WriteValueSeparator();
+            JsonValueUtils.WriteValue(this.writer, value);
+        }
+
+        /// <summary>
+        /// Write a Date value
+        /// </summary>
+        /// <param name="value">Date value to be written.</param>
+        public void WriteValue(Date value)
+        {
+            this.WriteValueSeparator();
+            JsonValueUtils.WriteValue(this.writer, value);
+        }
+
+        /// <summary>
+        /// Write a byte value.
+        /// </summary>
+        /// <param name="value">Byte value to be written.</param>
+        public void WriteValue(byte value)
+        {
+            this.WriteValueSeparator();
+            JsonValueUtils.WriteValue(this.writer, value);
+        }
+
+        /// <summary>
+        /// Write an sbyte value.
+        /// </summary>
+        /// <param name="value">SByte value to be written.</param>
+        public void WriteValue(sbyte value)
+        {
+            this.WriteValueSeparator();
+            JsonValueUtils.WriteValue(this.writer, value);
+        }
+
+        /// <summary>
+        /// Write a string value.
+        /// </summary>
+        /// <param name="value">String value to be written.</param>
+        public void WriteValue(string value)
+        {
+            this.WriteValueSeparator();
+            JsonValueUtils.WriteValue(this.writer, value, this.stringEscapeOption, ref this.buffer);
+        }
+
+        /// <summary>
+        /// Write a byte array.
+        /// </summary>
+        /// <param name="value">Byte array to be written.</param>
+        public void WriteValue(byte[] value)
+        {
+            this.WriteValueSeparator();
+            JsonValueUtils.WriteValue(this.writer, value, ref this.buffer, ArrayPool);
+        }
+
+        /// <summary>
+        /// Write a raw value.
+        /// </summary>
+        /// <param name="rawValue">Raw value to be written.</param>
+        public void WriteRawValue(string rawValue)
+        {
+            this.WriteValueSeparator();
+            this.writer.Write(rawValue);
+        }
+
+        /// <summary>
+        /// Clears all buffers for the current writer.
+        /// </summary>
+        public void Flush()
+        {
+            this.writer.Flush();
+        }
+
+        /// <summary>
+        /// Start the stream property valuescope.
+        /// </summary>
+        /// <returns>The stream to write the property value to</returns>
+        public Stream StartStreamValueScope()
+        {
+            this.WriteValueSeparator();
+            this.writer.Write(JsonConstants.QuoteCharacter);
+            this.writer.Flush();
+
+            this.binaryValueStream = new ODataBinaryStreamWriter(writer, ref buffer, ArrayPool);
+            return this.binaryValueStream;
+        }
+
+        /// <summary>
+        /// End the current stream property value scope.
+        /// </summary>
+        public void EndStreamValueScope()
+        {
+            this.binaryValueStream.Flush();
+            this.binaryValueStream.Dispose();
+            this.binaryValueStream = null;
+            this.writer.Flush();
+            this.writer.Write(JsonConstants.QuoteCharacter);
+        }
+
+        /// <summary>
+        /// Start the TextWriter valuescope.
+        /// </summary>
+        /// <param name="contentType">ContentType of the string being written.</param>
+        /// <returns>The textwriter to write the text property value to</returns>
+        public TextWriter StartTextWriterValueScope(string contentType)
+        {
+            this.WriteValueSeparator();
+            this.currentContentType = contentType;
+            if (!IsWritingJson)
+            {
+                this.writer.Write(JsonConstants.QuoteCharacter);
+                this.writer.Flush();
+                return new ODataJsonTextWriter(writer, ref buffer, this.ArrayPool);
+            }
+
+            this.writer.Flush();
+
+            return this.writer;
+        }
+
+        /// <summary>
+        /// End the TextWriter valuescope.
+        /// </summary>
+        public void EndTextWriterValueScope()
+        {
+            if (!IsWritingJson)
+            {
+                this.writer.Write(JsonConstants.QuoteCharacter);
+            }
+        }
+
+        void IDisposable.Dispose()
+        {
+            if (this.binaryValueStream != null)
+            {
+                try
+                {
+                    this.binaryValueStream.Dispose();
+                }
+                finally
+                {
+                    this.binaryValueStream = null;
+                }
+            }
+        }
+
+        /// <summary>
+        /// Dispose the writer
+        /// </summary>
+        public void Dispose()
+        {
+            if (this.ArrayPool != null && this.buffer != null)
+            {
+                BufferUtils.ReturnToBuffer(this.ArrayPool, this.buffer);
+                this.ArrayPool = null;
+                this.buffer = null;
+            }
+        }
+
+        /// <summary>
+        /// Writes a separator of a value if it's needed for the next value to be written.
+        /// </summary>
+        private void WriteValueSeparator()
+        {
+            if (this.scopes.Count == 0)
+            {
+                return;
+            }
+
+            Scope currentScope = this.scopes.Peek();
+            if (currentScope.Type == ScopeType.Array)
+            {
+                if (currentScope.ObjectCount != 0)
+                {
+                    this.writer.Write(JsonConstants.ArrayElementSeparator);
+                }
+
+                currentScope.ObjectCount++;
+            }
+        }
+
+        /// <summary>
+        /// Start the scope given the scope type.
+        /// </summary>
+        /// <param name="type">The scope type to start.</param>
+        private void StartScope(ScopeType type)
+        {
+            if (this.scopes.Count != 0 && this.scopes.Peek().Type != ScopeType.Padding)
+            {
+                Scope currentScope = this.scopes.Peek();
+                if ((currentScope.Type == ScopeType.Array) &&
+                    (currentScope.ObjectCount != 0))
+                {
+                    this.writer.Write(JsonConstants.ArrayElementSeparator);
+                }
+
+                currentScope.ObjectCount++;
+            }
+
+            Scope scope = new Scope(type);
+            this.scopes.Push(scope);
+
+            this.writer.Write(scope.StartString);
+            this.writer.IncreaseIndentation();
+            this.writer.WriteLine();
+        }
+
+        /// <summary>
+        /// Class representing scope information.
+        /// </summary>
+        private sealed class Scope
+        {
+            /// <summary>
+            /// The type of the scope.
+            /// </summary>
+            private readonly ScopeType type;
+
+            /// <summary>
+            /// Constructor.
+            /// </summary>
+            /// <param name="type">The type of the scope.</param>
+            public Scope(ScopeType type)
+            {
+                this.type = type;
+                switch (type)
+                {
+                    case ScopeType.Array:
+                        this.StartString = JsonConstants.StartArrayScope;
+                        this.EndString = JsonConstants.EndArrayScope;
+                        break;
+                    case ScopeType.Object:
+                        this.StartString = JsonConstants.StartObjectScope;
+                        this.EndString = JsonConstants.EndObjectScope;
+                        break;
+                    case ScopeType.Padding:
+                        this.StartString = JsonConstants.StartPaddingFunctionScope;
+                        this.EndString = JsonConstants.EndPaddingFunctionScope;
+                        break;
+                }
+            }
+
+            /// <summary>
+            /// What to write at the beginning of this scope.
+            /// </summary>
+            public string StartString
+            {
+                get;
+                private set;
+            }
+
+            /// <summary>
+            /// What to write at the end of this scope.
+            /// </summary>
+            public string EndString
+            {
+                get;
+                private set;
+            }
+
+            /// <summary>
+            /// Get/Set the object count for this scope.
+            /// </summary>
+            public int ObjectCount
+            {
+                get;
+                set;
+            }
+
+            /// <summary>
+            /// Gets the scope type for this scope.
+            /// </summary>
+            public ScopeType Type
+            {
+                get
+                {
+                    return this.type;
+                }
+            }
+        }
+    }
+}
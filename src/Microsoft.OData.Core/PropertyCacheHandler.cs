--- conflicted
+++ resolved
@@ -1,99 +1,95 @@
-﻿//---------------------------------------------------------------------
-// <copyright file="PropertyCacheHandler.cs" company="Microsoft">
-//      Copyright (C) Microsoft Corporation. All rights reserved. See License.txt in the project root for license information.
-// </copyright>
-//---------------------------------------------------------------------
-
-using System.Collections.Generic;
-using System.Diagnostics;
-using System.Globalization;
-using Microsoft.OData.Edm;
-
-namespace Microsoft.OData
-{
-    /// <summary>
-    /// Manage PropertyCache for ODataResourceSet in serialization.
-    /// One ODataResourceSet has one PropertyCache.
-    /// ODataResourceSets with same resource type share the same PropertyCache.
-    /// </summary>
-    internal class PropertyCacheHandler
-    {
-        private const string PropertyTypeDelimiter = "-";
-
-        private readonly Stack<PropertyCache> cacheStack = new Stack<PropertyCache>();
-
-        private readonly Stack<int> scopeLevelStack = new Stack<int>();
-
-        private readonly Dictionary<IEdmStructuredType, PropertyCache> cacheDictionary = new Dictionary<IEdmStructuredType, PropertyCache>();
-
-        private PropertyCache currentPropertyCache;
-
-        private int resourceSetScopeLevel;
-
-        private int currentResourceScopeLevel;
-
-        public PropertySerializationInfo GetProperty(string name, IEdmStructuredType owningType)
-        {
-            int depth = this.currentResourceScopeLevel - this.resourceSetScopeLevel;
-
-<<<<<<< HEAD
-            Debug.Assert(depth >= 0, $"{nameof(depth)} should always be greater than or equal to 0");
-=======
-            Debug.Assert(depth >= 1, "'depth' should always be greater than or equal to 1");
-
-            // In production, depthStr == 1 in most cases. So we optimize string allocation for this case.
->>>>>>> 37a0a1db
-            string depthStr = depth == 1 ? string.Empty : depth.ToString(CultureInfo.InvariantCulture);
-
-            string uniqueName = owningType != null
-                ? string.Concat(owningType.FullTypeName(), PropertyCacheHandler.PropertyTypeDelimiter, depthStr, name)
-                : string.Concat(depthStr, name);
-
-            return this.currentPropertyCache.GetProperty(name, uniqueName, owningType);
-        }
-
-        public void SetCurrentResourceScopeLevel(int level)
-        {
-            this.currentResourceScopeLevel = level;
-        }
-
-        public void EnterResourceSetScope(IEdmStructuredType resourceType, int scopeLevel)
-        {
-            // Set cache for current resource set
-            PropertyCache propertyCache;
-            if (resourceType != null)
-            {
-                if (!cacheDictionary.TryGetValue(resourceType, out propertyCache))
-                {
-                    propertyCache = new PropertyCache();
-                    cacheDictionary[resourceType] = propertyCache;
-                }
-            }
-            else
-            {
-                propertyCache = new PropertyCache();
-            }
-
-            this.cacheStack.Push(this.currentPropertyCache);
-            this.currentPropertyCache = propertyCache;
-
-            // Set scope level for current resource set
-            this.scopeLevelStack.Push(this.resourceSetScopeLevel);
-            this.resourceSetScopeLevel = scopeLevel;
-        }
-
-        public void LeaveResourceSetScope()
-        {
-            Debug.Assert(this.cacheStack.Count != 0, "this.cacheStack.Count != 0");
-            Debug.Assert(this.scopeLevelStack.Count != 0, "this.scopeLevelStack.Count != 0");
-
-            this.resourceSetScopeLevel = this.scopeLevelStack.Pop();
-            this.currentPropertyCache = this.cacheStack.Pop();
-        }
-
-        public bool InResourceSetScope()
-        {
-            return this.resourceSetScopeLevel > 0;
-        }
-    }
-}
+﻿//---------------------------------------------------------------------
+// <copyright file="PropertyCacheHandler.cs" company="Microsoft">
+//      Copyright (C) Microsoft Corporation. All rights reserved. See License.txt in the project root for license information.
+// </copyright>
+//---------------------------------------------------------------------
+
+using System.Collections.Generic;
+using System.Diagnostics;
+using System.Globalization;
+using Microsoft.OData.Edm;
+
+namespace Microsoft.OData
+{
+    /// <summary>
+    /// Manage PropertyCache for ODataResourceSet in serialization.
+    /// One ODataResourceSet has one PropertyCache.
+    /// ODataResourceSets with same resource type share the same PropertyCache.
+    /// </summary>
+    internal class PropertyCacheHandler
+    {
+        private const string PropertyTypeDelimiter = "-";
+
+        private readonly Stack<PropertyCache> cacheStack = new Stack<PropertyCache>();
+
+        private readonly Stack<int> scopeLevelStack = new Stack<int>();
+
+        private readonly Dictionary<IEdmStructuredType, PropertyCache> cacheDictionary = new Dictionary<IEdmStructuredType, PropertyCache>();
+
+        private PropertyCache currentPropertyCache;
+
+        private int resourceSetScopeLevel;
+
+        private int currentResourceScopeLevel;
+
+        public PropertySerializationInfo GetProperty(string name, IEdmStructuredType owningType)
+        {
+            int depth = this.currentResourceScopeLevel - this.resourceSetScopeLevel;
+
+            Debug.Assert(depth >= 1, "'depth' should always be greater than or equal to 1");
+
+            // In production, depthStr == 1 in most cases. So we optimize string allocation for this case.
+            string depthStr = depth == 1 ? string.Empty : depth.ToString(CultureInfo.InvariantCulture);
+
+            string uniqueName = owningType != null
+                ? string.Concat(owningType.FullTypeName(), PropertyCacheHandler.PropertyTypeDelimiter, depthStr, name)
+                : string.Concat(depthStr, name);
+
+            return this.currentPropertyCache.GetProperty(name, uniqueName, owningType);
+        }
+
+        public void SetCurrentResourceScopeLevel(int level)
+        {
+            this.currentResourceScopeLevel = level;
+        }
+
+        public void EnterResourceSetScope(IEdmStructuredType resourceType, int scopeLevel)
+        {
+            // Set cache for current resource set
+            PropertyCache propertyCache;
+            if (resourceType != null)
+            {
+                if (!cacheDictionary.TryGetValue(resourceType, out propertyCache))
+                {
+                    propertyCache = new PropertyCache();
+                    cacheDictionary[resourceType] = propertyCache;
+                }
+            }
+            else
+            {
+                propertyCache = new PropertyCache();
+            }
+
+            this.cacheStack.Push(this.currentPropertyCache);
+            this.currentPropertyCache = propertyCache;
+
+            // Set scope level for current resource set
+            this.scopeLevelStack.Push(this.resourceSetScopeLevel);
+            this.resourceSetScopeLevel = scopeLevel;
+        }
+
+        public void LeaveResourceSetScope()
+        {
+            Debug.Assert(this.cacheStack.Count != 0, "this.cacheStack.Count != 0");
+            Debug.Assert(this.scopeLevelStack.Count != 0, "this.scopeLevelStack.Count != 0");
+
+            this.resourceSetScopeLevel = this.scopeLevelStack.Pop();
+            this.currentPropertyCache = this.cacheStack.Pop();
+        }
+
+        public bool InResourceSetScope()
+        {
+            return this.resourceSetScopeLevel > 0;
+        }
+    }
+}
--- conflicted
+++ resolved
@@ -1,190 +1,167 @@
-//---------------------------------------------------------------------
-// <copyright file="ExpressionLexerLiteralExtensions.cs" company="Microsoft">
-//      Copyright (C) Microsoft Corporation. All rights reserved. See License.txt in the project root for license information.
-// </copyright>
-//---------------------------------------------------------------------
-
-namespace Microsoft.OData.Core.UriParser
-{
-    #region Namespaces
-
-    using System;
-    using System.Diagnostics;
-<<<<<<< HEAD
-    using Microsoft.OData.Core.UriParser.Parsers.TypeParsers;
-    using Microsoft.OData.Core.UriParser.Parsers.TypeParsers.Common;
-    using Microsoft.OData.Core.UriParser.TreeNodeKinds;
-    using Microsoft.OData.Edm;
-    using Microsoft.OData.Edm.Library;
-=======
-    using Microsoft.OData.Core.UriParser.Parsers;
-    using Microsoft.OData.Core.UriParser.Parsers.Common;
-    using Microsoft.OData.Core.UriParser.TreeNodeKinds;
-    using Microsoft.OData.Edm;
->>>>>>> 2731c226
-    using ODataErrorStrings = Microsoft.OData.Core.Strings;
-
-    #endregion Namespaces
-
-    /// <summary>
-    /// A set of extensions to <see cref="ExpressionLexer"/> for parsing literals.
-    /// </summary>
-    internal static class ExpressionLexerLiteralExtensions
-    {
-        /// <summary>
-        /// Returns whether the <paramref name="tokenKind"/> is a primitive literal type: 
-        /// Binary, Boolean, DateTime, Decimal, Double, Guid, In64, Integer, Null, Single, or String.
-        /// Internal for test use only
-        /// </summary>
-        /// <param name="tokenKind">InternalKind of token.</param>
-        /// <returns>Whether the <paramref name="tokenKind"/> is a literal type.</returns>
-        internal static Boolean IsLiteralType(this ExpressionTokenKind tokenKind)
-        {
-            switch (tokenKind)
-            {
-                case ExpressionTokenKind.BinaryLiteral:
-                case ExpressionTokenKind.BooleanLiteral:
-                case ExpressionTokenKind.DateTimeLiteral:
-                case ExpressionTokenKind.DecimalLiteral:
-                case ExpressionTokenKind.DoubleLiteral:
-                case ExpressionTokenKind.GuidLiteral:
-                case ExpressionTokenKind.Int64Literal:
-                case ExpressionTokenKind.IntegerLiteral:
-                case ExpressionTokenKind.NullLiteral:
-                case ExpressionTokenKind.SingleLiteral:
-                case ExpressionTokenKind.StringLiteral:
-                case ExpressionTokenKind.TimeOfDayLiteral:
-                case ExpressionTokenKind.DateLiteral:
-                case ExpressionTokenKind.DateTimeOffsetLiteral:
-                case ExpressionTokenKind.DurationLiteral:
-                case ExpressionTokenKind.GeographyLiteral:
-                case ExpressionTokenKind.GeometryLiteral:
-                    return true;
-                default:
-                    return false;
-            }
-        }
-
-        /// <summary>Reads the next token, checks that it is a literal token type, converts to to a Common Language Runtime value as appropriate, and returns the value.</summary>
-        /// <param name="expressionLexer">The expression lexer.</param>
-        /// <returns>The value represented by the next token.</returns>
-        internal static object ReadLiteralToken(this ExpressionLexer expressionLexer)
-        {
-            expressionLexer.NextToken();
-
-            if (expressionLexer.CurrentToken.Kind.IsLiteralType())
-            {
-                return TryParseLiteral(expressionLexer);
-            }
-
-            throw new ODataException(ODataErrorStrings.ExpressionLexer_ExpectedLiteralToken(expressionLexer.CurrentToken.Text));
-        }
-
-        /// <summary>
-        /// Parses null literals.
-        /// </summary>
-        /// <param name="expressionLexer">The expression lexer.</param>
-        /// <returns>The literal token produced by building the given literal.</returns>
-        private static object ParseNullLiteral(this ExpressionLexer expressionLexer)
-        {
-            Debug.Assert(expressionLexer.CurrentToken.Kind == ExpressionTokenKind.NullLiteral, "this.lexer.CurrentToken.InternalKind == ExpressionTokenKind.NullLiteral");
-
-            expressionLexer.NextToken();
-            ODataNullValue nullValue = new ODataNullValue();
-            return nullValue;
-        }
-
-        /// <summary>
-        /// Parses typed literals.
-        /// </summary>
-        /// <param name="expressionLexer">The expression lexer.</param>
-        /// <param name="targetTypeReference">Expected type to be parsed.</param>
-        /// <returns>The literal token produced by building the given literal.</returns>
-        private static object ParseTypedLiteral(this ExpressionLexer expressionLexer, IEdmTypeReference targetTypeReference)
-        {
-<<<<<<< HEAD
-            UriTypeParsingException typeParsingExcepetion;
-            object targetValue = DefaultUriTypeParser.Instance.ParseUriStringToType(expressionLexer.CurrentToken.Text, targetTypeReference, out typeParsingExcepetion);
-=======
-            UriLiteralParsingException typeParsingException;
-            object targetValue = DefaultUriLiteralParser.Instance.ParseUriStringToType(expressionLexer.CurrentToken.Text, targetTypeReference, out typeParsingException);
->>>>>>> 2731c226
-            if (targetValue == null)
-            {
-                string message;
-
-<<<<<<< HEAD
-                if (typeParsingExcepetion == null)
-=======
-                if (typeParsingException == null)
->>>>>>> 2731c226
-                {
-                    message = ODataErrorStrings.UriQueryExpressionParser_UnrecognizedLiteral(
-                        targetTypeReference.FullName(),
-                        expressionLexer.CurrentToken.Text,
-                        expressionLexer.CurrentToken.Position,
-                        expressionLexer.ExpressionText);
-
-                    throw new ODataException(message);
-                }
-                else
-                {
-                    message = ODataErrorStrings.UriQueryExpressionParser_UnrecognizedLiteralWithReason(
-                        targetTypeReference.FullName(),
-                        expressionLexer.CurrentToken.Text,
-                        expressionLexer.CurrentToken.Position,
-                        expressionLexer.ExpressionText,
-<<<<<<< HEAD
-                        typeParsingExcepetion.ParsingFailureReason);
-
-                    throw new ODataException(message, typeParsingExcepetion);
-=======
-                        typeParsingException.Message);
-
-                    throw new ODataException(message, typeParsingException);
->>>>>>> 2731c226
-                }
-            }
-
-            expressionLexer.NextToken();
-            return targetValue;
-        }
-
-        /// <summary>
-        /// Parses a literal. 
-        /// Precondition: lexer is at a literal token type: Boolean, DateTime, Decimal, Null, String, Int64, Integer, Double, Single, Guid, Binary.
-        /// </summary>
-        /// <param name="expressionLexer">The expression lexer.</param>
-        /// <returns>The literal query token or null if something else was found.</returns>
-        private static object TryParseLiteral(this ExpressionLexer expressionLexer)
-        {
-            Debug.Assert(expressionLexer.CurrentToken.Kind.IsLiteralType(), "TryParseLiteral called when not at a literal type token");
-
-            switch (expressionLexer.CurrentToken.Kind)
-            {
-                case ExpressionTokenKind.NullLiteral:
-                    return ParseNullLiteral(expressionLexer);
-                case ExpressionTokenKind.BooleanLiteral:
-                case ExpressionTokenKind.DecimalLiteral:
-                case ExpressionTokenKind.StringLiteral:
-                case ExpressionTokenKind.Int64Literal:
-                case ExpressionTokenKind.IntegerLiteral:
-                case ExpressionTokenKind.DoubleLiteral:
-                case ExpressionTokenKind.SingleLiteral:
-                case ExpressionTokenKind.GuidLiteral:
-                case ExpressionTokenKind.BinaryLiteral:
-                case ExpressionTokenKind.DateLiteral:
-                case ExpressionTokenKind.DateTimeOffsetLiteral:
-                case ExpressionTokenKind.DurationLiteral:
-                case ExpressionTokenKind.GeographyLiteral:
-                case ExpressionTokenKind.GeometryLiteral:
-                case ExpressionTokenKind.QuotedLiteral:
-                case ExpressionTokenKind.TimeOfDayLiteral:
-                case ExpressionTokenKind.CustomTypeLiteral:
-                    return ParseTypedLiteral(expressionLexer, expressionLexer.CurrentToken.GetLiteralEdmTypeReference());
-                default:
-                    return null;
-            }
-        }
-    }
+//---------------------------------------------------------------------
+// <copyright file="ExpressionLexerLiteralExtensions.cs" company="Microsoft">
+//      Copyright (C) Microsoft Corporation. All rights reserved. See License.txt in the project root for license information.
+// </copyright>
+//---------------------------------------------------------------------
+
+namespace Microsoft.OData.Core.UriParser
+{
+    #region Namespaces
+
+    using System;
+    using System.Diagnostics;
+    using Microsoft.OData.Core.UriParser.Parsers;
+    using Microsoft.OData.Core.UriParser.Parsers.Common;
+    using Microsoft.OData.Core.UriParser.TreeNodeKinds;
+    using Microsoft.OData.Edm;
+    using ODataErrorStrings = Microsoft.OData.Core.Strings;
+
+    #endregion Namespaces
+
+    /// <summary>
+    /// A set of extensions to <see cref="ExpressionLexer"/> for parsing literals.
+    /// </summary>
+    internal static class ExpressionLexerLiteralExtensions
+    {
+        /// <summary>
+        /// Returns whether the <paramref name="tokenKind"/> is a primitive literal type: 
+        /// Binary, Boolean, DateTime, Decimal, Double, Guid, In64, Integer, Null, Single, or String.
+        /// Internal for test use only
+        /// </summary>
+        /// <param name="tokenKind">InternalKind of token.</param>
+        /// <returns>Whether the <paramref name="tokenKind"/> is a literal type.</returns>
+        internal static Boolean IsLiteralType(this ExpressionTokenKind tokenKind)
+        {
+            switch (tokenKind)
+            {
+                case ExpressionTokenKind.BinaryLiteral:
+                case ExpressionTokenKind.BooleanLiteral:
+                case ExpressionTokenKind.DateTimeLiteral:
+                case ExpressionTokenKind.DecimalLiteral:
+                case ExpressionTokenKind.DoubleLiteral:
+                case ExpressionTokenKind.GuidLiteral:
+                case ExpressionTokenKind.Int64Literal:
+                case ExpressionTokenKind.IntegerLiteral:
+                case ExpressionTokenKind.NullLiteral:
+                case ExpressionTokenKind.SingleLiteral:
+                case ExpressionTokenKind.StringLiteral:
+                case ExpressionTokenKind.TimeOfDayLiteral:
+                case ExpressionTokenKind.DateLiteral:
+                case ExpressionTokenKind.DateTimeOffsetLiteral:
+                case ExpressionTokenKind.DurationLiteral:
+                case ExpressionTokenKind.GeographyLiteral:
+                case ExpressionTokenKind.GeometryLiteral:
+                    return true;
+                default:
+                    return false;
+            }
+        }
+
+        /// <summary>Reads the next token, checks that it is a literal token type, converts to to a Common Language Runtime value as appropriate, and returns the value.</summary>
+        /// <param name="expressionLexer">The expression lexer.</param>
+        /// <returns>The value represented by the next token.</returns>
+        internal static object ReadLiteralToken(this ExpressionLexer expressionLexer)
+        {
+            expressionLexer.NextToken();
+
+            if (expressionLexer.CurrentToken.Kind.IsLiteralType())
+            {
+                return TryParseLiteral(expressionLexer);
+            }
+
+            throw new ODataException(ODataErrorStrings.ExpressionLexer_ExpectedLiteralToken(expressionLexer.CurrentToken.Text));
+        }
+
+        /// <summary>
+        /// Parses null literals.
+        /// </summary>
+        /// <param name="expressionLexer">The expression lexer.</param>
+        /// <returns>The literal token produced by building the given literal.</returns>
+        private static object ParseNullLiteral(this ExpressionLexer expressionLexer)
+        {
+            Debug.Assert(expressionLexer.CurrentToken.Kind == ExpressionTokenKind.NullLiteral, "this.lexer.CurrentToken.InternalKind == ExpressionTokenKind.NullLiteral");
+
+            expressionLexer.NextToken();
+            ODataNullValue nullValue = new ODataNullValue();
+            return nullValue;
+        }
+
+        /// <summary>
+        /// Parses typed literals.
+        /// </summary>
+        /// <param name="expressionLexer">The expression lexer.</param>
+        /// <param name="targetTypeReference">Expected type to be parsed.</param>
+        /// <returns>The literal token produced by building the given literal.</returns>
+        private static object ParseTypedLiteral(this ExpressionLexer expressionLexer, IEdmTypeReference targetTypeReference)
+        {
+            UriLiteralParsingException typeParsingException;
+            object targetValue = DefaultUriLiteralParser.Instance.ParseUriStringToType(expressionLexer.CurrentToken.Text, targetTypeReference, out typeParsingException);
+            if (targetValue == null)
+            {
+                string message;
+
+                if (typeParsingException == null)
+                {
+                    message = ODataErrorStrings.UriQueryExpressionParser_UnrecognizedLiteral(
+                        targetTypeReference.FullName(),
+                        expressionLexer.CurrentToken.Text,
+                        expressionLexer.CurrentToken.Position,
+                        expressionLexer.ExpressionText);
+
+                    throw new ODataException(message);
+                }
+                else
+                {
+                    message = ODataErrorStrings.UriQueryExpressionParser_UnrecognizedLiteralWithReason(
+                        targetTypeReference.FullName(),
+                        expressionLexer.CurrentToken.Text,
+                        expressionLexer.CurrentToken.Position,
+                        expressionLexer.ExpressionText,
+                        typeParsingException.Message);
+
+                    throw new ODataException(message, typeParsingException);
+                }
+            }
+
+            expressionLexer.NextToken();
+            return targetValue;
+        }
+
+        /// <summary>
+        /// Parses a literal. 
+        /// Precondition: lexer is at a literal token type: Boolean, DateTime, Decimal, Null, String, Int64, Integer, Double, Single, Guid, Binary.
+        /// </summary>
+        /// <param name="expressionLexer">The expression lexer.</param>
+        /// <returns>The literal query token or null if something else was found.</returns>
+        private static object TryParseLiteral(this ExpressionLexer expressionLexer)
+        {
+            Debug.Assert(expressionLexer.CurrentToken.Kind.IsLiteralType(), "TryParseLiteral called when not at a literal type token");
+
+            switch (expressionLexer.CurrentToken.Kind)
+            {
+                case ExpressionTokenKind.NullLiteral:
+                    return ParseNullLiteral(expressionLexer);
+                case ExpressionTokenKind.BooleanLiteral:
+                case ExpressionTokenKind.DecimalLiteral:
+                case ExpressionTokenKind.StringLiteral:
+                case ExpressionTokenKind.Int64Literal:
+                case ExpressionTokenKind.IntegerLiteral:
+                case ExpressionTokenKind.DoubleLiteral:
+                case ExpressionTokenKind.SingleLiteral:
+                case ExpressionTokenKind.GuidLiteral:
+                case ExpressionTokenKind.BinaryLiteral:
+                case ExpressionTokenKind.DateLiteral:
+                case ExpressionTokenKind.DateTimeOffsetLiteral:
+                case ExpressionTokenKind.DurationLiteral:
+                case ExpressionTokenKind.GeographyLiteral:
+                case ExpressionTokenKind.GeometryLiteral:
+                case ExpressionTokenKind.QuotedLiteral:
+                case ExpressionTokenKind.TimeOfDayLiteral:
+                case ExpressionTokenKind.CustomTypeLiteral:
+                    return ParseTypedLiteral(expressionLexer, expressionLexer.CurrentToken.GetLiteralEdmTypeReference());
+                default:
+                    return null;
+            }
+        }
+    }
 }
﻿//---------------------------------------------------------------------
// <copyright file="ApplyClause.cs" company="Microsoft">
//      Copyright (C) Microsoft Corporation. All rights reserved. See License.txt in the project root for license information.
// </copyright>
//---------------------------------------------------------------------

namespace Microsoft.OData.UriParser.Aggregation
{
    using System.Collections.Generic;
    using System.Globalization;
    using System.Linq;

    /// <summary>
    /// Represents the set of transformations to perform as part of $apply.
    /// </summary>
    public sealed class ApplyClause
    {
        private readonly IEnumerable<TransformationNode> transformations;

        private readonly IEnumerable<AggregateExpressionBase> lastAggregateExpressions;

        private readonly IEnumerable<GroupByPropertyNode> lastGroupByPropertyNodes;

        /// <summary>
        /// Create a ApplyClause.
        /// </summary>
        /// <param name="transformations">The <see cref="TransformationNode"/>s.</param>
        public ApplyClause(IList<TransformationNode> transformations)
        {
            ExceptionUtils.CheckArgumentNotNull(transformations, "transformations");

            this.transformations = transformations;

            for (int i = transformations.Count - 1; i >= 0; i--)
            {
                if (transformations[i].Kind == TransformationNodeKind.Aggregate)
                {
                    lastAggregateExpressions = (transformations[i] as AggregateTransformationNode).AggregateExpressions;
                    break;
                }
                else if (transformations[i].Kind == TransformationNodeKind.GroupBy)
                {
                    var groupByTransformationNode =
                        transformations[i] as GroupByTransformationNode;
                    lastGroupByPropertyNodes = groupByTransformationNode.GroupingProperties;
                    var childTransformation = groupByTransformationNode.ChildTransformations;
                    if (childTransformation != null && childTransformation.Kind == TransformationNodeKind.Aggregate)
                    {
                        lastAggregateExpressions = (childTransformation as AggregateTransformationNode).AggregateExpressions;
                    }

                    break;
                }
            }
        }

        /// <summary>
        /// The collection of transformations to perform.
        /// </summary>
        public IEnumerable<TransformationNode> Transformations
        {
            get
            {
                return this.transformations;
            }
        }

        internal string GetContextUri()
        {
            IEnumerable<ComputeExpression> computeExpressions = transformations.OfType<ComputeTransformationNode>().SelectMany(n => n.Expressions);
            return CreatePropertiesUriSegment(lastGroupByPropertyNodes, lastAggregateExpressions, computeExpressions);
        }

        internal List<string> GetLastAggregatedPropertyNames()
        {
            if (lastAggregateExpressions != null)
            {
                return lastAggregateExpressions.Select(statement => statement.Alias).ToList();
            }

            return null;
        }

        private string CreatePropertiesUriSegment(
            IEnumerable<GroupByPropertyNode> groupByPropertyNodes,
<<<<<<< HEAD
            IEnumerable<AggregateExpressionBase> aggregateExpressions)
=======
            IEnumerable<AggregateExpression> aggregateExpressions,
            IEnumerable<ComputeExpression> computeExpressions)
>>>>>>> 86c6f17f
        {
            string result = string.Empty;
            if (groupByPropertyNodes != null)
            {
                var groupByPropertyArray =
                    groupByPropertyNodes.Select(prop => prop.Name + CreatePropertiesUriSegment(prop.ChildTransformations, null, null))
                        .ToArray();
                result = string.Join(",", groupByPropertyArray);
                result = aggregateExpressions == null
                    ? result
                    : string.Format(CultureInfo.InvariantCulture, "{0},{1}", result, CreateAggregatePropertiesUriSegment(aggregateExpressions));
            }
            else
            {
                result = aggregateExpressions == null
                    ? string.Empty
                    : CreateAggregatePropertiesUriSegment(aggregateExpressions);
            }

            if (computeExpressions != null)
            {
                string computeProperties = string.Join(",", computeExpressions.Select(e => e.Alias).ToArray());
                if (!string.IsNullOrEmpty(computeProperties))
                {
                    result = string.IsNullOrEmpty(result)
                        ? computeProperties
                        : string.Format(CultureInfo.InvariantCulture, "{0},{1}", result, computeProperties);
                }
            }

            return string.IsNullOrEmpty(result)
                ? result
                : ODataConstants.ContextUriProjectionStart + result + ODataConstants.ContextUriProjectionEnd;
        }

        private static string CreateAggregatePropertiesUriSegment(IEnumerable<AggregateExpressionBase> aggregateExpressions)
        {
            if (aggregateExpressions != null)
            {
                return string.Join(",", aggregateExpressions.Select(statement => statement.Alias).ToArray());
            }
            else
            {
                return string.Empty;
            }
        }
    }
}
<|MERGE_RESOLUTION|>--- conflicted
+++ resolved
@@ -1,139 +1,135 @@
-﻿//---------------------------------------------------------------------
-// <copyright file="ApplyClause.cs" company="Microsoft">
-//      Copyright (C) Microsoft Corporation. All rights reserved. See License.txt in the project root for license information.
-// </copyright>
-//---------------------------------------------------------------------
-
-namespace Microsoft.OData.UriParser.Aggregation
-{
-    using System.Collections.Generic;
-    using System.Globalization;
-    using System.Linq;
-
-    /// <summary>
-    /// Represents the set of transformations to perform as part of $apply.
-    /// </summary>
-    public sealed class ApplyClause
-    {
-        private readonly IEnumerable<TransformationNode> transformations;
-
-        private readonly IEnumerable<AggregateExpressionBase> lastAggregateExpressions;
-
-        private readonly IEnumerable<GroupByPropertyNode> lastGroupByPropertyNodes;
-
-        /// <summary>
-        /// Create a ApplyClause.
-        /// </summary>
-        /// <param name="transformations">The <see cref="TransformationNode"/>s.</param>
-        public ApplyClause(IList<TransformationNode> transformations)
-        {
-            ExceptionUtils.CheckArgumentNotNull(transformations, "transformations");
-
-            this.transformations = transformations;
-
-            for (int i = transformations.Count - 1; i >= 0; i--)
-            {
-                if (transformations[i].Kind == TransformationNodeKind.Aggregate)
-                {
-                    lastAggregateExpressions = (transformations[i] as AggregateTransformationNode).AggregateExpressions;
-                    break;
-                }
-                else if (transformations[i].Kind == TransformationNodeKind.GroupBy)
-                {
-                    var groupByTransformationNode =
-                        transformations[i] as GroupByTransformationNode;
-                    lastGroupByPropertyNodes = groupByTransformationNode.GroupingProperties;
-                    var childTransformation = groupByTransformationNode.ChildTransformations;
-                    if (childTransformation != null && childTransformation.Kind == TransformationNodeKind.Aggregate)
-                    {
-                        lastAggregateExpressions = (childTransformation as AggregateTransformationNode).AggregateExpressions;
-                    }
-
-                    break;
-                }
-            }
-        }
-
-        /// <summary>
-        /// The collection of transformations to perform.
-        /// </summary>
-        public IEnumerable<TransformationNode> Transformations
-        {
-            get
-            {
-                return this.transformations;
-            }
-        }
-
-        internal string GetContextUri()
-        {
-            IEnumerable<ComputeExpression> computeExpressions = transformations.OfType<ComputeTransformationNode>().SelectMany(n => n.Expressions);
-            return CreatePropertiesUriSegment(lastGroupByPropertyNodes, lastAggregateExpressions, computeExpressions);
-        }
-
-        internal List<string> GetLastAggregatedPropertyNames()
-        {
-            if (lastAggregateExpressions != null)
-            {
-                return lastAggregateExpressions.Select(statement => statement.Alias).ToList();
-            }
-
-            return null;
-        }
-
-        private string CreatePropertiesUriSegment(
-            IEnumerable<GroupByPropertyNode> groupByPropertyNodes,
-<<<<<<< HEAD
-            IEnumerable<AggregateExpressionBase> aggregateExpressions)
-=======
-            IEnumerable<AggregateExpression> aggregateExpressions,
-            IEnumerable<ComputeExpression> computeExpressions)
->>>>>>> 86c6f17f
-        {
-            string result = string.Empty;
-            if (groupByPropertyNodes != null)
-            {
-                var groupByPropertyArray =
-                    groupByPropertyNodes.Select(prop => prop.Name + CreatePropertiesUriSegment(prop.ChildTransformations, null, null))
-                        .ToArray();
-                result = string.Join(",", groupByPropertyArray);
-                result = aggregateExpressions == null
-                    ? result
-                    : string.Format(CultureInfo.InvariantCulture, "{0},{1}", result, CreateAggregatePropertiesUriSegment(aggregateExpressions));
-            }
-            else
-            {
-                result = aggregateExpressions == null
-                    ? string.Empty
-                    : CreateAggregatePropertiesUriSegment(aggregateExpressions);
-            }
-
-            if (computeExpressions != null)
-            {
-                string computeProperties = string.Join(",", computeExpressions.Select(e => e.Alias).ToArray());
-                if (!string.IsNullOrEmpty(computeProperties))
-                {
-                    result = string.IsNullOrEmpty(result)
-                        ? computeProperties
-                        : string.Format(CultureInfo.InvariantCulture, "{0},{1}", result, computeProperties);
-                }
-            }
-
-            return string.IsNullOrEmpty(result)
-                ? result
-                : ODataConstants.ContextUriProjectionStart + result + ODataConstants.ContextUriProjectionEnd;
-        }
-
-        private static string CreateAggregatePropertiesUriSegment(IEnumerable<AggregateExpressionBase> aggregateExpressions)
-        {
-            if (aggregateExpressions != null)
-            {
-                return string.Join(",", aggregateExpressions.Select(statement => statement.Alias).ToArray());
-            }
-            else
-            {
-                return string.Empty;
-            }
-        }
-    }
-}
+﻿//---------------------------------------------------------------------
+// <copyright file="ApplyClause.cs" company="Microsoft">
+//      Copyright (C) Microsoft Corporation. All rights reserved. See License.txt in the project root for license information.
+// </copyright>
+//---------------------------------------------------------------------
+
+namespace Microsoft.OData.UriParser.Aggregation
+{
+    using System.Collections.Generic;
+    using System.Globalization;
+    using System.Linq;
+
+    /// <summary>
+    /// Represents the set of transformations to perform as part of $apply.
+    /// </summary>
+    public sealed class ApplyClause
+    {
+        private readonly IEnumerable<TransformationNode> transformations;
+
+        private readonly IEnumerable<AggregateExpressionBase> lastAggregateExpressions;
+
+        private readonly IEnumerable<GroupByPropertyNode> lastGroupByPropertyNodes;
+
+        /// <summary>
+        /// Create a ApplyClause.
+        /// </summary>
+        /// <param name="transformations">The <see cref="TransformationNode"/>s.</param>
+        public ApplyClause(IList<TransformationNode> transformations)
+        {
+            ExceptionUtils.CheckArgumentNotNull(transformations, "transformations");
+
+            this.transformations = transformations;
+
+            for (int i = transformations.Count - 1; i >= 0; i--)
+            {
+                if (transformations[i].Kind == TransformationNodeKind.Aggregate)
+                {
+                    lastAggregateExpressions = (transformations[i] as AggregateTransformationNode).AggregateExpressions;
+                    break;
+                }
+                else if (transformations[i].Kind == TransformationNodeKind.GroupBy)
+                {
+                    var groupByTransformationNode =
+                        transformations[i] as GroupByTransformationNode;
+                    lastGroupByPropertyNodes = groupByTransformationNode.GroupingProperties;
+                    var childTransformation = groupByTransformationNode.ChildTransformations;
+                    if (childTransformation != null && childTransformation.Kind == TransformationNodeKind.Aggregate)
+                    {
+                        lastAggregateExpressions = (childTransformation as AggregateTransformationNode).AggregateExpressions;
+                    }
+
+                    break;
+                }
+            }
+        }
+
+        /// <summary>
+        /// The collection of transformations to perform.
+        /// </summary>
+        public IEnumerable<TransformationNode> Transformations
+        {
+            get
+            {
+                return this.transformations;
+            }
+        }
+
+        internal string GetContextUri()
+        {
+            IEnumerable<ComputeExpression> computeExpressions = transformations.OfType<ComputeTransformationNode>().SelectMany(n => n.Expressions);
+            return CreatePropertiesUriSegment(lastGroupByPropertyNodes, lastAggregateExpressions, computeExpressions);
+        }
+
+        internal List<string> GetLastAggregatedPropertyNames()
+        {
+            if (lastAggregateExpressions != null)
+            {
+                return lastAggregateExpressions.Select(statement => statement.Alias).ToList();
+            }
+
+            return null;
+        }
+
+        private string CreatePropertiesUriSegment(
+            IEnumerable<GroupByPropertyNode> groupByPropertyNodes,
+            IEnumerable<AggregateExpressionBase> aggregateExpressions,
+            IEnumerable<ComputeExpression> computeExpressions)
+        {
+            string result = string.Empty;
+            if (groupByPropertyNodes != null)
+            {
+                var groupByPropertyArray =
+                    groupByPropertyNodes.Select(prop => prop.Name + CreatePropertiesUriSegment(prop.ChildTransformations, null, null))
+                        .ToArray();
+                result = string.Join(",", groupByPropertyArray);
+                result = aggregateExpressions == null
+                    ? result
+                    : string.Format(CultureInfo.InvariantCulture, "{0},{1}", result, CreateAggregatePropertiesUriSegment(aggregateExpressions));
+            }
+            else
+            {
+                result = aggregateExpressions == null
+                    ? string.Empty
+                    : CreateAggregatePropertiesUriSegment(aggregateExpressions);
+            }
+
+            if (computeExpressions != null)
+            {
+                string computeProperties = string.Join(",", computeExpressions.Select(e => e.Alias).ToArray());
+                if (!string.IsNullOrEmpty(computeProperties))
+                {
+                    result = string.IsNullOrEmpty(result)
+                        ? computeProperties
+                        : string.Format(CultureInfo.InvariantCulture, "{0},{1}", result, computeProperties);
+                }
+            }
+
+            return string.IsNullOrEmpty(result)
+                ? result
+                : ODataConstants.ContextUriProjectionStart + result + ODataConstants.ContextUriProjectionEnd;
+        }
+
+        private static string CreateAggregatePropertiesUriSegment(IEnumerable<AggregateExpressionBase> aggregateExpressions)
+        {
+            if (aggregateExpressions != null)
+            {
+                return string.Join(",", aggregateExpressions.Select(statement => statement.Alias).ToArray());
+            }
+            else
+            {
+                return string.Empty;
+            }
+        }
+    }
+}
﻿//---------------------------------------------------------------------
// <copyright file="AggregateToken.cs" company="Microsoft">
//      Copyright (C) Microsoft Corporation. All rights reserved. See License.txt in the project root for license information.
// </copyright>
//---------------------------------------------------------------------

#if ODATA_CLIENT
namespace Microsoft.OData.Client.ALinq.UriParser
#else
namespace Microsoft.OData.UriParser.Aggregation
#endif
{
    using System;
    using System.Collections.Generic;
    using System.Linq;

    /// <summary>
    /// Query token representing an Aggregate token.
    /// </summary>
    public sealed class AggregateToken : ApplyTransformationToken
    {
        private readonly IEnumerable<AggregateTokenBase> expressions;

        /// <summary>
        /// Create an AggregateTransformationToken.
        /// </summary>
        /// <param name="expressions">The aggregate expressions.</param>
        public AggregateToken(IEnumerable<AggregateTokenBase> expressions)
        {
            ExceptionUtils.CheckArgumentNotNull(expressions, "expressions");
            this.expressions = expressions;
        }

        /// <summary>
        /// Gets the kind of this token.
        /// </summary>
        public override QueryTokenKind Kind
        {
            get { return QueryTokenKind.Aggregate; }
        }

        /// <summary>
        /// Create an AggregateToken.
        /// </summary>
        /// <param name="expressions">The list of AggregateExpressionToken.</param>
        [Obsolete("Use AggregateExpressions for all aggregation expressions or AggregateExpressions.OfType<AggregateExpressionToken>()  for aggregate(..) expressions only.")]
        public IEnumerable<AggregateExpressionToken> Expressions
        {
            get
            {
                return expressions.OfType<AggregateExpressionToken>();
            }
        }

        /// <summary>
<<<<<<< HEAD
        /// List of aggregate expressions.
=======
        /// Gets the expressions of this token.
>>>>>>> ed68ebd1
        /// </summary>
        public IEnumerable<AggregateTokenBase> AggregateExpressions
        {
            get
            {
                return expressions;
            }
        }

        /// <summary>
        /// Accept a <see cref="ISyntacticTreeVisitor{T}"/> to walk a tree of <see cref="QueryToken"/>s.
        /// </summary>
        /// <typeparam name="T">Type that the visitor will return after visiting this token.</typeparam>
        /// <param name="visitor">An implementation of the visitor interface.</param>
        /// <returns>An object whose type is determined by the type parameter of the visitor.</returns>
        public override T Accept<T>(ISyntacticTreeVisitor<T> visitor)
        {
            return visitor.Visit(this);
        }
    }
}
<|MERGE_RESOLUTION|>--- conflicted
+++ resolved
@@ -1,81 +1,77 @@
-﻿//---------------------------------------------------------------------
-// <copyright file="AggregateToken.cs" company="Microsoft">
-//      Copyright (C) Microsoft Corporation. All rights reserved. See License.txt in the project root for license information.
-// </copyright>
-//---------------------------------------------------------------------
-
-#if ODATA_CLIENT
-namespace Microsoft.OData.Client.ALinq.UriParser
-#else
-namespace Microsoft.OData.UriParser.Aggregation
-#endif
-{
-    using System;
-    using System.Collections.Generic;
-    using System.Linq;
-
-    /// <summary>
-    /// Query token representing an Aggregate token.
-    /// </summary>
-    public sealed class AggregateToken : ApplyTransformationToken
-    {
-        private readonly IEnumerable<AggregateTokenBase> expressions;
-
-        /// <summary>
-        /// Create an AggregateTransformationToken.
-        /// </summary>
-        /// <param name="expressions">The aggregate expressions.</param>
-        public AggregateToken(IEnumerable<AggregateTokenBase> expressions)
-        {
-            ExceptionUtils.CheckArgumentNotNull(expressions, "expressions");
-            this.expressions = expressions;
-        }
-
-        /// <summary>
-        /// Gets the kind of this token.
-        /// </summary>
-        public override QueryTokenKind Kind
-        {
-            get { return QueryTokenKind.Aggregate; }
-        }
-
-        /// <summary>
-        /// Create an AggregateToken.
-        /// </summary>
-        /// <param name="expressions">The list of AggregateExpressionToken.</param>
-        [Obsolete("Use AggregateExpressions for all aggregation expressions or AggregateExpressions.OfType<AggregateExpressionToken>()  for aggregate(..) expressions only.")]
-        public IEnumerable<AggregateExpressionToken> Expressions
-        {
-            get
-            {
-                return expressions.OfType<AggregateExpressionToken>();
-            }
-        }
-
-        /// <summary>
-<<<<<<< HEAD
-        /// List of aggregate expressions.
-=======
-        /// Gets the expressions of this token.
->>>>>>> ed68ebd1
-        /// </summary>
-        public IEnumerable<AggregateTokenBase> AggregateExpressions
-        {
-            get
-            {
-                return expressions;
-            }
-        }
-
-        /// <summary>
-        /// Accept a <see cref="ISyntacticTreeVisitor{T}"/> to walk a tree of <see cref="QueryToken"/>s.
-        /// </summary>
-        /// <typeparam name="T">Type that the visitor will return after visiting this token.</typeparam>
-        /// <param name="visitor">An implementation of the visitor interface.</param>
-        /// <returns>An object whose type is determined by the type parameter of the visitor.</returns>
-        public override T Accept<T>(ISyntacticTreeVisitor<T> visitor)
-        {
-            return visitor.Visit(this);
-        }
-    }
-}
+﻿//---------------------------------------------------------------------
+// <copyright file="AggregateToken.cs" company="Microsoft">
+//      Copyright (C) Microsoft Corporation. All rights reserved. See License.txt in the project root for license information.
+// </copyright>
+//---------------------------------------------------------------------
+
+#if ODATA_CLIENT
+namespace Microsoft.OData.Client.ALinq.UriParser
+#else
+namespace Microsoft.OData.UriParser.Aggregation
+#endif
+{
+    using System;
+    using System.Collections.Generic;
+    using System.Linq;
+
+    /// <summary>
+    /// Query token representing an Aggregate token.
+    /// </summary>
+    public sealed class AggregateToken : ApplyTransformationToken
+    {
+        private readonly IEnumerable<AggregateTokenBase> expressions;
+
+        /// <summary>
+        /// Create an AggregateTransformationToken.
+        /// </summary>
+        /// <param name="expressions">The aggregate expressions.</param>
+        public AggregateToken(IEnumerable<AggregateTokenBase> expressions)
+        {
+            ExceptionUtils.CheckArgumentNotNull(expressions, "expressions");
+            this.expressions = expressions;
+        }
+
+        /// <summary>
+        /// Gets the kind of this token.
+        /// </summary>
+        public override QueryTokenKind Kind
+        {
+            get { return QueryTokenKind.Aggregate; }
+        }
+
+        /// <summary>
+        /// Create an AggregateToken.
+        /// </summary>
+        /// <param name="expressions">The list of AggregateExpressionToken.</param>
+        [Obsolete("Use AggregateExpressions for all aggregation expressions or AggregateExpressions.OfType<AggregateExpressionToken>()  for aggregate(..) expressions only.")]
+        public IEnumerable<AggregateExpressionToken> Expressions
+        {
+            get
+            {
+                return expressions.OfType<AggregateExpressionToken>();
+            }
+        }
+
+        /// <summary>
+        /// Gets the expressions of this token.
+        /// </summary>
+        public IEnumerable<AggregateTokenBase> AggregateExpressions
+        {
+            get
+            {
+                return expressions;
+            }
+        }
+
+        /// <summary>
+        /// Accept a <see cref="ISyntacticTreeVisitor{T}"/> to walk a tree of <see cref="QueryToken"/>s.
+        /// </summary>
+        /// <typeparam name="T">Type that the visitor will return after visiting this token.</typeparam>
+        /// <param name="visitor">An implementation of the visitor interface.</param>
+        /// <returns>An object whose type is determined by the type parameter of the visitor.</returns>
+        public override T Accept<T>(ISyntacticTreeVisitor<T> visitor)
+        {
+            return visitor.Visit(this);
+        }
+    }
+}
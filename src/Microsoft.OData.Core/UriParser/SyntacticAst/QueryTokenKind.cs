--- conflicted
+++ resolved
@@ -1,155 +1,154 @@
-﻿//---------------------------------------------------------------------
-// <copyright file="QueryTokenKind.cs" company="Microsoft">
-//      Copyright (C) Microsoft Corporation. All rights reserved. See License.txt in the project root for license information.
-// </copyright>
-//---------------------------------------------------------------------
-
-#if ODATA_CLIENT
-namespace Microsoft.OData.Client.ALinq.UriParser
-#else
-namespace Microsoft.OData.UriParser
-#endif
-{
-    /// <summary>
-    /// Enumeration of kinds of query tokens.
-    /// </summary>
-    [System.Diagnostics.CodeAnalysis.SuppressMessage("Microsoft.Design", "CA1008:EnumsShouldHaveZeroValue")]
-    public enum QueryTokenKind
-    {
-        /// <summary>
-        /// The binary operator.
-        /// </summary>
-        BinaryOperator = 3,
-
-        /// <summary>
-        /// The unary operator.
-        /// </summary>
-        UnaryOperator = 4,
-
-        /// <summary>
-        /// The literal value.
-        /// </summary>
-        Literal = 5,
-
-        /// <summary>
-        /// The function call.
-        /// </summary>
-        FunctionCall = 6,
-
-        /// <summary>
-        /// The property access.
-        /// </summary>
-        EndPath = 7,
-
-        /// <summary>
-        /// The order by operation.
-        /// </summary>
-        OrderBy = 8,
-
-        /// <summary>
-        /// A query option.
-        /// </summary>
-        CustomQueryOption = 9,
-
-        /// <summary>
-        /// The Select query.
-        /// </summary>
-        Select = 10,
-
-        /// <summary>
-        /// The *.
-        /// </summary>
-        Star = 11,
-
-        /// <summary>
-        /// The Expand query.
-        /// </summary>
-        Expand = 13,
-
-        /// <summary>
-        /// Type segment.
-        /// </summary>
-        TypeSegment = 14,
-
-        /// <summary>
-        /// Any query.
-        /// </summary>
-        Any = 15,
-
-        /// <summary>
-        /// Non root segment.
-        /// </summary>
-        InnerPath = 16,
-
-        /// <summary>
-        /// type segment.
-        /// </summary>
-        DottedIdentifier = 17,
-
-        /// <summary>
-        /// Parameter token.
-        /// </summary>
-        RangeVariable = 18,
-
-        /// <summary>
-        /// All query.
-        /// </summary>
-        All = 19,
-
-        /// <summary>
-        /// ExpandTerm Token
-        /// </summary>
-        ExpandTerm = 20,
-
-        /// <summary>
-        /// FunctionParameterToken
-        /// </summary>
-        FunctionParameter = 21,
-
-        /// <summary>
-        /// FunctionParameterAlias
-        /// </summary>
-        FunctionParameterAlias = 22,
-
-        /// <summary>
-        /// the string literal for search query
-        /// </summary>
-        StringLiteral = 23,
-
-        /// <summary>
-        /// $apply aggregate token
-        /// </summary>
-        Aggregate = 24,
-
-        /// <summary>
-        /// $apply aggregate statement to a property token
-        /// </summary>
-        AggregateExpression = 25,
-
-        /// <summary>
-        /// $apply groupby token
-        /// </summary>
-        AggregateGroupBy = 26,
-
-        /// <summary>
-        /// $compute token
-        /// </summary>
-        Compute = 27,
-
-        /// <summary>
-        /// $compute expression token
-        /// </summary>
-        ComputeExpression = 28,
-
-        /// <summary>
-<<<<<<< HEAD
-        /// In operator.
-        /// </summary>
-        In = 29
-=======
-        /// $apply aggregate statement to a entity set token
-        /// </summary>
-        EntitySetAggregateExpression = 29,
->>>>>>> 25c0dbd2
-    }
+﻿//---------------------------------------------------------------------
+// <copyright file="QueryTokenKind.cs" company="Microsoft">
+//      Copyright (C) Microsoft Corporation. All rights reserved. See License.txt in the project root for license information.
+// </copyright>
+//---------------------------------------------------------------------
+
+#if ODATA_CLIENT
+namespace Microsoft.OData.Client.ALinq.UriParser
+#else
+namespace Microsoft.OData.UriParser
+#endif
+{
+    /// <summary>
+    /// Enumeration of kinds of query tokens.
+    /// </summary>
+    [System.Diagnostics.CodeAnalysis.SuppressMessage("Microsoft.Design", "CA1008:EnumsShouldHaveZeroValue")]
+    public enum QueryTokenKind
+    {
+        /// <summary>
+        /// The binary operator.
+        /// </summary>
+        BinaryOperator = 3,
+
+        /// <summary>
+        /// The unary operator.
+        /// </summary>
+        UnaryOperator = 4,
+
+        /// <summary>
+        /// The literal value.
+        /// </summary>
+        Literal = 5,
+
+        /// <summary>
+        /// The function call.
+        /// </summary>
+        FunctionCall = 6,
+
+        /// <summary>
+        /// The property access.
+        /// </summary>
+        EndPath = 7,
+
+        /// <summary>
+        /// The order by operation.
+        /// </summary>
+        OrderBy = 8,
+
+        /// <summary>
+        /// A query option.
+        /// </summary>
+        CustomQueryOption = 9,
+
+        /// <summary>
+        /// The Select query.
+        /// </summary>
+        Select = 10,
+
+        /// <summary>
+        /// The *.
+        /// </summary>
+        Star = 11,
+
+        /// <summary>
+        /// The Expand query.
+        /// </summary>
+        Expand = 13,
+
+        /// <summary>
+        /// Type segment.
+        /// </summary>
+        TypeSegment = 14,
+
+        /// <summary>
+        /// Any query.
+        /// </summary>
+        Any = 15,
+
+        /// <summary>
+        /// Non root segment.
+        /// </summary>
+        InnerPath = 16,
+
+        /// <summary>
+        /// type segment.
+        /// </summary>
+        DottedIdentifier = 17,
+
+        /// <summary>
+        /// Parameter token.
+        /// </summary>
+        RangeVariable = 18,
+
+        /// <summary>
+        /// All query.
+        /// </summary>
+        All = 19,
+
+        /// <summary>
+        /// ExpandTerm Token
+        /// </summary>
+        ExpandTerm = 20,
+
+        /// <summary>
+        /// FunctionParameterToken
+        /// </summary>
+        FunctionParameter = 21,
+
+        /// <summary>
+        /// FunctionParameterAlias
+        /// </summary>
+        FunctionParameterAlias = 22,
+
+        /// <summary>
+        /// the string literal for search query
+        /// </summary>
+        StringLiteral = 23,
+
+        /// <summary>
+        /// $apply aggregate token
+        /// </summary>
+        Aggregate = 24,
+
+        /// <summary>
+        /// $apply aggregate statement to a property token
+        /// </summary>
+        AggregateExpression = 25,
+
+        /// <summary>
+        /// $apply groupby token
+        /// </summary>
+        AggregateGroupBy = 26,
+
+        /// <summary>
+        /// $compute token
+        /// </summary>
+        Compute = 27,
+
+        /// <summary>
+        /// $compute expression token
+        /// </summary>
+        ComputeExpression = 28,
+
+        /// <summary>
+        /// $apply aggregate statement to a entity set token
+        /// </summary>
+        EntitySetAggregateExpression = 29,
+
+        /// <summary>
+        /// In operator.
+        /// </summary>
+        In = 30,
+    }
 }
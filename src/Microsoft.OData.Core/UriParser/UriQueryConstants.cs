--- conflicted
+++ resolved
@@ -1,70 +1,68 @@
-﻿//---------------------------------------------------------------------
-// <copyright file="UriQueryConstants.cs" company="Microsoft">
-//      Copyright (C) Microsoft Corporation. All rights reserved. See License.txt in the project root for license information.
-// </copyright>
-//---------------------------------------------------------------------
-
-namespace Microsoft.OData.Core.UriParser
-{
-    /// <summary>
-    /// Constant values related to the URI query syntax.
-    /// </summary>
-    internal static class UriQueryConstants
-    {
-        /// <summary>A segment name in a URI that indicates metadata is being requested.</summary>
-        internal const string MetadataSegment = "$metadata";
-
-        /// <summary>A segment name in a URI that indicates a plain primitive value is being requested.</summary>
-        internal const string ValueSegment = "$value";
-
-        /// <summary>A segment name in a URI that indicates batch is being requested.</summary>
-        internal const string BatchSegment = "$batch";
-
-        /// <summary>A segment name in a URI that indicates that this is an entity reference link operation.</summary>
-        internal const string RefSegment = "$ref";
-
-        /// <summary>A segment name in a URI that indicates that this is a count operation.</summary>
-        internal const string CountSegment = "$count";
-
-        /// <summary>A filter query option name.</summary>
-        internal const string FilterQueryOption = "$filter";
-
-        /// <summary>An order by query option name.</summary>
-        internal const string OrderByQueryOption = "$orderby";
-
-        /// <summary>A select query option name.</summary>
-        internal const string SelectQueryOption = "$select";
-
-        /// <summary>An expand query option name.</summary>
-        internal const string ExpandQueryOption = "$expand";
-
-        /// <summary>A skip query option name.</summary>
-        internal const string SkipQueryOption = "$skip";
-
-<<<<<<< HEAD
-        /// <summary>A delta token query option name.</summary>
-        internal const string DeltaTokenQueryOption = "$deltaToken";
-=======
-        /// <summary>A skip token query option name.</summary>
-        internal const string SkipTokenQueryOption = "$skipToken";
->>>>>>> d51656a9
-
-        /// <summary>An entity id query option name. </summary>
-        internal const string IdQueryOption = "$id";
-
-        /// <summary>A valid value to denote all-properties access.</summary>
-        internal const string Star = "*";
-
-        /// <summary>A top query option name.</summary>
-        internal const string TopQueryOption = "$top";
-
-        /// <summary>A count query option name.</summary>
-        internal const string CountQueryOption = "$count";
-
-        /// <summary>A format query option name.</summary>
-        internal const string FormatQueryOption = "$format";
-
-        /// <summary>A search query option name.</summary>
-        internal const string SearchQueryOption = "$search";
-    }
+﻿//---------------------------------------------------------------------
+// <copyright file="UriQueryConstants.cs" company="Microsoft">
+//      Copyright (C) Microsoft Corporation. All rights reserved. See License.txt in the project root for license information.
+// </copyright>
+//---------------------------------------------------------------------
+
+namespace Microsoft.OData.Core.UriParser
+{
+    /// <summary>
+    /// Constant values related to the URI query syntax.
+    /// </summary>
+    internal static class UriQueryConstants
+    {
+        /// <summary>A segment name in a URI that indicates metadata is being requested.</summary>
+        internal const string MetadataSegment = "$metadata";
+
+        /// <summary>A segment name in a URI that indicates a plain primitive value is being requested.</summary>
+        internal const string ValueSegment = "$value";
+
+        /// <summary>A segment name in a URI that indicates batch is being requested.</summary>
+        internal const string BatchSegment = "$batch";
+
+        /// <summary>A segment name in a URI that indicates that this is an entity reference link operation.</summary>
+        internal const string RefSegment = "$ref";
+
+        /// <summary>A segment name in a URI that indicates that this is a count operation.</summary>
+        internal const string CountSegment = "$count";
+
+        /// <summary>A filter query option name.</summary>
+        internal const string FilterQueryOption = "$filter";
+
+        /// <summary>An order by query option name.</summary>
+        internal const string OrderByQueryOption = "$orderby";
+
+        /// <summary>A select query option name.</summary>
+        internal const string SelectQueryOption = "$select";
+
+        /// <summary>An expand query option name.</summary>
+        internal const string ExpandQueryOption = "$expand";
+
+        /// <summary>A skip query option name.</summary>
+        internal const string SkipQueryOption = "$skip";
+
+        /// <summary>A delta token query option name.</summary>
+        internal const string DeltaTokenQueryOption = "$deltaToken";
+
+        /// <summary>A skip token query option name.</summary>
+        internal const string SkipTokenQueryOption = "$skipToken";
+
+        /// <summary>An entity id query option name. </summary>
+        internal const string IdQueryOption = "$id";
+
+        /// <summary>A valid value to denote all-properties access.</summary>
+        internal const string Star = "*";
+
+        /// <summary>A top query option name.</summary>
+        internal const string TopQueryOption = "$top";
+
+        /// <summary>A count query option name.</summary>
+        internal const string CountQueryOption = "$count";
+
+        /// <summary>A format query option name.</summary>
+        internal const string FormatQueryOption = "$format";
+
+        /// <summary>A search query option name.</summary>
+        internal const string SearchQueryOption = "$search";
+    }
 }
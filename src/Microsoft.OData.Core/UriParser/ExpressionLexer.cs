//---------------------------------------------------------------------
// <copyright file="ExpressionLexer.cs" company="Microsoft">
//      Copyright (C) Microsoft Corporation. All rights reserved. See License.txt in the project root for license information.
// </copyright>
//---------------------------------------------------------------------

namespace Microsoft.OData.Core.UriParser
{
    #region Namespaces

    using System;
    using System.Collections.Generic;
    using System.Diagnostics;
    using System.Globalization;
    using System.Text;
    using Microsoft.OData.Core;
    using Microsoft.OData.Core.UriParser.Parsers;
    using Microsoft.OData.Core.UriParser.Parsers.UriParsers;
    using Microsoft.OData.Core.UriParser.TreeNodeKinds;
    using Microsoft.OData.Edm.Library;
    using Microsoft.OData.Edm;
    using ODataErrorStrings = Microsoft.OData.Core.Strings;

    #endregion Namespaces

    /// <summary>Use this class to parse an expression in the OData URI format.</summary>
    /// <remarks>
    /// Literals (non-normative "handy" reference - see spec for correct expression):
    /// Null            null
    /// Boolean         true | false
    /// Int32           (digit+)
    /// Int64           (digit+)[L|l]
    /// Decimal         (digit+ ['.' digit+])[M|m]
    /// Float           (digit+ ['.' digit+][e|E [+|-] digit+)[f|F]
    /// Double          (digit+ ['.' digit+][e|E [+|-] digit+)[d|D]
    /// String          "'" .* "'"
    /// DateTime        datetime"'"dddd-dd-dd[T|' ']dd:mm[ss[.fffffff]]"'"
    /// DateTimeOffset  dddd-dd-dd[T|' ']dd:mm[ss[.fffffff]]-dd:mm
    /// Duration            time"'"dd:mm[ss[.fffffff]]"'"
    /// Binary          (binary|X)'digit*'
    /// GUID            8HEXDIG "-" 4HEXDIG "-" 4HEXDIG "-" 4HEXDIG "-" 12HEXDIG 
    /// 
    /// Note: ABNF v4.0 actually has forbidden numeric string's trailing L,M,F,D though we allow them to be optional
    /// http://docs.oasis-open.org/odata/odata/v4.0/cs01/abnf/odata-abnf-construction-rules.txt
    /// decimalValue = [SIGN] 1*DIGIT ["." 1*DIGIT]
    /// doubleValue = decimalValue [ "e" [SIGN] 1*DIGIT ] / nanInfinity ; with restricted number range
    /// singleValue = doubleValue                                       ; with restricted number range
    /// nanInfinity = 'NaN' / '-INF' / 'INF'
    ///
    /// </remarks>
    [DebuggerDisplay("ExpressionLexer ({text} @ {textPos} [{token}])")]
    internal class ExpressionLexer
    {
        #region Protected and Private fields

        /// <summary>Text being parsed.</summary>
        protected readonly string Text;

        /// <summary>Length of text being parsed.</summary>
        protected readonly int TextLen;

        /// <summary>Position on text being parsed.</summary>
        protected int textPos;

        /// <summary>Character being processed.</summary>
        protected char? ch;

        /// <summary>Token being processed.</summary>
        protected ExpressionToken token;

        /// <summary>
        /// For an identifier, EMD supports chars that match the regex  [\p{Ll}\p{Lu}\p{Lt}\p{Lo}\p{Lm}\p{Nl}\p{Mn}\p{Mc}\p{Nd}\p{Pc}\p{Cf}]
        /// IsLetterOrDigit covers Ll, Lu, Lt, Lo, Lm, Nd, this set covers the rest 
        /// </summary>
        private static readonly HashSet<UnicodeCategory> AdditionalUnicodeCategoriesForIdentifier = new HashSet<UnicodeCategory>(new UnicodeCategoryEqualityComparer())
        {
            UnicodeCategory.LetterNumber,
            UnicodeCategory.NonSpacingMark,
            UnicodeCategory.SpacingCombiningMark, 
            UnicodeCategory.ConnectorPunctuation, // covers "_"
            UnicodeCategory.Format
        };

        /// <summary> flag to indicate whether to delimit on a semicolon. </summary>
        private readonly bool useSemicolonDelimeter;

        /// <summary>Whether the lexer is being used to parse function parameters. If true, will allow/recognize parameter aliases and typed nulls.</summary>
        private readonly bool parsingFunctionParameters;

        /// <summary>Lexer ignores whitespace</summary>
        private bool ignoreWhitespace;

        #endregion Protected and Private fields

        #region Constructors

        /// <summary>Initializes a new <see cref="ExpressionLexer"/>.</summary>
        /// <param name="expression">Expression to parse.</param>
        /// <param name="moveToFirstToken">If true, this constructor will call NextToken() to move to the first token.</param>
        /// <param name="useSemicolonDelimeter">If true, the lexer will tokenize based on semicolons as well.</param>
        internal ExpressionLexer(string expression, bool moveToFirstToken, bool useSemicolonDelimeter)
            : this(expression, moveToFirstToken, useSemicolonDelimeter, false /*parsingFunctionParameters*/)
        {
        }

        /// <summary>Initializes a new <see cref="ExpressionLexer"/>.</summary>
        /// <param name="expression">Expression to parse.</param>
        /// <param name="moveToFirstToken">If true, this constructor will call NextToken() to move to the first token.</param>
        /// <param name="useSemicolonDelimeter">If true, the lexer will tokenize based on semicolons as well.</param>
        /// <param name="parsingFunctionParameters">Whether the lexer is being used to parse function parameters. If true, will allow/recognize parameter aliases and typed nulls.</param>
        internal ExpressionLexer(string expression, bool moveToFirstToken, bool useSemicolonDelimeter, bool parsingFunctionParameters)
        {
            Debug.Assert(expression != null, "expression != null");

            this.ignoreWhitespace = true;
            this.Text = expression;
            this.TextLen = this.Text.Length;
            this.useSemicolonDelimeter = useSemicolonDelimeter;
            this.parsingFunctionParameters = parsingFunctionParameters;

            this.SetTextPos(0);

            if (moveToFirstToken)
            {
                this.NextToken();
            }
        }

        #endregion Constructors

        #region Internal properties

        /// <summary>Token being processed.</summary>
        internal ExpressionToken CurrentToken
        {
            get
            {
                return this.token;
            }

            set
            {
                this.token = value;
            }
        }

        /// <summary>Text being parsed.</summary>
        internal string ExpressionText
        {
            get
            {
                return this.Text;
            }
        }

        /// <summary>Position on text being parsed.</summary>
        internal int Position
        {
            get
            {
                return this.token.Position;
            }
        }

        #endregion Internal properties

        #region Private properties
        /// <summary>
        /// Gets if the current char is whitespace.
        /// </summary>
        protected bool IsValidWhiteSpace
        {
            get
            {
                return this.ch != null && Char.IsWhiteSpace(this.ch.Value);
            }
        }

        /// <summary>
        /// Gets if the current char is digit.
        /// </summary>
        private bool IsValidDigit
        {
            get
            {
                return this.ch != null && Char.IsDigit(this.ch.Value);
            }
        }

        /// <summary>
        /// Is the current char a valid starting char for an identifier.
        /// Valid starting chars for identifier include all that are supported by EDM ([\p{Ll}\p{Lu}\p{Lt}\p{Lo}\p{Lm}\p{Nl}]) and '_'.
        /// </summary>
        private bool IsValidStartingCharForIdentifier
        {
            get
            {
                return this.ch != null && (
                    Char.IsLetter(this.ch.Value) ||       // IsLetter covers: Ll, Lu, Lt, Lo, Lm
                    this.ch == '_' ||
                    this.ch == '$' ||
                    PlatformHelper.GetUnicodeCategory(this.ch.Value) == UnicodeCategory.LetterNumber);
            }
        }

        /// <summary>
        /// Is the current char a valid non-starting char for an identifier.
        /// Valid non-starting chars for identifier include all that are supported 
        /// by EDM  [\p{Ll}\p{Lu}\p{Lt}\p{Lo}\p{Lm}\p{Nl}\p{Mn}\p{Mc}\p{Nd}\p{Pc}\p{Cf}]. 
        /// This list includes '_', which is ConnectorPunctuation (Pc)
        /// </summary>
        private bool IsValidNonStartingCharForIdentifier
        {
            get
            {
                return this.ch != null && (
                    Char.IsLetterOrDigit(this.ch.Value) ||    // covers: Ll, Lu, Lt, Lo, Lm, Nd
                    AdditionalUnicodeCategoriesForIdentifier.Contains(PlatformHelper.GetUnicodeCategory(this.ch.Value)));  // covers the rest
            }
        }
        #endregion

        #region Internal methods
        /// <summary>
        /// Determines if the next token can be processed without error without advancing the token.
        /// </summary>
        /// <param name="resultToken">The next ExpressionToken. This value is undefined if error is defined.</param>
        /// <param name="error">Exception generated from trying to process the next token.</param>
        /// <returns>True if the next token can be processed, false otherwise.</returns>
        internal bool TryPeekNextToken(out ExpressionToken resultToken, out Exception error)
        {
            int savedTextPos = this.textPos;
            char? savedChar = this.ch;
            ExpressionToken savedToken = this.token;

            resultToken = this.NextTokenImplementation(out error);

            this.textPos = savedTextPos;
            this.ch = savedChar;
            this.token = savedToken;

            return error == null;
        }

        /// <summary>Reads the next token, skipping whitespace as necessary, advancing the Lexer.</summary>
        /// <returns>The next token.</returns>
        /// <remarks>Throws on error.</remarks>
        internal ExpressionToken NextToken()
        {
            Exception error = null;
            ExpressionToken nextToken = this.NextTokenImplementation(out error);

            if (error != null)
            {
                throw error;
            }

            return nextToken;
        }

        /// <summary>
        /// Starting from an identifier, reads a sequence of dots and 
        /// identifiers, and returns the text for it, with whitespace 
        /// stripped.
        /// </summary>
        /// <param name="acceptStar">do we allow a star in this identifier</param>
        /// <returns>The dotted identifier starting at the current identifier.</returns>
        internal string ReadDottedIdentifier(bool acceptStar)
        {
            this.ValidateToken(ExpressionTokenKind.Identifier);
            StringBuilder builder = null;
            string result = this.CurrentToken.Text;
            this.NextToken();
            while (this.CurrentToken.Kind == ExpressionTokenKind.Dot)
            {
                this.NextToken();
                if (this.CurrentToken.Kind != ExpressionTokenKind.Identifier &&
                    this.CurrentToken.Kind != ExpressionTokenKind.QuotedLiteral)
                {
                    if (this.CurrentToken.Kind == ExpressionTokenKind.Star)
                    {
                        // if we accept a star and this is the last token in the identifier, then we're ok... otherwise we throw.
                        if (!acceptStar || (this.PeekNextToken().Kind != ExpressionTokenKind.End && this.PeekNextToken().Kind != ExpressionTokenKind.Comma))
                        {
                            throw ParseError(ODataErrorStrings.ExpressionLexer_SyntaxError(this.textPos, this.Text));
                        }
                    }
                    else
                    {
                        throw ParseError(ODataErrorStrings.ExpressionLexer_SyntaxError(this.textPos, this.Text));
                    }
                }

                if (builder == null)
                {
                    builder = new StringBuilder(result, result.Length + 1 + this.CurrentToken.Text.Length);
                }

                builder.Append('.');
                builder.Append(this.CurrentToken.Text);
                this.NextToken();
            }

            if (builder != null)
            {
                result = builder.ToString();
            }

            return result;
        }

        /// <summary>Returns the next token without advancing the lexer.</summary>
        /// <returns>The next token.</returns>
        internal ExpressionToken PeekNextToken()
        {
            ExpressionToken outToken;
            Exception error;
            this.TryPeekNextToken(out outToken, out error);

            if (error != null)
            {
                throw error;
            }

            return outToken;
        }

        /// <summary>
        /// Check whether the current identifier is a function. If so, expand the token text to the function signature
        /// </summary>
        /// <returns>True if the current identifier is a function call</returns>
        internal bool ExpandIdentifierAsFunction()
        {
            // FUNCTION := (<ID> {<DOT>}) ... <ID> <OpenParen>
            // if we fail to match then we leave the token as it
            ExpressionTokenKind id = this.token.Kind;
            if (id != ExpressionTokenKind.Identifier)
            {
                return false;
            }

            int savedTextPos = this.textPos;
            char? savedChar = this.ch;
            ExpressionToken savedToken = this.token;
            bool savedIgnoreWs = this.ignoreWhitespace;
            this.ignoreWhitespace = false;

            // Expansion left anchor
            int tokenStartPos = this.token.Position;

            while (this.MoveNextWhenMatch(ExpressionTokenKind.Dot) && this.MoveNextWhenMatch(ExpressionTokenKind.Identifier))
            {
            }

            bool matched = this.CurrentToken.Kind == ExpressionTokenKind.Identifier && this.PeekNextToken().Kind == ExpressionTokenKind.OpenParen;

            if (matched)
            {
                this.token.Text = this.Text.Substring(tokenStartPos, this.textPos - tokenStartPos);
                this.token.Position = tokenStartPos;
            }
            else
            {
                this.textPos = savedTextPos;
                this.ch = savedChar;
                this.token = savedToken;
            }

            this.ignoreWhitespace = savedIgnoreWs;

            return matched;
        }

        /// <summary>Validates the current token is of the specified kind.</summary>
        /// <param name="t">Expected token kind.</param>
        internal void ValidateToken(ExpressionTokenKind t)
        {
            if (this.token.Kind != t)
            {
                throw ParseError(ODataErrorStrings.ExpressionLexer_SyntaxError(this.textPos, this.Text));
            }
        }

        /// <summary>
        /// Advances the lexer until a semicolon, an unbalanced close parens occurs, or the text ends.
        /// Any string literals (text in single quotes) will be skipped when checking for delimiters.
        /// The CurrentToken of the lexer after this method call will be whatever comes after the advanced text.
        /// </summary>
        /// <returns>All of the text that was read.</returns>
        internal string AdvanceThroughExpandOption()
        {
            int startingPosition = this.textPos;
            string textToReturn;

            while (true)
            {
                if (this.ch == '\'')
                {
                    this.AdvanceToNextOccuranceOf('\'');
                }

                if (this.ch == '(')
                {
                    this.NextChar();
                    this.AdvanceThroughBalancedParentheticalExpression();
                    continue;
                }

                if (this.ch == ';' || this.ch == ')')
                {
                    textToReturn = this.Text.Substring(startingPosition, this.textPos - startingPosition);
                    break;
                }

                if (this.ch == null)
                {
                    textToReturn = this.Text.Substring(startingPosition);
                    break;
                }

                this.NextChar();
            }

            // Move the lexer to be on the delimiter (or past, if the delimiter isn't something special)
            this.NextToken();

            return textToReturn;
        }

        /// <summary>
        /// Advances through a balanced expression that we do not want to parse, beginning with a '(' and ending with a ')'.
        /// </summary>
        /// <remarks>
        /// 1. This method will identify and advance through inner pairs of parenthesis.
        /// 2. The lexer is expected to have a CurrentToken which is the open parenthesis at the start, meaning that we are positioned
        ///    on the first character of the expression inside that.
        /// 3. When we are done we will be right after the closing ')', but we will have have set CurrentToken to anything.
        ///    For this reason, you probably want to call NextToken() after this method, since CurrentToken wil be garbage.
        /// </remarks>
        /// <returns>The parenthesis expression, including the outer parenthesis.</returns>
        internal string AdvanceThroughBalancedParentheticalExpression()
        {
            int startPosition = this.Position;
            this.AdvanceThroughBalancedExpression('(', ')');
            var expressionText = this.Text.Substring(startPosition, this.textPos - startPosition);

            //// TODO: Consider introducing a token type and setting up the current token instead of returning string.
            //// We've done weird stuff, and the state of hte lexer is weird now. All will be well once NextToken() is called, 
            //// but until then CurrentToken is stale and misleading.

            return expressionText;
        }

        #endregion Internal methods

        #region Private methods
        /// <summary>Creates an exception for a parse error.</summary>
        /// <param name="message">Message text.</param>
        /// <returns>A new Exception.</returns>
        protected static Exception ParseError(string message)
        {
            return new ODataException(message);
        }

        /// <summary>Advanced to the next character.</summary>
        protected void NextChar()
        {
            if (this.textPos < this.TextLen)
            {
                this.textPos++;
                if (this.textPos < this.TextLen)
                {
                    this.ch = this.Text[this.textPos];
                    return;
                }
            }

            this.ch = null;
        }

        /// <summary>
        /// Parses white spaces
        /// </summary>
        protected void ParseWhitespace()
        {
            while (this.IsValidWhiteSpace)
            {
                this.NextChar();
            }
        }

        /// <summary>
        /// Advance the pointer to the next occurance of the given value, swallowing all characters in between.
        /// </summary>
        /// <param name="endingValue">the ending delimiter.</param>
        protected void AdvanceToNextOccuranceOf(char endingValue)
        {
            this.NextChar();
            while (this.ch.HasValue && (this.ch != endingValue))
            {
                this.NextChar();
            }
        }

        /// <summary>Reads the next token, skipping whitespace as necessary.</summary> 
        /// <param name="error">Error that occurred while trying to process the next token.</param>
        /// <returns>The next token, which may be 'bad' if an error occurs.</returns>
        [System.Diagnostics.CodeAnalysis.SuppressMessage("Microsoft.Maintainability", "CA1502:AvoidExcessiveComplexity", Justification = "This parser method is all about the switch statement and would be harder to maintain if it were broken up.")]
        protected virtual ExpressionToken NextTokenImplementation(out Exception error)
        {
            error = null;

            if (this.ignoreWhitespace)
            {
                this.ParseWhitespace();
            }

            ExpressionTokenKind t;
            int tokenPos = this.textPos;
            switch (this.ch)
            {
                case '(':
                    this.NextChar();
                    t = ExpressionTokenKind.OpenParen;
                    break;
                case ')':
                    this.NextChar();
                    t = ExpressionTokenKind.CloseParen;
                    break;
                case ',':
                    this.NextChar();
                    t = ExpressionTokenKind.Comma;
                    break;
                case '-':
                    bool hasNext = this.textPos + 1 < this.TextLen;
                    if (hasNext && Char.IsDigit(this.Text[this.textPos + 1]))
                    {
                        // don't separate '-' and its following digits : -2147483648 is valid int.MinValue, but 2147483648 is long.
                        t = this.ParseFromDigit();
                        if (ExpressionLexerUtils.IsNumeric(t))
                        {
                            break;
                        }

                        // If it looked like a numeric but wasn't (because it was a binary 0x... value for example), 
                        // we'll rewind and fall through to a simple '-' token.
                        this.SetTextPos(tokenPos);
                    }
                    else if (hasNext && this.Text[tokenPos + 1] == ExpressionConstants.InfinityLiteral[0])
                    {
                        this.NextChar();
                        this.ParseIdentifier();
                        string currentIdentifier = this.Text.Substring(tokenPos + 1, this.textPos - tokenPos - 1);

                        if (ExpressionLexerUtils.IsInfinityLiteralDouble(currentIdentifier))
                        {
                            t = ExpressionTokenKind.DoubleLiteral;
                            break;
                        }
                        else if (ExpressionLexerUtils.IsInfinityLiteralSingle(currentIdentifier))
                        {
                            t = ExpressionTokenKind.SingleLiteral;
                            break;
                        }

                        // If it looked like '-INF' but wasn't we'll rewind and fall through to a simple '-' token.
                        this.SetTextPos(tokenPos);
                    }

                    this.NextChar();
                    t = ExpressionTokenKind.Minus;
                    break;
                case '=':
                    this.NextChar();
                    t = ExpressionTokenKind.Equal;
                    break;
                case '/':
                    this.NextChar();
                    t = ExpressionTokenKind.Slash;
                    break;
                case '?':
                    this.NextChar();
                    t = ExpressionTokenKind.Question;
                    break;
                case '.':
                    this.NextChar();
                    t = ExpressionTokenKind.Dot;
                    break;
                case '\'':
                    char quote = this.ch.Value;
                    do
                    {
                        this.AdvanceToNextOccuranceOf(quote);

                        if (this.textPos == this.TextLen)
                        {
                            error = ParseError(ODataErrorStrings.ExpressionLexer_UnterminatedStringLiteral(this.textPos, this.Text));
                        }

                        this.NextChar();
                    }
                    while (this.ch.HasValue && (this.ch.Value == quote));
                    t = ExpressionTokenKind.StringLiteral;
                    break;
                case '*':
                    this.NextChar();
                    t = ExpressionTokenKind.Star;
                    break;
                case ':':
                    this.NextChar();
                    t = ExpressionTokenKind.Colon;
                    break;
                case '{':
                    this.NextChar();
                    this.AdvanceThroughBalancedExpression('{', '}');
                    t = ExpressionTokenKind.BracketedExpression;
                    break;
                case '[':
                    this.NextChar();
                    this.AdvanceThroughBalancedExpression('[', ']');
                    t = ExpressionTokenKind.BracketedExpression;
                    break;
                default:
                    if (this.IsValidWhiteSpace)
                    {
                        Debug.Assert(!this.ignoreWhitespace, "should not hit ws while ignoring it");
                        this.ParseWhitespace();
                        t = ExpressionTokenKind.Unknown;
                        break;
                    }

                    if (this.IsValidStartingCharForIdentifier)
                    {
                        this.ParseIdentifier();

                        // Guids will have '-' in them
                        // guidValue = 8HEXDIG "-" 4HEXDIG "-" 4HEXDIG "-" 4HEXDIG "-" 12HEXDIG 
                        if (this.ch == '-'
                            && this.TryParseGuid(tokenPos))
                        {
                            t = ExpressionTokenKind.GuidLiteral;
                            break;
                        }

                        t = ExpressionTokenKind.Identifier;
                        break;
                    }

                    if (this.IsValidDigit)
                    {
                        t = this.ParseFromDigit();
                        break;
                    }

                    if (this.textPos == this.TextLen)
                    {
                        t = ExpressionTokenKind.End;
                        break;
                    }

                    if (this.useSemicolonDelimeter && this.ch == ';')
                    {
                        this.NextChar();
                        t = ExpressionTokenKind.SemiColon;
                        break;
                    }

                    if (this.parsingFunctionParameters && this.ch == '@')
                    {
                        this.NextChar();

                        if (this.textPos == this.TextLen)
                        {
                            error = ParseError(ODataErrorStrings.ExpressionLexer_SyntaxError(this.textPos, this.Text));
                            t = ExpressionTokenKind.Unknown;
                            break;
                        }

                        if (!this.IsValidStartingCharForIdentifier)
                        {
                            error = ParseError(ODataErrorStrings.ExpressionLexer_InvalidCharacter(this.ch, this.textPos, this.Text));
                            t = ExpressionTokenKind.Unknown;
                            break;
                        }

                        this.ParseIdentifier();
                        t = ExpressionTokenKind.ParameterAlias;
                        break;
                    }

                    error = ParseError(ODataErrorStrings.ExpressionLexer_InvalidCharacter(this.ch, this.textPos, this.Text));
                    t = ExpressionTokenKind.Unknown;
                    break;
            }

            this.token.Kind = t;
            this.token.Text = this.Text.Substring(tokenPos, this.textPos - tokenPos);
            this.token.Position = tokenPos;

            this.HandleTypePrefixedLiterals();

            return this.token;
        }

        /// <summary>
        /// Expand the token selection if the next token matches the input token
        /// </summary>
        /// <param name="id">the list of token id to match</param>
        /// <returns>true if matched</returns>
        private bool MoveNextWhenMatch(ExpressionTokenKind id)
        {
            ExpressionToken next = this.PeekNextToken();

            if (id == next.Kind)
            {
                this.NextToken();
                return true;
            }

            return false;
        }

        /// <summary>Handles lexeres that are formed by identifiers.</summary>
        /// <remarks>This method modified the token field as necessary.</remarks>
        private void HandleTypePrefixedLiterals()
        {
            if (this.token.Kind != ExpressionTokenKind.Identifier)
            {
                return;
            }

            // Get literal of quoted values
            if (this.ch == '\'')
            {
                // Get custom literal if exists.
<<<<<<< HEAD
                IEdmTypeReference edmTypeOfCustomLiteral = CustomUriTypePrefixLiterals.GetCustomEdmTypeByLiteralPrefix(this.token.Text);
=======
                IEdmTypeReference edmTypeOfCustomLiteral = CustomUriLiteralPrefixes.GetEdmTypeByCustomLiteralPrefix(this.token.Text);
>>>>>>> 2731c226
                if (edmTypeOfCustomLiteral != null)
                {
                    this.token.SetCustomEdmTypeLiteral(edmTypeOfCustomLiteral);
                }
                else
                {
<<<<<<< HEAD
                    // Get built in type literal prefix for quated values
=======
                    // Get built in type literal prefix for quoted values
>>>>>>> 2731c226
                    this.token.Kind = this.GetBuiltInTypesLiteralPrefixWithQuotedValue(this.token.Text);
                }

                this.HandleQuotedValues();
            }
            else
            {
                // Handle keywords.
                // Get built in type literal prefix.
                ExpressionTokenKind? regularTokenKind = GetBuiltInTypesLiteralPrefix(this.token.Text);
                if (regularTokenKind.HasValue)
                {
                    this.token.Kind = regularTokenKind.Value;
                }
<<<<<<< HEAD
=======
            }
        }

        private void HandleQuotedValues()
        {
            int startPosition = this.token.Position;

            do
            {
                do
                {
                    this.NextChar();
                }
                while (this.ch.HasValue && this.ch != '\'');

                if (this.ch == null)
                {
                    throw ParseError(ODataErrorStrings.ExpressionLexer_UnterminatedLiteral(this.textPos, this.Text));
                }

                this.NextChar();
            }
            while (this.ch.HasValue && this.ch == '\'');

            // Update token.Text to include the literal + the quoted value
            this.token.Text = this.Text.Substring(startPosition, this.textPos - startPosition);
        }

        /// <summary>
        /// Get type-prefixed literals such as double, boolean...
        /// </summary>
        /// <param name="tokenText">Token texk</param>
        /// <returns>ExpressionTokenKind by the token text</returns>
        private static ExpressionTokenKind? GetBuiltInTypesLiteralPrefix(string tokenText)
        {
            if (ExpressionLexerUtils.IsInfinityOrNaNDouble(tokenText))
            {
                return ExpressionTokenKind.DoubleLiteral;
            }
            else if (ExpressionLexerUtils.IsInfinityOrNanSingle(tokenText))
            {
                return ExpressionTokenKind.SingleLiteral;
            }
            else if (tokenText == ExpressionConstants.KeywordTrue || tokenText == ExpressionConstants.KeywordFalse)
            {
                return ExpressionTokenKind.BooleanLiteral;
            }
            else if (tokenText == ExpressionConstants.KeywordNull)
            {
                return ExpressionTokenKind.NullLiteral;
>>>>>>> 2731c226
            }
        }

<<<<<<< HEAD
        private void HandleQuotedValues()
        {
            int startPosition = this.token.Position;

            do
            {
                this.NextChar();
            }
            while (this.ch.HasValue && this.ch != '\'');

            if (this.ch == null)
            {
                throw ParseError(ODataErrorStrings.ExpressionLexer_UnterminatedLiteral(this.textPos, this.Text));
            }

            this.NextChar();

            // Update token.Text to include the literal + the quated value
            this.token.Text = this.Text.Substring(startPosition, this.textPos - startPosition);
        }

        /// <summary>
        /// Get type-prefixed literals such as double, boolean...
        /// </summary>
        /// <param name="tokenText">Token texk</param>
        /// <returns>ExpressionTokenKind by the token text</returns>
        private ExpressionTokenKind? GetBuiltInTypesLiteralPrefix(string tokenText)
        {
            if (ExpressionLexerUtils.IsInfinityOrNaNDouble(tokenText))
            {
                return ExpressionTokenKind.DoubleLiteral;
            }
            else if (ExpressionLexerUtils.IsInfinityOrNanSingle(tokenText))
            {
                return ExpressionTokenKind.SingleLiteral;
            }
            else if (tokenText == ExpressionConstants.KeywordTrue || tokenText == ExpressionConstants.KeywordFalse)
            {
                return ExpressionTokenKind.BooleanLiteral;
            }
            else if (tokenText == ExpressionConstants.KeywordNull)
            {
                return ExpressionTokenKind.NullLiteral;
            }

=======
>>>>>>> 2731c226
            return null;
        }

        /// <summary>
        /// Get type-prefixed literals with quoted values duration, binary and spatial types.
        /// </summary>
        /// <param name="tokenText">Token text</param>
        /// <returns>ExpressionTokenKind</returns>
        /// <example>geometry'POINT (79 84)'. 'geometry' is the tokenText </example>
        private ExpressionTokenKind GetBuiltInTypesLiteralPrefixWithQuotedValue(string tokenText)
        {
            if (String.Equals(tokenText, ExpressionConstants.LiteralPrefixDuration, StringComparison.OrdinalIgnoreCase))
            {
                return ExpressionTokenKind.DurationLiteral;
            }
            else if (String.Equals(tokenText, ExpressionConstants.LiteralPrefixBinary, StringComparison.OrdinalIgnoreCase))
            {
                return ExpressionTokenKind.BinaryLiteral;
            }
            else if (String.Equals(tokenText, ExpressionConstants.LiteralPrefixGeography, StringComparison.OrdinalIgnoreCase))
            {
                return ExpressionTokenKind.GeographyLiteral;
            }
            else if (String.Equals(tokenText, ExpressionConstants.LiteralPrefixGeometry, StringComparison.OrdinalIgnoreCase))
            {
                return ExpressionTokenKind.GeometryLiteral;
            }
            else if (string.Equals(tokenText, ExpressionConstants.KeywordNull, StringComparison.OrdinalIgnoreCase))
            {
                // typed null literals are not supported.
                throw ParseError(ODataErrorStrings.ExpressionLexer_SyntaxError(this.textPos, this.Text));
            }
            else
            {
                // treat as quoted literal
                return ExpressionTokenKind.QuotedLiteral;
            }
        }

        /// <summary>Parses a token that starts with a digit.</summary>
        /// <returns>The kind of token recognized.</returns>
        private ExpressionTokenKind ParseFromDigit()
        {
            Debug.Assert(this.IsValidDigit || ('-' == this.ch), "this.IsValidDigit || ('-' == this.ch)");
            ExpressionTokenKind result;
            int tokenPos = this.textPos;
            char startChar = this.ch.Value;
            this.NextChar();
            if (startChar == '0' && (this.ch == 'x' || this.ch == 'X'))
            {
                result = ExpressionTokenKind.BinaryLiteral;
                do
                {
                    this.NextChar();
                }
                while (this.ch.HasValue && UriParserHelper.IsCharHexDigit(this.ch.Value));
            }
            else
            {
                result = ExpressionTokenKind.IntegerLiteral;
                while (this.IsValidDigit)
                {
                    this.NextChar();
                }

                // DateTimeOffset, Date and Guids will have '-' in them
                if (this.ch == '-')
                {
                    if (this.TryParseDateTimeoffset(tokenPos))
                    {
                        return ExpressionTokenKind.DateTimeOffsetLiteral;
                    }
                    else if (this.TryParseGuid(tokenPos))
                    {
                        return ExpressionTokenKind.GuidLiteral;
                    }
                }

                // TimeOfDay will have ":" in them
                if (this.ch == ':')
                {
                    if (this.TryParseTimeOfDay(tokenPos))
                    {
                        return ExpressionTokenKind.TimeOfDayLiteral;
                    }
                }

                // Guids will have alpha-numeric characters along with '-', so if a letter is encountered
                // try to see if this is Guid or not. 
                if (this.ch.HasValue && Char.IsLetter(this.ch.Value))
                {
                    if (this.TryParseGuid(tokenPos))
                    {
                        return ExpressionTokenKind.GuidLiteral;
                    }
                }

                if (this.ch == '.')
                {
                    result = ExpressionTokenKind.DoubleLiteral;
                    this.NextChar();
                    this.ValidateDigit();

                    do
                    {
                        this.NextChar();
                    }
                    while (this.IsValidDigit);
                }

                if (this.ch == 'E' || this.ch == 'e')
                {
                    result = ExpressionTokenKind.DoubleLiteral;
                    this.NextChar();
                    if (this.ch == '+' || this.ch == '-')
                    {
                        this.NextChar();
                    }

                    this.ValidateDigit();
                    do
                    {
                        this.NextChar();
                    }
                    while (this.IsValidDigit);
                }

                if (this.ch == 'M' || this.ch == 'm')
                {
                    result = ExpressionTokenKind.DecimalLiteral;
                    this.NextChar();
                }
                else if (this.ch == 'd' || this.ch == 'D')
                {
                    result = ExpressionTokenKind.DoubleLiteral;
                    this.NextChar();
                }
                else if (this.ch == 'L' || this.ch == 'l')
                {
                    result = ExpressionTokenKind.Int64Literal;
                    this.NextChar();
                }
                else if (this.ch == 'f' || this.ch == 'F')
                {
                    result = ExpressionTokenKind.SingleLiteral;
                    this.NextChar();
                }
                else
                {
                    string valueStr = this.Text.Substring(tokenPos, this.textPos - tokenPos);
                    result = MakeBestGuessOnNoSuffixStr(valueStr, result);
                }
            }

            return result;
        }

        /// <summary>
        /// Tries to parse Guid from current text
        /// If it's not Guid, then this.textPos and this.ch are reset
        /// </summary>
        /// <param name="tokenPos">Start index</param>
        /// <returns>True if the substring that starts from tokenPos is a Guid, false otherwise</returns>
        private bool TryParseGuid(int tokenPos)
        {
            int initialIndex = this.textPos;

            string guidStr = ParseLiteral(tokenPos);

            Guid tmpGuidValue;
            if (UriUtils.TryUriStringToGuid(guidStr, out tmpGuidValue))
            {
                return true;
            }
            else
            {
                this.textPos = initialIndex;
                this.ch = this.Text[initialIndex];
                return false;
            }
        }

        /// <summary>
        /// Tries to parse Guid from current text
        /// If it's not Guid, then this.textPos and this.ch are reset
        /// </summary>
        /// <param name="tokenPos">Start index</param>
        /// <returns>True if the substring that starts from tokenPos is a Guid, false otherwise</returns>
        private bool TryParseDateTimeoffset(int tokenPos)
        {
            int initialIndex = this.textPos;

            string datetimeOffsetStr = ParseLiteral(tokenPos);

            DateTimeOffset tmpdatetimeOffsetValue;
            if (UriUtils.ConvertUriStringToDateTimeOffset(datetimeOffsetStr, out tmpdatetimeOffsetValue))
            {
                return true;
            }
            else
            {
                this.textPos = initialIndex;
                this.ch = this.Text[initialIndex];
                return false;
            }
        }

        /// <summary>
        /// Tries to parse TimeOfDay from current text
        /// If it's not TimeOfDay, then this.textPos and this.ch are reset
        /// </summary>
        /// <param name="tokenPos">Start index</param>
        /// <returns>True if the substring that starts from tokenPos is a TimeOfDay, false otherwise</returns>
        private bool TryParseTimeOfDay(int tokenPos)
        {
            int initialIndex = this.textPos;

            string timeOfDayStr = ParseLiteral(tokenPos);

            TimeOfDay tmpTimeOfDayValue;
            if (UriUtils.TryUriStringToTimeOfDay(timeOfDayStr, out tmpTimeOfDayValue))
            {
                return true;
            }
            else
            {
                this.textPos = initialIndex;
                this.ch = this.Text[initialIndex];
                return false;
            }
        }

        /// <summary>
        /// Parses a literal be checking for delimiting characters '\0', ',',')' and ' '
        /// </summary>
        /// <param name="tokenPos">Index from which the substring starts</param>
        /// <returns>Substring from this.text that has parsed the literal and ends in one of above delimiting characters</returns>
        private string ParseLiteral(int tokenPos)
        {
            do
            {
                this.NextChar();
            }
            while (this.ch.HasValue && this.ch != ',' && this.ch != ')' && this.ch != ' ');

            if (this.ch == null)
            {
                this.NextChar();
            }

            string numericStr = this.Text.Substring(tokenPos, this.textPos - tokenPos);
            return numericStr;
        }

        /// <summary>
        /// Makes best guess on numeric string without trailing letter like L, F, M, D
        /// </summary>
        /// <param name="numericStr">The numeric string.</param>
        /// <param name="guessedKind">The possbile kind (IntegerLiteral or DoubleLiteral) from ParseFromDigit() method.</param>
        /// <returns>A more accurate ExpressionTokenKind</returns>
        private static ExpressionTokenKind MakeBestGuessOnNoSuffixStr(string numericStr, ExpressionTokenKind guessedKind)
        {
            // no suffix, so 
            // (1) make a best guess (note: later we support promoting each to later one: int32->int64->single->double->decimal).
            // look at value:       "2147483647" may be Int32/long, "2147483649" must be long.
            // look at precision:   "3258.67876576549" may be sinle/double/decimal, "3258.678765765489753678965390" must be decimal.
            // (2) then let MetadataUtilsCommon.CanConvertPrimitiveTypeTo() method does further promotion when knowing expected sematics type. 
            int tmpInt = 0;
            long tmpLong = 0;
            float tmpFloat = 0;
            double tmpDouble = 0;
            decimal tmpDecimal = 0;

            if (guessedKind == ExpressionTokenKind.IntegerLiteral)
            {
                if (int.TryParse(numericStr, NumberStyles.Integer, CultureInfo.InvariantCulture, out tmpInt))
                {
                    return ExpressionTokenKind.IntegerLiteral;
                }

                if (long.TryParse(numericStr, NumberStyles.Integer, CultureInfo.InvariantCulture, out tmpLong))
                {
                    return ExpressionTokenKind.Int64Literal;
                }
            }

            bool canBeSingle = float.TryParse(numericStr, NumberStyles.Float, CultureInfo.InvariantCulture, out tmpFloat);
            bool canBeDouble = double.TryParse(numericStr, NumberStyles.Float, CultureInfo.InvariantCulture, out tmpDouble);
            bool canBeDecimal = decimal.TryParse(numericStr, NumberStyles.Integer | NumberStyles.AllowDecimalPoint, CultureInfo.InvariantCulture, out tmpDecimal);

            // 1. try high precision -> low precision
            if (canBeDouble && canBeDecimal)
            {
                decimal doubleToDecimalR;
                decimal doubleToDecimalN;

                // To keep the full precision of the current value, which if necessary is all 17 digits of precision supported by the Double type.
                bool doubleCanBeDecimalR = decimal.TryParse(tmpDouble.ToString("R", CultureInfo.InvariantCulture), NumberStyles.Float, CultureInfo.InvariantCulture, out doubleToDecimalR);

                // To cover the scientific notation case, such as 1e+19 in the tmpDouble
                bool doubleCanBeDecimalN = decimal.TryParse(tmpDouble.ToString("N29", CultureInfo.InvariantCulture), NumberStyles.Number, CultureInfo.InvariantCulture, out doubleToDecimalN);

                if ((doubleCanBeDecimalR && doubleToDecimalR != tmpDecimal) || (!doubleCanBeDecimalR && doubleCanBeDecimalN && doubleToDecimalN != tmpDecimal))
                {
                    // losing precision as double, so choose decimal
                    return ExpressionTokenKind.DecimalLiteral;
                }
            }

            // here can't use normal casting like the above double VS decimal.
            // prevent losing precision in float -> double, e.g. (double)1.234f will be 1.2339999675750732d not 1.234d
            if (canBeSingle && canBeDouble && (double.Parse(tmpFloat.ToString("R", CultureInfo.InvariantCulture), CultureInfo.InvariantCulture) != tmpDouble))
            {
                // losing precision as single, so choose double
                return ExpressionTokenKind.DoubleLiteral;
            }

            // 2. try most compatible -> least compatible
            if (canBeSingle)
            {
                return ExpressionTokenKind.SingleLiteral;
            }

            if (canBeDouble)
            {
                return ExpressionTokenKind.DoubleLiteral;
            }

            throw new ODataException(ODataErrorStrings.ExpressionLexer_InvalidNumericString(numericStr));
        }

        /// <summary>
        /// Parses an expression of text that we do not know how to handle in this class, which is between a
        /// <paramref name="startingCharacter"></paramref> and an <paramref name="endingCharacter"/>.
        /// </summary>
        /// <param name="startingCharacter">the starting delimiter</param>
        /// <param name="endingCharacter">the ending delimiter.</param>
        private void AdvanceThroughBalancedExpression(char startingCharacter, char endingCharacter)
        {
            int currentBracketDepth = 1;

            while (currentBracketDepth > 0)
            {
                if (this.ch == '\'')
                {
                    this.AdvanceToNextOccuranceOf('\'');
                }

                if (this.ch == startingCharacter)
                {
                    currentBracketDepth++;
                }
                else if (this.ch == endingCharacter)
                {
                    currentBracketDepth--;
                }

                if (this.ch == null)
                {
                    throw new ODataException(ODataErrorStrings.ExpressionLexer_UnbalancedBracketExpression);
                }

                this.NextChar();
            }
        }



        /// <summary>Parses an identifier by advancing the current character.</summary>
        private void ParseIdentifier()
        {
            Debug.Assert(this.IsValidStartingCharForIdentifier, "Expected valid starting char for identifier");
            do
            {
                this.NextChar();
            }
            while (this.IsValidNonStartingCharForIdentifier);
        }

        /// <summary>Sets the text position.</summary>
        /// <param name="pos">New text position.</param>
        private void SetTextPos(int pos)
        {
            this.textPos = pos;
            this.ch = this.textPos < this.TextLen ? this.Text[this.textPos] : (char?)null;
        }

        /// <summary>Validates the current character is a digit.</summary>
        private void ValidateDigit()
        {
            if (!this.IsValidDigit)
            {
                throw ParseError(ODataErrorStrings.ExpressionLexer_DigitExpected(this.textPos, this.Text));
            }
        }

        #endregion Private methods

        #region Private classes
        /// <summary>This class implements IEqualityComparer for UnicodeCategory</summary>
        /// <remarks>
        /// Using this class rather than EqualityComparer&lt;T&gt;.Default 
        /// saves from JIT'ing it in each AppDomain.
        /// </remarks>
        private sealed class UnicodeCategoryEqualityComparer : IEqualityComparer<UnicodeCategory>
        {
            /// <summary>
            /// Checks whether two unicode categories are equal
            /// </summary>
            /// <param name="x">first unicode category</param>
            /// <param name="y">second unicode category</param>
            /// <returns>true if they are equal, false otherwise</returns>
            public bool Equals(UnicodeCategory x, UnicodeCategory y)
            {
                return x == y;
            }

            /// <summary>
            /// Gets a hash code for the specified unicode category
            /// </summary>
            /// <param name="obj">the input value</param>
            /// <returns>The hash code for the given input unicode category, the underlying int</returns>
            public int GetHashCode(UnicodeCategory obj)
            {
                return (int)obj;
            }
        }
        #endregion
    }
}
<|MERGE_RESOLUTION|>--- conflicted
+++ resolved
@@ -1,1299 +1,1239 @@
-//---------------------------------------------------------------------
-// <copyright file="ExpressionLexer.cs" company="Microsoft">
-//      Copyright (C) Microsoft Corporation. All rights reserved. See License.txt in the project root for license information.
-// </copyright>
-//---------------------------------------------------------------------
-
-namespace Microsoft.OData.Core.UriParser
-{
-    #region Namespaces
-
-    using System;
-    using System.Collections.Generic;
-    using System.Diagnostics;
-    using System.Globalization;
-    using System.Text;
-    using Microsoft.OData.Core;
-    using Microsoft.OData.Core.UriParser.Parsers;
-    using Microsoft.OData.Core.UriParser.Parsers.UriParsers;
-    using Microsoft.OData.Core.UriParser.TreeNodeKinds;
-    using Microsoft.OData.Edm.Library;
-    using Microsoft.OData.Edm;
-    using ODataErrorStrings = Microsoft.OData.Core.Strings;
-
-    #endregion Namespaces
-
-    /// <summary>Use this class to parse an expression in the OData URI format.</summary>
-    /// <remarks>
-    /// Literals (non-normative "handy" reference - see spec for correct expression):
-    /// Null            null
-    /// Boolean         true | false
-    /// Int32           (digit+)
-    /// Int64           (digit+)[L|l]
-    /// Decimal         (digit+ ['.' digit+])[M|m]
-    /// Float           (digit+ ['.' digit+][e|E [+|-] digit+)[f|F]
-    /// Double          (digit+ ['.' digit+][e|E [+|-] digit+)[d|D]
-    /// String          "'" .* "'"
-    /// DateTime        datetime"'"dddd-dd-dd[T|' ']dd:mm[ss[.fffffff]]"'"
-    /// DateTimeOffset  dddd-dd-dd[T|' ']dd:mm[ss[.fffffff]]-dd:mm
-    /// Duration            time"'"dd:mm[ss[.fffffff]]"'"
-    /// Binary          (binary|X)'digit*'
-    /// GUID            8HEXDIG "-" 4HEXDIG "-" 4HEXDIG "-" 4HEXDIG "-" 12HEXDIG 
-    /// 
-    /// Note: ABNF v4.0 actually has forbidden numeric string's trailing L,M,F,D though we allow them to be optional
-    /// http://docs.oasis-open.org/odata/odata/v4.0/cs01/abnf/odata-abnf-construction-rules.txt
-    /// decimalValue = [SIGN] 1*DIGIT ["." 1*DIGIT]
-    /// doubleValue = decimalValue [ "e" [SIGN] 1*DIGIT ] / nanInfinity ; with restricted number range
-    /// singleValue = doubleValue                                       ; with restricted number range
-    /// nanInfinity = 'NaN' / '-INF' / 'INF'
-    ///
-    /// </remarks>
-    [DebuggerDisplay("ExpressionLexer ({text} @ {textPos} [{token}])")]
-    internal class ExpressionLexer
-    {
-        #region Protected and Private fields
-
-        /// <summary>Text being parsed.</summary>
-        protected readonly string Text;
-
-        /// <summary>Length of text being parsed.</summary>
-        protected readonly int TextLen;
-
-        /// <summary>Position on text being parsed.</summary>
-        protected int textPos;
-
-        /// <summary>Character being processed.</summary>
-        protected char? ch;
-
-        /// <summary>Token being processed.</summary>
-        protected ExpressionToken token;
-
-        /// <summary>
-        /// For an identifier, EMD supports chars that match the regex  [\p{Ll}\p{Lu}\p{Lt}\p{Lo}\p{Lm}\p{Nl}\p{Mn}\p{Mc}\p{Nd}\p{Pc}\p{Cf}]
-        /// IsLetterOrDigit covers Ll, Lu, Lt, Lo, Lm, Nd, this set covers the rest 
-        /// </summary>
-        private static readonly HashSet<UnicodeCategory> AdditionalUnicodeCategoriesForIdentifier = new HashSet<UnicodeCategory>(new UnicodeCategoryEqualityComparer())
-        {
-            UnicodeCategory.LetterNumber,
-            UnicodeCategory.NonSpacingMark,
-            UnicodeCategory.SpacingCombiningMark, 
-            UnicodeCategory.ConnectorPunctuation, // covers "_"
-            UnicodeCategory.Format
-        };
-
-        /// <summary> flag to indicate whether to delimit on a semicolon. </summary>
-        private readonly bool useSemicolonDelimeter;
-
-        /// <summary>Whether the lexer is being used to parse function parameters. If true, will allow/recognize parameter aliases and typed nulls.</summary>
-        private readonly bool parsingFunctionParameters;
-
-        /// <summary>Lexer ignores whitespace</summary>
-        private bool ignoreWhitespace;
-
-        #endregion Protected and Private fields
-
-        #region Constructors
-
-        /// <summary>Initializes a new <see cref="ExpressionLexer"/>.</summary>
-        /// <param name="expression">Expression to parse.</param>
-        /// <param name="moveToFirstToken">If true, this constructor will call NextToken() to move to the first token.</param>
-        /// <param name="useSemicolonDelimeter">If true, the lexer will tokenize based on semicolons as well.</param>
-        internal ExpressionLexer(string expression, bool moveToFirstToken, bool useSemicolonDelimeter)
-            : this(expression, moveToFirstToken, useSemicolonDelimeter, false /*parsingFunctionParameters*/)
-        {
-        }
-
-        /// <summary>Initializes a new <see cref="ExpressionLexer"/>.</summary>
-        /// <param name="expression">Expression to parse.</param>
-        /// <param name="moveToFirstToken">If true, this constructor will call NextToken() to move to the first token.</param>
-        /// <param name="useSemicolonDelimeter">If true, the lexer will tokenize based on semicolons as well.</param>
-        /// <param name="parsingFunctionParameters">Whether the lexer is being used to parse function parameters. If true, will allow/recognize parameter aliases and typed nulls.</param>
-        internal ExpressionLexer(string expression, bool moveToFirstToken, bool useSemicolonDelimeter, bool parsingFunctionParameters)
-        {
-            Debug.Assert(expression != null, "expression != null");
-
-            this.ignoreWhitespace = true;
-            this.Text = expression;
-            this.TextLen = this.Text.Length;
-            this.useSemicolonDelimeter = useSemicolonDelimeter;
-            this.parsingFunctionParameters = parsingFunctionParameters;
-
-            this.SetTextPos(0);
-
-            if (moveToFirstToken)
-            {
-                this.NextToken();
-            }
-        }
-
-        #endregion Constructors
-
-        #region Internal properties
-
-        /// <summary>Token being processed.</summary>
-        internal ExpressionToken CurrentToken
-        {
-            get
-            {
-                return this.token;
-            }
-
-            set
-            {
-                this.token = value;
-            }
-        }
-
-        /// <summary>Text being parsed.</summary>
-        internal string ExpressionText
-        {
-            get
-            {
-                return this.Text;
-            }
-        }
-
-        /// <summary>Position on text being parsed.</summary>
-        internal int Position
-        {
-            get
-            {
-                return this.token.Position;
-            }
-        }
-
-        #endregion Internal properties
-
-        #region Private properties
-        /// <summary>
-        /// Gets if the current char is whitespace.
-        /// </summary>
-        protected bool IsValidWhiteSpace
-        {
-            get
-            {
-                return this.ch != null && Char.IsWhiteSpace(this.ch.Value);
-            }
-        }
-
-        /// <summary>
-        /// Gets if the current char is digit.
-        /// </summary>
-        private bool IsValidDigit
-        {
-            get
-            {
-                return this.ch != null && Char.IsDigit(this.ch.Value);
-            }
-        }
-
-        /// <summary>
-        /// Is the current char a valid starting char for an identifier.
-        /// Valid starting chars for identifier include all that are supported by EDM ([\p{Ll}\p{Lu}\p{Lt}\p{Lo}\p{Lm}\p{Nl}]) and '_'.
-        /// </summary>
-        private bool IsValidStartingCharForIdentifier
-        {
-            get
-            {
-                return this.ch != null && (
-                    Char.IsLetter(this.ch.Value) ||       // IsLetter covers: Ll, Lu, Lt, Lo, Lm
-                    this.ch == '_' ||
-                    this.ch == '$' ||
-                    PlatformHelper.GetUnicodeCategory(this.ch.Value) == UnicodeCategory.LetterNumber);
-            }
-        }
-
-        /// <summary>
-        /// Is the current char a valid non-starting char for an identifier.
-        /// Valid non-starting chars for identifier include all that are supported 
-        /// by EDM  [\p{Ll}\p{Lu}\p{Lt}\p{Lo}\p{Lm}\p{Nl}\p{Mn}\p{Mc}\p{Nd}\p{Pc}\p{Cf}]. 
-        /// This list includes '_', which is ConnectorPunctuation (Pc)
-        /// </summary>
-        private bool IsValidNonStartingCharForIdentifier
-        {
-            get
-            {
-                return this.ch != null && (
-                    Char.IsLetterOrDigit(this.ch.Value) ||    // covers: Ll, Lu, Lt, Lo, Lm, Nd
-                    AdditionalUnicodeCategoriesForIdentifier.Contains(PlatformHelper.GetUnicodeCategory(this.ch.Value)));  // covers the rest
-            }
-        }
-        #endregion
-
-        #region Internal methods
-        /// <summary>
-        /// Determines if the next token can be processed without error without advancing the token.
-        /// </summary>
-        /// <param name="resultToken">The next ExpressionToken. This value is undefined if error is defined.</param>
-        /// <param name="error">Exception generated from trying to process the next token.</param>
-        /// <returns>True if the next token can be processed, false otherwise.</returns>
-        internal bool TryPeekNextToken(out ExpressionToken resultToken, out Exception error)
-        {
-            int savedTextPos = this.textPos;
-            char? savedChar = this.ch;
-            ExpressionToken savedToken = this.token;
-
-            resultToken = this.NextTokenImplementation(out error);
-
-            this.textPos = savedTextPos;
-            this.ch = savedChar;
-            this.token = savedToken;
-
-            return error == null;
-        }
-
-        /// <summary>Reads the next token, skipping whitespace as necessary, advancing the Lexer.</summary>
-        /// <returns>The next token.</returns>
-        /// <remarks>Throws on error.</remarks>
-        internal ExpressionToken NextToken()
-        {
-            Exception error = null;
-            ExpressionToken nextToken = this.NextTokenImplementation(out error);
-
-            if (error != null)
-            {
-                throw error;
-            }
-
-            return nextToken;
-        }
-
-        /// <summary>
-        /// Starting from an identifier, reads a sequence of dots and 
-        /// identifiers, and returns the text for it, with whitespace 
-        /// stripped.
-        /// </summary>
-        /// <param name="acceptStar">do we allow a star in this identifier</param>
-        /// <returns>The dotted identifier starting at the current identifier.</returns>
-        internal string ReadDottedIdentifier(bool acceptStar)
-        {
-            this.ValidateToken(ExpressionTokenKind.Identifier);
-            StringBuilder builder = null;
-            string result = this.CurrentToken.Text;
-            this.NextToken();
-            while (this.CurrentToken.Kind == ExpressionTokenKind.Dot)
-            {
-                this.NextToken();
-                if (this.CurrentToken.Kind != ExpressionTokenKind.Identifier &&
-                    this.CurrentToken.Kind != ExpressionTokenKind.QuotedLiteral)
-                {
-                    if (this.CurrentToken.Kind == ExpressionTokenKind.Star)
-                    {
-                        // if we accept a star and this is the last token in the identifier, then we're ok... otherwise we throw.
-                        if (!acceptStar || (this.PeekNextToken().Kind != ExpressionTokenKind.End && this.PeekNextToken().Kind != ExpressionTokenKind.Comma))
-                        {
-                            throw ParseError(ODataErrorStrings.ExpressionLexer_SyntaxError(this.textPos, this.Text));
-                        }
-                    }
-                    else
-                    {
-                        throw ParseError(ODataErrorStrings.ExpressionLexer_SyntaxError(this.textPos, this.Text));
-                    }
-                }
-
-                if (builder == null)
-                {
-                    builder = new StringBuilder(result, result.Length + 1 + this.CurrentToken.Text.Length);
-                }
-
-                builder.Append('.');
-                builder.Append(this.CurrentToken.Text);
-                this.NextToken();
-            }
-
-            if (builder != null)
-            {
-                result = builder.ToString();
-            }
-
-            return result;
-        }
-
-        /// <summary>Returns the next token without advancing the lexer.</summary>
-        /// <returns>The next token.</returns>
-        internal ExpressionToken PeekNextToken()
-        {
-            ExpressionToken outToken;
-            Exception error;
-            this.TryPeekNextToken(out outToken, out error);
-
-            if (error != null)
-            {
-                throw error;
-            }
-
-            return outToken;
-        }
-
-        /// <summary>
-        /// Check whether the current identifier is a function. If so, expand the token text to the function signature
-        /// </summary>
-        /// <returns>True if the current identifier is a function call</returns>
-        internal bool ExpandIdentifierAsFunction()
-        {
-            // FUNCTION := (<ID> {<DOT>}) ... <ID> <OpenParen>
-            // if we fail to match then we leave the token as it
-            ExpressionTokenKind id = this.token.Kind;
-            if (id != ExpressionTokenKind.Identifier)
-            {
-                return false;
-            }
-
-            int savedTextPos = this.textPos;
-            char? savedChar = this.ch;
-            ExpressionToken savedToken = this.token;
-            bool savedIgnoreWs = this.ignoreWhitespace;
-            this.ignoreWhitespace = false;
-
-            // Expansion left anchor
-            int tokenStartPos = this.token.Position;
-
-            while (this.MoveNextWhenMatch(ExpressionTokenKind.Dot) && this.MoveNextWhenMatch(ExpressionTokenKind.Identifier))
-            {
-            }
-
-            bool matched = this.CurrentToken.Kind == ExpressionTokenKind.Identifier && this.PeekNextToken().Kind == ExpressionTokenKind.OpenParen;
-
-            if (matched)
-            {
-                this.token.Text = this.Text.Substring(tokenStartPos, this.textPos - tokenStartPos);
-                this.token.Position = tokenStartPos;
-            }
-            else
-            {
-                this.textPos = savedTextPos;
-                this.ch = savedChar;
-                this.token = savedToken;
-            }
-
-            this.ignoreWhitespace = savedIgnoreWs;
-
-            return matched;
-        }
-
-        /// <summary>Validates the current token is of the specified kind.</summary>
-        /// <param name="t">Expected token kind.</param>
-        internal void ValidateToken(ExpressionTokenKind t)
-        {
-            if (this.token.Kind != t)
-            {
-                throw ParseError(ODataErrorStrings.ExpressionLexer_SyntaxError(this.textPos, this.Text));
-            }
-        }
-
-        /// <summary>
-        /// Advances the lexer until a semicolon, an unbalanced close parens occurs, or the text ends.
-        /// Any string literals (text in single quotes) will be skipped when checking for delimiters.
-        /// The CurrentToken of the lexer after this method call will be whatever comes after the advanced text.
-        /// </summary>
-        /// <returns>All of the text that was read.</returns>
-        internal string AdvanceThroughExpandOption()
-        {
-            int startingPosition = this.textPos;
-            string textToReturn;
-
-            while (true)
-            {
-                if (this.ch == '\'')
-                {
-                    this.AdvanceToNextOccuranceOf('\'');
-                }
-
-                if (this.ch == '(')
-                {
-                    this.NextChar();
-                    this.AdvanceThroughBalancedParentheticalExpression();
-                    continue;
-                }
-
-                if (this.ch == ';' || this.ch == ')')
-                {
-                    textToReturn = this.Text.Substring(startingPosition, this.textPos - startingPosition);
-                    break;
-                }
-
-                if (this.ch == null)
-                {
-                    textToReturn = this.Text.Substring(startingPosition);
-                    break;
-                }
-
-                this.NextChar();
-            }
-
-            // Move the lexer to be on the delimiter (or past, if the delimiter isn't something special)
-            this.NextToken();
-
-            return textToReturn;
-        }
-
-        /// <summary>
-        /// Advances through a balanced expression that we do not want to parse, beginning with a '(' and ending with a ')'.
-        /// </summary>
-        /// <remarks>
-        /// 1. This method will identify and advance through inner pairs of parenthesis.
-        /// 2. The lexer is expected to have a CurrentToken which is the open parenthesis at the start, meaning that we are positioned
-        ///    on the first character of the expression inside that.
-        /// 3. When we are done we will be right after the closing ')', but we will have have set CurrentToken to anything.
-        ///    For this reason, you probably want to call NextToken() after this method, since CurrentToken wil be garbage.
-        /// </remarks>
-        /// <returns>The parenthesis expression, including the outer parenthesis.</returns>
-        internal string AdvanceThroughBalancedParentheticalExpression()
-        {
-            int startPosition = this.Position;
-            this.AdvanceThroughBalancedExpression('(', ')');
-            var expressionText = this.Text.Substring(startPosition, this.textPos - startPosition);
-
-            //// TODO: Consider introducing a token type and setting up the current token instead of returning string.
-            //// We've done weird stuff, and the state of hte lexer is weird now. All will be well once NextToken() is called, 
-            //// but until then CurrentToken is stale and misleading.
-
-            return expressionText;
-        }
-
-        #endregion Internal methods
-
-        #region Private methods
-        /// <summary>Creates an exception for a parse error.</summary>
-        /// <param name="message">Message text.</param>
-        /// <returns>A new Exception.</returns>
-        protected static Exception ParseError(string message)
-        {
-            return new ODataException(message);
-        }
-
-        /// <summary>Advanced to the next character.</summary>
-        protected void NextChar()
-        {
-            if (this.textPos < this.TextLen)
-            {
-                this.textPos++;
-                if (this.textPos < this.TextLen)
-                {
-                    this.ch = this.Text[this.textPos];
-                    return;
-                }
-            }
-
-            this.ch = null;
-        }
-
-        /// <summary>
-        /// Parses white spaces
-        /// </summary>
-        protected void ParseWhitespace()
-        {
-            while (this.IsValidWhiteSpace)
-            {
-                this.NextChar();
-            }
-        }
-
-        /// <summary>
-        /// Advance the pointer to the next occurance of the given value, swallowing all characters in between.
-        /// </summary>
-        /// <param name="endingValue">the ending delimiter.</param>
-        protected void AdvanceToNextOccuranceOf(char endingValue)
-        {
-            this.NextChar();
-            while (this.ch.HasValue && (this.ch != endingValue))
-            {
-                this.NextChar();
-            }
-        }
-
-        /// <summary>Reads the next token, skipping whitespace as necessary.</summary> 
-        /// <param name="error">Error that occurred while trying to process the next token.</param>
-        /// <returns>The next token, which may be 'bad' if an error occurs.</returns>
-        [System.Diagnostics.CodeAnalysis.SuppressMessage("Microsoft.Maintainability", "CA1502:AvoidExcessiveComplexity", Justification = "This parser method is all about the switch statement and would be harder to maintain if it were broken up.")]
-        protected virtual ExpressionToken NextTokenImplementation(out Exception error)
-        {
-            error = null;
-
-            if (this.ignoreWhitespace)
-            {
-                this.ParseWhitespace();
-            }
-
-            ExpressionTokenKind t;
-            int tokenPos = this.textPos;
-            switch (this.ch)
-            {
-                case '(':
-                    this.NextChar();
-                    t = ExpressionTokenKind.OpenParen;
-                    break;
-                case ')':
-                    this.NextChar();
-                    t = ExpressionTokenKind.CloseParen;
-                    break;
-                case ',':
-                    this.NextChar();
-                    t = ExpressionTokenKind.Comma;
-                    break;
-                case '-':
-                    bool hasNext = this.textPos + 1 < this.TextLen;
-                    if (hasNext && Char.IsDigit(this.Text[this.textPos + 1]))
-                    {
-                        // don't separate '-' and its following digits : -2147483648 is valid int.MinValue, but 2147483648 is long.
-                        t = this.ParseFromDigit();
-                        if (ExpressionLexerUtils.IsNumeric(t))
-                        {
-                            break;
-                        }
-
-                        // If it looked like a numeric but wasn't (because it was a binary 0x... value for example), 
-                        // we'll rewind and fall through to a simple '-' token.
-                        this.SetTextPos(tokenPos);
-                    }
-                    else if (hasNext && this.Text[tokenPos + 1] == ExpressionConstants.InfinityLiteral[0])
-                    {
-                        this.NextChar();
-                        this.ParseIdentifier();
-                        string currentIdentifier = this.Text.Substring(tokenPos + 1, this.textPos - tokenPos - 1);
-
-                        if (ExpressionLexerUtils.IsInfinityLiteralDouble(currentIdentifier))
-                        {
-                            t = ExpressionTokenKind.DoubleLiteral;
-                            break;
-                        }
-                        else if (ExpressionLexerUtils.IsInfinityLiteralSingle(currentIdentifier))
-                        {
-                            t = ExpressionTokenKind.SingleLiteral;
-                            break;
-                        }
-
-                        // If it looked like '-INF' but wasn't we'll rewind and fall through to a simple '-' token.
-                        this.SetTextPos(tokenPos);
-                    }
-
-                    this.NextChar();
-                    t = ExpressionTokenKind.Minus;
-                    break;
-                case '=':
-                    this.NextChar();
-                    t = ExpressionTokenKind.Equal;
-                    break;
-                case '/':
-                    this.NextChar();
-                    t = ExpressionTokenKind.Slash;
-                    break;
-                case '?':
-                    this.NextChar();
-                    t = ExpressionTokenKind.Question;
-                    break;
-                case '.':
-                    this.NextChar();
-                    t = ExpressionTokenKind.Dot;
-                    break;
-                case '\'':
-                    char quote = this.ch.Value;
-                    do
-                    {
-                        this.AdvanceToNextOccuranceOf(quote);
-
-                        if (this.textPos == this.TextLen)
-                        {
-                            error = ParseError(ODataErrorStrings.ExpressionLexer_UnterminatedStringLiteral(this.textPos, this.Text));
-                        }
-
-                        this.NextChar();
-                    }
-                    while (this.ch.HasValue && (this.ch.Value == quote));
-                    t = ExpressionTokenKind.StringLiteral;
-                    break;
-                case '*':
-                    this.NextChar();
-                    t = ExpressionTokenKind.Star;
-                    break;
-                case ':':
-                    this.NextChar();
-                    t = ExpressionTokenKind.Colon;
-                    break;
-                case '{':
-                    this.NextChar();
-                    this.AdvanceThroughBalancedExpression('{', '}');
-                    t = ExpressionTokenKind.BracketedExpression;
-                    break;
-                case '[':
-                    this.NextChar();
-                    this.AdvanceThroughBalancedExpression('[', ']');
-                    t = ExpressionTokenKind.BracketedExpression;
-                    break;
-                default:
-                    if (this.IsValidWhiteSpace)
-                    {
-                        Debug.Assert(!this.ignoreWhitespace, "should not hit ws while ignoring it");
-                        this.ParseWhitespace();
-                        t = ExpressionTokenKind.Unknown;
-                        break;
-                    }
-
-                    if (this.IsValidStartingCharForIdentifier)
-                    {
-                        this.ParseIdentifier();
-
-                        // Guids will have '-' in them
-                        // guidValue = 8HEXDIG "-" 4HEXDIG "-" 4HEXDIG "-" 4HEXDIG "-" 12HEXDIG 
-                        if (this.ch == '-'
-                            && this.TryParseGuid(tokenPos))
-                        {
-                            t = ExpressionTokenKind.GuidLiteral;
-                            break;
-                        }
-
-                        t = ExpressionTokenKind.Identifier;
-                        break;
-                    }
-
-                    if (this.IsValidDigit)
-                    {
-                        t = this.ParseFromDigit();
-                        break;
-                    }
-
-                    if (this.textPos == this.TextLen)
-                    {
-                        t = ExpressionTokenKind.End;
-                        break;
-                    }
-
-                    if (this.useSemicolonDelimeter && this.ch == ';')
-                    {
-                        this.NextChar();
-                        t = ExpressionTokenKind.SemiColon;
-                        break;
-                    }
-
-                    if (this.parsingFunctionParameters && this.ch == '@')
-                    {
-                        this.NextChar();
-
-                        if (this.textPos == this.TextLen)
-                        {
-                            error = ParseError(ODataErrorStrings.ExpressionLexer_SyntaxError(this.textPos, this.Text));
-                            t = ExpressionTokenKind.Unknown;
-                            break;
-                        }
-
-                        if (!this.IsValidStartingCharForIdentifier)
-                        {
-                            error = ParseError(ODataErrorStrings.ExpressionLexer_InvalidCharacter(this.ch, this.textPos, this.Text));
-                            t = ExpressionTokenKind.Unknown;
-                            break;
-                        }
-
-                        this.ParseIdentifier();
-                        t = ExpressionTokenKind.ParameterAlias;
-                        break;
-                    }
-
-                    error = ParseError(ODataErrorStrings.ExpressionLexer_InvalidCharacter(this.ch, this.textPos, this.Text));
-                    t = ExpressionTokenKind.Unknown;
-                    break;
-            }
-
-            this.token.Kind = t;
-            this.token.Text = this.Text.Substring(tokenPos, this.textPos - tokenPos);
-            this.token.Position = tokenPos;
-
-            this.HandleTypePrefixedLiterals();
-
-            return this.token;
-        }
-
-        /// <summary>
-        /// Expand the token selection if the next token matches the input token
-        /// </summary>
-        /// <param name="id">the list of token id to match</param>
-        /// <returns>true if matched</returns>
-        private bool MoveNextWhenMatch(ExpressionTokenKind id)
-        {
-            ExpressionToken next = this.PeekNextToken();
-
-            if (id == next.Kind)
-            {
-                this.NextToken();
-                return true;
-            }
-
-            return false;
-        }
-
-        /// <summary>Handles lexeres that are formed by identifiers.</summary>
-        /// <remarks>This method modified the token field as necessary.</remarks>
-        private void HandleTypePrefixedLiterals()
-        {
-            if (this.token.Kind != ExpressionTokenKind.Identifier)
-            {
-                return;
-            }
-
-            // Get literal of quoted values
-            if (this.ch == '\'')
-            {
-                // Get custom literal if exists.
-<<<<<<< HEAD
-                IEdmTypeReference edmTypeOfCustomLiteral = CustomUriTypePrefixLiterals.GetCustomEdmTypeByLiteralPrefix(this.token.Text);
-=======
-                IEdmTypeReference edmTypeOfCustomLiteral = CustomUriLiteralPrefixes.GetEdmTypeByCustomLiteralPrefix(this.token.Text);
->>>>>>> 2731c226
-                if (edmTypeOfCustomLiteral != null)
-                {
-                    this.token.SetCustomEdmTypeLiteral(edmTypeOfCustomLiteral);
-                }
-                else
-                {
-<<<<<<< HEAD
-                    // Get built in type literal prefix for quated values
-=======
-                    // Get built in type literal prefix for quoted values
->>>>>>> 2731c226
-                    this.token.Kind = this.GetBuiltInTypesLiteralPrefixWithQuotedValue(this.token.Text);
-                }
-
-                this.HandleQuotedValues();
-            }
-            else
-            {
-                // Handle keywords.
-                // Get built in type literal prefix.
-                ExpressionTokenKind? regularTokenKind = GetBuiltInTypesLiteralPrefix(this.token.Text);
-                if (regularTokenKind.HasValue)
-                {
-                    this.token.Kind = regularTokenKind.Value;
-                }
-<<<<<<< HEAD
-=======
-            }
-        }
-
-        private void HandleQuotedValues()
-        {
-            int startPosition = this.token.Position;
-
-            do
-            {
-                do
-                {
-                    this.NextChar();
-                }
-                while (this.ch.HasValue && this.ch != '\'');
-
-                if (this.ch == null)
-                {
-                    throw ParseError(ODataErrorStrings.ExpressionLexer_UnterminatedLiteral(this.textPos, this.Text));
-                }
-
-                this.NextChar();
-            }
-            while (this.ch.HasValue && this.ch == '\'');
-
-            // Update token.Text to include the literal + the quoted value
-            this.token.Text = this.Text.Substring(startPosition, this.textPos - startPosition);
-        }
-
-        /// <summary>
-        /// Get type-prefixed literals such as double, boolean...
-        /// </summary>
-        /// <param name="tokenText">Token texk</param>
-        /// <returns>ExpressionTokenKind by the token text</returns>
-        private static ExpressionTokenKind? GetBuiltInTypesLiteralPrefix(string tokenText)
-        {
-            if (ExpressionLexerUtils.IsInfinityOrNaNDouble(tokenText))
-            {
-                return ExpressionTokenKind.DoubleLiteral;
-            }
-            else if (ExpressionLexerUtils.IsInfinityOrNanSingle(tokenText))
-            {
-                return ExpressionTokenKind.SingleLiteral;
-            }
-            else if (tokenText == ExpressionConstants.KeywordTrue || tokenText == ExpressionConstants.KeywordFalse)
-            {
-                return ExpressionTokenKind.BooleanLiteral;
-            }
-            else if (tokenText == ExpressionConstants.KeywordNull)
-            {
-                return ExpressionTokenKind.NullLiteral;
->>>>>>> 2731c226
-            }
-        }
-
-<<<<<<< HEAD
-        private void HandleQuotedValues()
-        {
-            int startPosition = this.token.Position;
-
-            do
-            {
-                this.NextChar();
-            }
-            while (this.ch.HasValue && this.ch != '\'');
-
-            if (this.ch == null)
-            {
-                throw ParseError(ODataErrorStrings.ExpressionLexer_UnterminatedLiteral(this.textPos, this.Text));
-            }
-
-            this.NextChar();
-
-            // Update token.Text to include the literal + the quated value
-            this.token.Text = this.Text.Substring(startPosition, this.textPos - startPosition);
-        }
-
-        /// <summary>
-        /// Get type-prefixed literals such as double, boolean...
-        /// </summary>
-        /// <param name="tokenText">Token texk</param>
-        /// <returns>ExpressionTokenKind by the token text</returns>
-        private ExpressionTokenKind? GetBuiltInTypesLiteralPrefix(string tokenText)
-        {
-            if (ExpressionLexerUtils.IsInfinityOrNaNDouble(tokenText))
-            {
-                return ExpressionTokenKind.DoubleLiteral;
-            }
-            else if (ExpressionLexerUtils.IsInfinityOrNanSingle(tokenText))
-            {
-                return ExpressionTokenKind.SingleLiteral;
-            }
-            else if (tokenText == ExpressionConstants.KeywordTrue || tokenText == ExpressionConstants.KeywordFalse)
-            {
-                return ExpressionTokenKind.BooleanLiteral;
-            }
-            else if (tokenText == ExpressionConstants.KeywordNull)
-            {
-                return ExpressionTokenKind.NullLiteral;
-            }
-
-=======
->>>>>>> 2731c226
-            return null;
-        }
-
-        /// <summary>
-        /// Get type-prefixed literals with quoted values duration, binary and spatial types.
-        /// </summary>
-        /// <param name="tokenText">Token text</param>
-        /// <returns>ExpressionTokenKind</returns>
-        /// <example>geometry'POINT (79 84)'. 'geometry' is the tokenText </example>
-        private ExpressionTokenKind GetBuiltInTypesLiteralPrefixWithQuotedValue(string tokenText)
-        {
-            if (String.Equals(tokenText, ExpressionConstants.LiteralPrefixDuration, StringComparison.OrdinalIgnoreCase))
-            {
-                return ExpressionTokenKind.DurationLiteral;
-            }
-            else if (String.Equals(tokenText, ExpressionConstants.LiteralPrefixBinary, StringComparison.OrdinalIgnoreCase))
-            {
-                return ExpressionTokenKind.BinaryLiteral;
-            }
-            else if (String.Equals(tokenText, ExpressionConstants.LiteralPrefixGeography, StringComparison.OrdinalIgnoreCase))
-            {
-                return ExpressionTokenKind.GeographyLiteral;
-            }
-            else if (String.Equals(tokenText, ExpressionConstants.LiteralPrefixGeometry, StringComparison.OrdinalIgnoreCase))
-            {
-                return ExpressionTokenKind.GeometryLiteral;
-            }
-            else if (string.Equals(tokenText, ExpressionConstants.KeywordNull, StringComparison.OrdinalIgnoreCase))
-            {
-                // typed null literals are not supported.
-                throw ParseError(ODataErrorStrings.ExpressionLexer_SyntaxError(this.textPos, this.Text));
-            }
-            else
-            {
-                // treat as quoted literal
-                return ExpressionTokenKind.QuotedLiteral;
-            }
-        }
-
-        /// <summary>Parses a token that starts with a digit.</summary>
-        /// <returns>The kind of token recognized.</returns>
-        private ExpressionTokenKind ParseFromDigit()
-        {
-            Debug.Assert(this.IsValidDigit || ('-' == this.ch), "this.IsValidDigit || ('-' == this.ch)");
-            ExpressionTokenKind result;
-            int tokenPos = this.textPos;
-            char startChar = this.ch.Value;
-            this.NextChar();
-            if (startChar == '0' && (this.ch == 'x' || this.ch == 'X'))
-            {
-                result = ExpressionTokenKind.BinaryLiteral;
-                do
-                {
-                    this.NextChar();
-                }
-                while (this.ch.HasValue && UriParserHelper.IsCharHexDigit(this.ch.Value));
-            }
-            else
-            {
-                result = ExpressionTokenKind.IntegerLiteral;
-                while (this.IsValidDigit)
-                {
-                    this.NextChar();
-                }
-
-                // DateTimeOffset, Date and Guids will have '-' in them
-                if (this.ch == '-')
-                {
-                    if (this.TryParseDateTimeoffset(tokenPos))
-                    {
-                        return ExpressionTokenKind.DateTimeOffsetLiteral;
-                    }
-                    else if (this.TryParseGuid(tokenPos))
-                    {
-                        return ExpressionTokenKind.GuidLiteral;
-                    }
-                }
-
-                // TimeOfDay will have ":" in them
-                if (this.ch == ':')
-                {
-                    if (this.TryParseTimeOfDay(tokenPos))
-                    {
-                        return ExpressionTokenKind.TimeOfDayLiteral;
-                    }
-                }
-
-                // Guids will have alpha-numeric characters along with '-', so if a letter is encountered
-                // try to see if this is Guid or not. 
-                if (this.ch.HasValue && Char.IsLetter(this.ch.Value))
-                {
-                    if (this.TryParseGuid(tokenPos))
-                    {
-                        return ExpressionTokenKind.GuidLiteral;
-                    }
-                }
-
-                if (this.ch == '.')
-                {
-                    result = ExpressionTokenKind.DoubleLiteral;
-                    this.NextChar();
-                    this.ValidateDigit();
-
-                    do
-                    {
-                        this.NextChar();
-                    }
-                    while (this.IsValidDigit);
-                }
-
-                if (this.ch == 'E' || this.ch == 'e')
-                {
-                    result = ExpressionTokenKind.DoubleLiteral;
-                    this.NextChar();
-                    if (this.ch == '+' || this.ch == '-')
-                    {
-                        this.NextChar();
-                    }
-
-                    this.ValidateDigit();
-                    do
-                    {
-                        this.NextChar();
-                    }
-                    while (this.IsValidDigit);
-                }
-
-                if (this.ch == 'M' || this.ch == 'm')
-                {
-                    result = ExpressionTokenKind.DecimalLiteral;
-                    this.NextChar();
-                }
-                else if (this.ch == 'd' || this.ch == 'D')
-                {
-                    result = ExpressionTokenKind.DoubleLiteral;
-                    this.NextChar();
-                }
-                else if (this.ch == 'L' || this.ch == 'l')
-                {
-                    result = ExpressionTokenKind.Int64Literal;
-                    this.NextChar();
-                }
-                else if (this.ch == 'f' || this.ch == 'F')
-                {
-                    result = ExpressionTokenKind.SingleLiteral;
-                    this.NextChar();
-                }
-                else
-                {
-                    string valueStr = this.Text.Substring(tokenPos, this.textPos - tokenPos);
-                    result = MakeBestGuessOnNoSuffixStr(valueStr, result);
-                }
-            }
-
-            return result;
-        }
-
-        /// <summary>
-        /// Tries to parse Guid from current text
-        /// If it's not Guid, then this.textPos and this.ch are reset
-        /// </summary>
-        /// <param name="tokenPos">Start index</param>
-        /// <returns>True if the substring that starts from tokenPos is a Guid, false otherwise</returns>
-        private bool TryParseGuid(int tokenPos)
-        {
-            int initialIndex = this.textPos;
-
-            string guidStr = ParseLiteral(tokenPos);
-
-            Guid tmpGuidValue;
-            if (UriUtils.TryUriStringToGuid(guidStr, out tmpGuidValue))
-            {
-                return true;
-            }
-            else
-            {
-                this.textPos = initialIndex;
-                this.ch = this.Text[initialIndex];
-                return false;
-            }
-        }
-
-        /// <summary>
-        /// Tries to parse Guid from current text
-        /// If it's not Guid, then this.textPos and this.ch are reset
-        /// </summary>
-        /// <param name="tokenPos">Start index</param>
-        /// <returns>True if the substring that starts from tokenPos is a Guid, false otherwise</returns>
-        private bool TryParseDateTimeoffset(int tokenPos)
-        {
-            int initialIndex = this.textPos;
-
-            string datetimeOffsetStr = ParseLiteral(tokenPos);
-
-            DateTimeOffset tmpdatetimeOffsetValue;
-            if (UriUtils.ConvertUriStringToDateTimeOffset(datetimeOffsetStr, out tmpdatetimeOffsetValue))
-            {
-                return true;
-            }
-            else
-            {
-                this.textPos = initialIndex;
-                this.ch = this.Text[initialIndex];
-                return false;
-            }
-        }
-
-        /// <summary>
-        /// Tries to parse TimeOfDay from current text
-        /// If it's not TimeOfDay, then this.textPos and this.ch are reset
-        /// </summary>
-        /// <param name="tokenPos">Start index</param>
-        /// <returns>True if the substring that starts from tokenPos is a TimeOfDay, false otherwise</returns>
-        private bool TryParseTimeOfDay(int tokenPos)
-        {
-            int initialIndex = this.textPos;
-
-            string timeOfDayStr = ParseLiteral(tokenPos);
-
-            TimeOfDay tmpTimeOfDayValue;
-            if (UriUtils.TryUriStringToTimeOfDay(timeOfDayStr, out tmpTimeOfDayValue))
-            {
-                return true;
-            }
-            else
-            {
-                this.textPos = initialIndex;
-                this.ch = this.Text[initialIndex];
-                return false;
-            }
-        }
-
-        /// <summary>
-        /// Parses a literal be checking for delimiting characters '\0', ',',')' and ' '
-        /// </summary>
-        /// <param name="tokenPos">Index from which the substring starts</param>
-        /// <returns>Substring from this.text that has parsed the literal and ends in one of above delimiting characters</returns>
-        private string ParseLiteral(int tokenPos)
-        {
-            do
-            {
-                this.NextChar();
-            }
-            while (this.ch.HasValue && this.ch != ',' && this.ch != ')' && this.ch != ' ');
-
-            if (this.ch == null)
-            {
-                this.NextChar();
-            }
-
-            string numericStr = this.Text.Substring(tokenPos, this.textPos - tokenPos);
-            return numericStr;
-        }
-
-        /// <summary>
-        /// Makes best guess on numeric string without trailing letter like L, F, M, D
-        /// </summary>
-        /// <param name="numericStr">The numeric string.</param>
-        /// <param name="guessedKind">The possbile kind (IntegerLiteral or DoubleLiteral) from ParseFromDigit() method.</param>
-        /// <returns>A more accurate ExpressionTokenKind</returns>
-        private static ExpressionTokenKind MakeBestGuessOnNoSuffixStr(string numericStr, ExpressionTokenKind guessedKind)
-        {
-            // no suffix, so 
-            // (1) make a best guess (note: later we support promoting each to later one: int32->int64->single->double->decimal).
-            // look at value:       "2147483647" may be Int32/long, "2147483649" must be long.
-            // look at precision:   "3258.67876576549" may be sinle/double/decimal, "3258.678765765489753678965390" must be decimal.
-            // (2) then let MetadataUtilsCommon.CanConvertPrimitiveTypeTo() method does further promotion when knowing expected sematics type. 
-            int tmpInt = 0;
-            long tmpLong = 0;
-            float tmpFloat = 0;
-            double tmpDouble = 0;
-            decimal tmpDecimal = 0;
-
-            if (guessedKind == ExpressionTokenKind.IntegerLiteral)
-            {
-                if (int.TryParse(numericStr, NumberStyles.Integer, CultureInfo.InvariantCulture, out tmpInt))
-                {
-                    return ExpressionTokenKind.IntegerLiteral;
-                }
-
-                if (long.TryParse(numericStr, NumberStyles.Integer, CultureInfo.InvariantCulture, out tmpLong))
-                {
-                    return ExpressionTokenKind.Int64Literal;
-                }
-            }
-
-            bool canBeSingle = float.TryParse(numericStr, NumberStyles.Float, CultureInfo.InvariantCulture, out tmpFloat);
-            bool canBeDouble = double.TryParse(numericStr, NumberStyles.Float, CultureInfo.InvariantCulture, out tmpDouble);
-            bool canBeDecimal = decimal.TryParse(numericStr, NumberStyles.Integer | NumberStyles.AllowDecimalPoint, CultureInfo.InvariantCulture, out tmpDecimal);
-
-            // 1. try high precision -> low precision
-            if (canBeDouble && canBeDecimal)
-            {
-                decimal doubleToDecimalR;
-                decimal doubleToDecimalN;
-
-                // To keep the full precision of the current value, which if necessary is all 17 digits of precision supported by the Double type.
-                bool doubleCanBeDecimalR = decimal.TryParse(tmpDouble.ToString("R", CultureInfo.InvariantCulture), NumberStyles.Float, CultureInfo.InvariantCulture, out doubleToDecimalR);
-
-                // To cover the scientific notation case, such as 1e+19 in the tmpDouble
-                bool doubleCanBeDecimalN = decimal.TryParse(tmpDouble.ToString("N29", CultureInfo.InvariantCulture), NumberStyles.Number, CultureInfo.InvariantCulture, out doubleToDecimalN);
-
-                if ((doubleCanBeDecimalR && doubleToDecimalR != tmpDecimal) || (!doubleCanBeDecimalR && doubleCanBeDecimalN && doubleToDecimalN != tmpDecimal))
-                {
-                    // losing precision as double, so choose decimal
-                    return ExpressionTokenKind.DecimalLiteral;
-                }
-            }
-
-            // here can't use normal casting like the above double VS decimal.
-            // prevent losing precision in float -> double, e.g. (double)1.234f will be 1.2339999675750732d not 1.234d
-            if (canBeSingle && canBeDouble && (double.Parse(tmpFloat.ToString("R", CultureInfo.InvariantCulture), CultureInfo.InvariantCulture) != tmpDouble))
-            {
-                // losing precision as single, so choose double
-                return ExpressionTokenKind.DoubleLiteral;
-            }
-
-            // 2. try most compatible -> least compatible
-            if (canBeSingle)
-            {
-                return ExpressionTokenKind.SingleLiteral;
-            }
-
-            if (canBeDouble)
-            {
-                return ExpressionTokenKind.DoubleLiteral;
-            }
-
-            throw new ODataException(ODataErrorStrings.ExpressionLexer_InvalidNumericString(numericStr));
-        }
-
-        /// <summary>
-        /// Parses an expression of text that we do not know how to handle in this class, which is between a
-        /// <paramref name="startingCharacter"></paramref> and an <paramref name="endingCharacter"/>.
-        /// </summary>
-        /// <param name="startingCharacter">the starting delimiter</param>
-        /// <param name="endingCharacter">the ending delimiter.</param>
-        private void AdvanceThroughBalancedExpression(char startingCharacter, char endingCharacter)
-        {
-            int currentBracketDepth = 1;
-
-            while (currentBracketDepth > 0)
-            {
-                if (this.ch == '\'')
-                {
-                    this.AdvanceToNextOccuranceOf('\'');
-                }
-
-                if (this.ch == startingCharacter)
-                {
-                    currentBracketDepth++;
-                }
-                else if (this.ch == endingCharacter)
-                {
-                    currentBracketDepth--;
-                }
-
-                if (this.ch == null)
-                {
-                    throw new ODataException(ODataErrorStrings.ExpressionLexer_UnbalancedBracketExpression);
-                }
-
-                this.NextChar();
-            }
-        }
-
-
-
-        /// <summary>Parses an identifier by advancing the current character.</summary>
-        private void ParseIdentifier()
-        {
-            Debug.Assert(this.IsValidStartingCharForIdentifier, "Expected valid starting char for identifier");
-            do
-            {
-                this.NextChar();
-            }
-            while (this.IsValidNonStartingCharForIdentifier);
-        }
-
-        /// <summary>Sets the text position.</summary>
-        /// <param name="pos">New text position.</param>
-        private void SetTextPos(int pos)
-        {
-            this.textPos = pos;
-            this.ch = this.textPos < this.TextLen ? this.Text[this.textPos] : (char?)null;
-        }
-
-        /// <summary>Validates the current character is a digit.</summary>
-        private void ValidateDigit()
-        {
-            if (!this.IsValidDigit)
-            {
-                throw ParseError(ODataErrorStrings.ExpressionLexer_DigitExpected(this.textPos, this.Text));
-            }
-        }
-
-        #endregion Private methods
-
-        #region Private classes
-        /// <summary>This class implements IEqualityComparer for UnicodeCategory</summary>
-        /// <remarks>
-        /// Using this class rather than EqualityComparer&lt;T&gt;.Default 
-        /// saves from JIT'ing it in each AppDomain.
-        /// </remarks>
-        private sealed class UnicodeCategoryEqualityComparer : IEqualityComparer<UnicodeCategory>
-        {
-            /// <summary>
-            /// Checks whether two unicode categories are equal
-            /// </summary>
-            /// <param name="x">first unicode category</param>
-            /// <param name="y">second unicode category</param>
-            /// <returns>true if they are equal, false otherwise</returns>
-            public bool Equals(UnicodeCategory x, UnicodeCategory y)
-            {
-                return x == y;
-            }
-
-            /// <summary>
-            /// Gets a hash code for the specified unicode category
-            /// </summary>
-            /// <param name="obj">the input value</param>
-            /// <returns>The hash code for the given input unicode category, the underlying int</returns>
-            public int GetHashCode(UnicodeCategory obj)
-            {
-                return (int)obj;
-            }
-        }
-        #endregion
-    }
-}
+//---------------------------------------------------------------------
+// <copyright file="ExpressionLexer.cs" company="Microsoft">
+//      Copyright (C) Microsoft Corporation. All rights reserved. See License.txt in the project root for license information.
+// </copyright>
+//---------------------------------------------------------------------
+
+namespace Microsoft.OData.Core.UriParser
+{
+    #region Namespaces
+
+    using System;
+    using System.Collections.Generic;
+    using System.Diagnostics;
+    using System.Globalization;
+    using System.Text;
+    using Microsoft.OData.Core;
+    using Microsoft.OData.Core.UriParser.Parsers;
+    using Microsoft.OData.Core.UriParser.Parsers.UriParsers;
+    using Microsoft.OData.Core.UriParser.TreeNodeKinds;
+    using Microsoft.OData.Edm.Library;
+    using Microsoft.OData.Edm;
+    using ODataErrorStrings = Microsoft.OData.Core.Strings;
+
+    #endregion Namespaces
+
+    /// <summary>Use this class to parse an expression in the OData URI format.</summary>
+    /// <remarks>
+    /// Literals (non-normative "handy" reference - see spec for correct expression):
+    /// Null            null
+    /// Boolean         true | false
+    /// Int32           (digit+)
+    /// Int64           (digit+)[L|l]
+    /// Decimal         (digit+ ['.' digit+])[M|m]
+    /// Float           (digit+ ['.' digit+][e|E [+|-] digit+)[f|F]
+    /// Double          (digit+ ['.' digit+][e|E [+|-] digit+)[d|D]
+    /// String          "'" .* "'"
+    /// DateTime        datetime"'"dddd-dd-dd[T|' ']dd:mm[ss[.fffffff]]"'"
+    /// DateTimeOffset  dddd-dd-dd[T|' ']dd:mm[ss[.fffffff]]-dd:mm
+    /// Duration            time"'"dd:mm[ss[.fffffff]]"'"
+    /// Binary          (binary|X)'digit*'
+    /// GUID            8HEXDIG "-" 4HEXDIG "-" 4HEXDIG "-" 4HEXDIG "-" 12HEXDIG 
+    /// 
+    /// Note: ABNF v4.0 actually has forbidden numeric string's trailing L,M,F,D though we allow them to be optional
+    /// http://docs.oasis-open.org/odata/odata/v4.0/cs01/abnf/odata-abnf-construction-rules.txt
+    /// decimalValue = [SIGN] 1*DIGIT ["." 1*DIGIT]
+    /// doubleValue = decimalValue [ "e" [SIGN] 1*DIGIT ] / nanInfinity ; with restricted number range
+    /// singleValue = doubleValue                                       ; with restricted number range
+    /// nanInfinity = 'NaN' / '-INF' / 'INF'
+    ///
+    /// </remarks>
+    [DebuggerDisplay("ExpressionLexer ({text} @ {textPos} [{token}])")]
+    internal class ExpressionLexer
+    {
+        #region Protected and Private fields
+
+        /// <summary>Text being parsed.</summary>
+        protected readonly string Text;
+
+        /// <summary>Length of text being parsed.</summary>
+        protected readonly int TextLen;
+
+        /// <summary>Position on text being parsed.</summary>
+        protected int textPos;
+
+        /// <summary>Character being processed.</summary>
+        protected char? ch;
+
+        /// <summary>Token being processed.</summary>
+        protected ExpressionToken token;
+
+        /// <summary>
+        /// For an identifier, EMD supports chars that match the regex  [\p{Ll}\p{Lu}\p{Lt}\p{Lo}\p{Lm}\p{Nl}\p{Mn}\p{Mc}\p{Nd}\p{Pc}\p{Cf}]
+        /// IsLetterOrDigit covers Ll, Lu, Lt, Lo, Lm, Nd, this set covers the rest 
+        /// </summary>
+        private static readonly HashSet<UnicodeCategory> AdditionalUnicodeCategoriesForIdentifier = new HashSet<UnicodeCategory>(new UnicodeCategoryEqualityComparer())
+        {
+            UnicodeCategory.LetterNumber,
+            UnicodeCategory.NonSpacingMark,
+            UnicodeCategory.SpacingCombiningMark, 
+            UnicodeCategory.ConnectorPunctuation, // covers "_"
+            UnicodeCategory.Format
+        };
+
+        /// <summary> flag to indicate whether to delimit on a semicolon. </summary>
+        private readonly bool useSemicolonDelimeter;
+
+        /// <summary>Whether the lexer is being used to parse function parameters. If true, will allow/recognize parameter aliases and typed nulls.</summary>
+        private readonly bool parsingFunctionParameters;
+
+        /// <summary>Lexer ignores whitespace</summary>
+        private bool ignoreWhitespace;
+
+        #endregion Protected and Private fields
+
+        #region Constructors
+
+        /// <summary>Initializes a new <see cref="ExpressionLexer"/>.</summary>
+        /// <param name="expression">Expression to parse.</param>
+        /// <param name="moveToFirstToken">If true, this constructor will call NextToken() to move to the first token.</param>
+        /// <param name="useSemicolonDelimeter">If true, the lexer will tokenize based on semicolons as well.</param>
+        internal ExpressionLexer(string expression, bool moveToFirstToken, bool useSemicolonDelimeter)
+            : this(expression, moveToFirstToken, useSemicolonDelimeter, false /*parsingFunctionParameters*/)
+        {
+        }
+
+        /// <summary>Initializes a new <see cref="ExpressionLexer"/>.</summary>
+        /// <param name="expression">Expression to parse.</param>
+        /// <param name="moveToFirstToken">If true, this constructor will call NextToken() to move to the first token.</param>
+        /// <param name="useSemicolonDelimeter">If true, the lexer will tokenize based on semicolons as well.</param>
+        /// <param name="parsingFunctionParameters">Whether the lexer is being used to parse function parameters. If true, will allow/recognize parameter aliases and typed nulls.</param>
+        internal ExpressionLexer(string expression, bool moveToFirstToken, bool useSemicolonDelimeter, bool parsingFunctionParameters)
+        {
+            Debug.Assert(expression != null, "expression != null");
+
+            this.ignoreWhitespace = true;
+            this.Text = expression;
+            this.TextLen = this.Text.Length;
+            this.useSemicolonDelimeter = useSemicolonDelimeter;
+            this.parsingFunctionParameters = parsingFunctionParameters;
+
+            this.SetTextPos(0);
+
+            if (moveToFirstToken)
+            {
+                this.NextToken();
+            }
+        }
+
+        #endregion Constructors
+
+        #region Internal properties
+
+        /// <summary>Token being processed.</summary>
+        internal ExpressionToken CurrentToken
+        {
+            get
+            {
+                return this.token;
+            }
+
+            set
+            {
+                this.token = value;
+            }
+        }
+
+        /// <summary>Text being parsed.</summary>
+        internal string ExpressionText
+        {
+            get
+            {
+                return this.Text;
+            }
+        }
+
+        /// <summary>Position on text being parsed.</summary>
+        internal int Position
+        {
+            get
+            {
+                return this.token.Position;
+            }
+        }
+
+        #endregion Internal properties
+
+        #region Private properties
+        /// <summary>
+        /// Gets if the current char is whitespace.
+        /// </summary>
+        protected bool IsValidWhiteSpace
+        {
+            get
+            {
+                return this.ch != null && Char.IsWhiteSpace(this.ch.Value);
+            }
+        }
+
+        /// <summary>
+        /// Gets if the current char is digit.
+        /// </summary>
+        private bool IsValidDigit
+        {
+            get
+            {
+                return this.ch != null && Char.IsDigit(this.ch.Value);
+            }
+        }
+
+        /// <summary>
+        /// Is the current char a valid starting char for an identifier.
+        /// Valid starting chars for identifier include all that are supported by EDM ([\p{Ll}\p{Lu}\p{Lt}\p{Lo}\p{Lm}\p{Nl}]) and '_'.
+        /// </summary>
+        private bool IsValidStartingCharForIdentifier
+        {
+            get
+            {
+                return this.ch != null && (
+                    Char.IsLetter(this.ch.Value) ||       // IsLetter covers: Ll, Lu, Lt, Lo, Lm
+                    this.ch == '_' ||
+                    this.ch == '$' ||
+                    PlatformHelper.GetUnicodeCategory(this.ch.Value) == UnicodeCategory.LetterNumber);
+            }
+        }
+
+        /// <summary>
+        /// Is the current char a valid non-starting char for an identifier.
+        /// Valid non-starting chars for identifier include all that are supported 
+        /// by EDM  [\p{Ll}\p{Lu}\p{Lt}\p{Lo}\p{Lm}\p{Nl}\p{Mn}\p{Mc}\p{Nd}\p{Pc}\p{Cf}]. 
+        /// This list includes '_', which is ConnectorPunctuation (Pc)
+        /// </summary>
+        private bool IsValidNonStartingCharForIdentifier
+        {
+            get
+            {
+                return this.ch != null && (
+                    Char.IsLetterOrDigit(this.ch.Value) ||    // covers: Ll, Lu, Lt, Lo, Lm, Nd
+                    AdditionalUnicodeCategoriesForIdentifier.Contains(PlatformHelper.GetUnicodeCategory(this.ch.Value)));  // covers the rest
+            }
+        }
+        #endregion
+
+        #region Internal methods
+        /// <summary>
+        /// Determines if the next token can be processed without error without advancing the token.
+        /// </summary>
+        /// <param name="resultToken">The next ExpressionToken. This value is undefined if error is defined.</param>
+        /// <param name="error">Exception generated from trying to process the next token.</param>
+        /// <returns>True if the next token can be processed, false otherwise.</returns>
+        internal bool TryPeekNextToken(out ExpressionToken resultToken, out Exception error)
+        {
+            int savedTextPos = this.textPos;
+            char? savedChar = this.ch;
+            ExpressionToken savedToken = this.token;
+
+            resultToken = this.NextTokenImplementation(out error);
+
+            this.textPos = savedTextPos;
+            this.ch = savedChar;
+            this.token = savedToken;
+
+            return error == null;
+        }
+
+        /// <summary>Reads the next token, skipping whitespace as necessary, advancing the Lexer.</summary>
+        /// <returns>The next token.</returns>
+        /// <remarks>Throws on error.</remarks>
+        internal ExpressionToken NextToken()
+        {
+            Exception error = null;
+            ExpressionToken nextToken = this.NextTokenImplementation(out error);
+
+            if (error != null)
+            {
+                throw error;
+            }
+
+            return nextToken;
+        }
+
+        /// <summary>
+        /// Starting from an identifier, reads a sequence of dots and 
+        /// identifiers, and returns the text for it, with whitespace 
+        /// stripped.
+        /// </summary>
+        /// <param name="acceptStar">do we allow a star in this identifier</param>
+        /// <returns>The dotted identifier starting at the current identifier.</returns>
+        internal string ReadDottedIdentifier(bool acceptStar)
+        {
+            this.ValidateToken(ExpressionTokenKind.Identifier);
+            StringBuilder builder = null;
+            string result = this.CurrentToken.Text;
+            this.NextToken();
+            while (this.CurrentToken.Kind == ExpressionTokenKind.Dot)
+            {
+                this.NextToken();
+                if (this.CurrentToken.Kind != ExpressionTokenKind.Identifier &&
+                    this.CurrentToken.Kind != ExpressionTokenKind.QuotedLiteral)
+                {
+                    if (this.CurrentToken.Kind == ExpressionTokenKind.Star)
+                    {
+                        // if we accept a star and this is the last token in the identifier, then we're ok... otherwise we throw.
+                        if (!acceptStar || (this.PeekNextToken().Kind != ExpressionTokenKind.End && this.PeekNextToken().Kind != ExpressionTokenKind.Comma))
+                        {
+                            throw ParseError(ODataErrorStrings.ExpressionLexer_SyntaxError(this.textPos, this.Text));
+                        }
+                    }
+                    else
+                    {
+                        throw ParseError(ODataErrorStrings.ExpressionLexer_SyntaxError(this.textPos, this.Text));
+                    }
+                }
+
+                if (builder == null)
+                {
+                    builder = new StringBuilder(result, result.Length + 1 + this.CurrentToken.Text.Length);
+                }
+
+                builder.Append('.');
+                builder.Append(this.CurrentToken.Text);
+                this.NextToken();
+            }
+
+            if (builder != null)
+            {
+                result = builder.ToString();
+            }
+
+            return result;
+        }
+
+        /// <summary>Returns the next token without advancing the lexer.</summary>
+        /// <returns>The next token.</returns>
+        internal ExpressionToken PeekNextToken()
+        {
+            ExpressionToken outToken;
+            Exception error;
+            this.TryPeekNextToken(out outToken, out error);
+
+            if (error != null)
+            {
+                throw error;
+            }
+
+            return outToken;
+        }
+
+        /// <summary>
+        /// Check whether the current identifier is a function. If so, expand the token text to the function signature
+        /// </summary>
+        /// <returns>True if the current identifier is a function call</returns>
+        internal bool ExpandIdentifierAsFunction()
+        {
+            // FUNCTION := (<ID> {<DOT>}) ... <ID> <OpenParen>
+            // if we fail to match then we leave the token as it
+            ExpressionTokenKind id = this.token.Kind;
+            if (id != ExpressionTokenKind.Identifier)
+            {
+                return false;
+            }
+
+            int savedTextPos = this.textPos;
+            char? savedChar = this.ch;
+            ExpressionToken savedToken = this.token;
+            bool savedIgnoreWs = this.ignoreWhitespace;
+            this.ignoreWhitespace = false;
+
+            // Expansion left anchor
+            int tokenStartPos = this.token.Position;
+
+            while (this.MoveNextWhenMatch(ExpressionTokenKind.Dot) && this.MoveNextWhenMatch(ExpressionTokenKind.Identifier))
+            {
+            }
+
+            bool matched = this.CurrentToken.Kind == ExpressionTokenKind.Identifier && this.PeekNextToken().Kind == ExpressionTokenKind.OpenParen;
+
+            if (matched)
+            {
+                this.token.Text = this.Text.Substring(tokenStartPos, this.textPos - tokenStartPos);
+                this.token.Position = tokenStartPos;
+            }
+            else
+            {
+                this.textPos = savedTextPos;
+                this.ch = savedChar;
+                this.token = savedToken;
+            }
+
+            this.ignoreWhitespace = savedIgnoreWs;
+
+            return matched;
+        }
+
+        /// <summary>Validates the current token is of the specified kind.</summary>
+        /// <param name="t">Expected token kind.</param>
+        internal void ValidateToken(ExpressionTokenKind t)
+        {
+            if (this.token.Kind != t)
+            {
+                throw ParseError(ODataErrorStrings.ExpressionLexer_SyntaxError(this.textPos, this.Text));
+            }
+        }
+
+        /// <summary>
+        /// Advances the lexer until a semicolon, an unbalanced close parens occurs, or the text ends.
+        /// Any string literals (text in single quotes) will be skipped when checking for delimiters.
+        /// The CurrentToken of the lexer after this method call will be whatever comes after the advanced text.
+        /// </summary>
+        /// <returns>All of the text that was read.</returns>
+        internal string AdvanceThroughExpandOption()
+        {
+            int startingPosition = this.textPos;
+            string textToReturn;
+
+            while (true)
+            {
+                if (this.ch == '\'')
+                {
+                    this.AdvanceToNextOccuranceOf('\'');
+                }
+
+                if (this.ch == '(')
+                {
+                    this.NextChar();
+                    this.AdvanceThroughBalancedParentheticalExpression();
+                    continue;
+                }
+
+                if (this.ch == ';' || this.ch == ')')
+                {
+                    textToReturn = this.Text.Substring(startingPosition, this.textPos - startingPosition);
+                    break;
+                }
+
+                if (this.ch == null)
+                {
+                    textToReturn = this.Text.Substring(startingPosition);
+                    break;
+                }
+
+                this.NextChar();
+            }
+
+            // Move the lexer to be on the delimiter (or past, if the delimiter isn't something special)
+            this.NextToken();
+
+            return textToReturn;
+        }
+
+        /// <summary>
+        /// Advances through a balanced expression that we do not want to parse, beginning with a '(' and ending with a ')'.
+        /// </summary>
+        /// <remarks>
+        /// 1. This method will identify and advance through inner pairs of parenthesis.
+        /// 2. The lexer is expected to have a CurrentToken which is the open parenthesis at the start, meaning that we are positioned
+        ///    on the first character of the expression inside that.
+        /// 3. When we are done we will be right after the closing ')', but we will have have set CurrentToken to anything.
+        ///    For this reason, you probably want to call NextToken() after this method, since CurrentToken wil be garbage.
+        /// </remarks>
+        /// <returns>The parenthesis expression, including the outer parenthesis.</returns>
+        internal string AdvanceThroughBalancedParentheticalExpression()
+        {
+            int startPosition = this.Position;
+            this.AdvanceThroughBalancedExpression('(', ')');
+            var expressionText = this.Text.Substring(startPosition, this.textPos - startPosition);
+
+            //// TODO: Consider introducing a token type and setting up the current token instead of returning string.
+            //// We've done weird stuff, and the state of hte lexer is weird now. All will be well once NextToken() is called, 
+            //// but until then CurrentToken is stale and misleading.
+
+            return expressionText;
+        }
+
+        #endregion Internal methods
+
+        #region Private methods
+        /// <summary>Creates an exception for a parse error.</summary>
+        /// <param name="message">Message text.</param>
+        /// <returns>A new Exception.</returns>
+        protected static Exception ParseError(string message)
+        {
+            return new ODataException(message);
+        }
+
+        /// <summary>Advanced to the next character.</summary>
+        protected void NextChar()
+        {
+            if (this.textPos < this.TextLen)
+            {
+                this.textPos++;
+                if (this.textPos < this.TextLen)
+                {
+                    this.ch = this.Text[this.textPos];
+                    return;
+                }
+            }
+
+            this.ch = null;
+        }
+
+        /// <summary>
+        /// Parses white spaces
+        /// </summary>
+        protected void ParseWhitespace()
+        {
+            while (this.IsValidWhiteSpace)
+            {
+                this.NextChar();
+            }
+        }
+
+        /// <summary>
+        /// Advance the pointer to the next occurance of the given value, swallowing all characters in between.
+        /// </summary>
+        /// <param name="endingValue">the ending delimiter.</param>
+        protected void AdvanceToNextOccuranceOf(char endingValue)
+        {
+            this.NextChar();
+            while (this.ch.HasValue && (this.ch != endingValue))
+            {
+                this.NextChar();
+            }
+        }
+
+        /// <summary>Reads the next token, skipping whitespace as necessary.</summary> 
+        /// <param name="error">Error that occurred while trying to process the next token.</param>
+        /// <returns>The next token, which may be 'bad' if an error occurs.</returns>
+        [System.Diagnostics.CodeAnalysis.SuppressMessage("Microsoft.Maintainability", "CA1502:AvoidExcessiveComplexity", Justification = "This parser method is all about the switch statement and would be harder to maintain if it were broken up.")]
+        protected virtual ExpressionToken NextTokenImplementation(out Exception error)
+        {
+            error = null;
+
+            if (this.ignoreWhitespace)
+            {
+                this.ParseWhitespace();
+            }
+
+            ExpressionTokenKind t;
+            int tokenPos = this.textPos;
+            switch (this.ch)
+            {
+                case '(':
+                    this.NextChar();
+                    t = ExpressionTokenKind.OpenParen;
+                    break;
+                case ')':
+                    this.NextChar();
+                    t = ExpressionTokenKind.CloseParen;
+                    break;
+                case ',':
+                    this.NextChar();
+                    t = ExpressionTokenKind.Comma;
+                    break;
+                case '-':
+                    bool hasNext = this.textPos + 1 < this.TextLen;
+                    if (hasNext && Char.IsDigit(this.Text[this.textPos + 1]))
+                    {
+                        // don't separate '-' and its following digits : -2147483648 is valid int.MinValue, but 2147483648 is long.
+                        t = this.ParseFromDigit();
+                        if (ExpressionLexerUtils.IsNumeric(t))
+                        {
+                            break;
+                        }
+
+                        // If it looked like a numeric but wasn't (because it was a binary 0x... value for example), 
+                        // we'll rewind and fall through to a simple '-' token.
+                        this.SetTextPos(tokenPos);
+                    }
+                    else if (hasNext && this.Text[tokenPos + 1] == ExpressionConstants.InfinityLiteral[0])
+                    {
+                        this.NextChar();
+                        this.ParseIdentifier();
+                        string currentIdentifier = this.Text.Substring(tokenPos + 1, this.textPos - tokenPos - 1);
+
+                        if (ExpressionLexerUtils.IsInfinityLiteralDouble(currentIdentifier))
+                        {
+                            t = ExpressionTokenKind.DoubleLiteral;
+                            break;
+                        }
+                        else if (ExpressionLexerUtils.IsInfinityLiteralSingle(currentIdentifier))
+                        {
+                            t = ExpressionTokenKind.SingleLiteral;
+                            break;
+                        }
+
+                        // If it looked like '-INF' but wasn't we'll rewind and fall through to a simple '-' token.
+                        this.SetTextPos(tokenPos);
+                    }
+
+                    this.NextChar();
+                    t = ExpressionTokenKind.Minus;
+                    break;
+                case '=':
+                    this.NextChar();
+                    t = ExpressionTokenKind.Equal;
+                    break;
+                case '/':
+                    this.NextChar();
+                    t = ExpressionTokenKind.Slash;
+                    break;
+                case '?':
+                    this.NextChar();
+                    t = ExpressionTokenKind.Question;
+                    break;
+                case '.':
+                    this.NextChar();
+                    t = ExpressionTokenKind.Dot;
+                    break;
+                case '\'':
+                    char quote = this.ch.Value;
+                    do
+                    {
+                        this.AdvanceToNextOccuranceOf(quote);
+
+                        if (this.textPos == this.TextLen)
+                        {
+                            error = ParseError(ODataErrorStrings.ExpressionLexer_UnterminatedStringLiteral(this.textPos, this.Text));
+                        }
+
+                        this.NextChar();
+                    }
+                    while (this.ch.HasValue && (this.ch.Value == quote));
+                    t = ExpressionTokenKind.StringLiteral;
+                    break;
+                case '*':
+                    this.NextChar();
+                    t = ExpressionTokenKind.Star;
+                    break;
+                case ':':
+                    this.NextChar();
+                    t = ExpressionTokenKind.Colon;
+                    break;
+                case '{':
+                    this.NextChar();
+                    this.AdvanceThroughBalancedExpression('{', '}');
+                    t = ExpressionTokenKind.BracketedExpression;
+                    break;
+                case '[':
+                    this.NextChar();
+                    this.AdvanceThroughBalancedExpression('[', ']');
+                    t = ExpressionTokenKind.BracketedExpression;
+                    break;
+                default:
+                    if (this.IsValidWhiteSpace)
+                    {
+                        Debug.Assert(!this.ignoreWhitespace, "should not hit ws while ignoring it");
+                        this.ParseWhitespace();
+                        t = ExpressionTokenKind.Unknown;
+                        break;
+                    }
+
+                    if (this.IsValidStartingCharForIdentifier)
+                    {
+                        this.ParseIdentifier();
+
+                        // Guids will have '-' in them
+                        // guidValue = 8HEXDIG "-" 4HEXDIG "-" 4HEXDIG "-" 4HEXDIG "-" 12HEXDIG 
+                        if (this.ch == '-'
+                            && this.TryParseGuid(tokenPos))
+                        {
+                            t = ExpressionTokenKind.GuidLiteral;
+                            break;
+                        }
+
+                        t = ExpressionTokenKind.Identifier;
+                        break;
+                    }
+
+                    if (this.IsValidDigit)
+                    {
+                        t = this.ParseFromDigit();
+                        break;
+                    }
+
+                    if (this.textPos == this.TextLen)
+                    {
+                        t = ExpressionTokenKind.End;
+                        break;
+                    }
+
+                    if (this.useSemicolonDelimeter && this.ch == ';')
+                    {
+                        this.NextChar();
+                        t = ExpressionTokenKind.SemiColon;
+                        break;
+                    }
+
+                    if (this.parsingFunctionParameters && this.ch == '@')
+                    {
+                        this.NextChar();
+
+                        if (this.textPos == this.TextLen)
+                        {
+                            error = ParseError(ODataErrorStrings.ExpressionLexer_SyntaxError(this.textPos, this.Text));
+                            t = ExpressionTokenKind.Unknown;
+                            break;
+                        }
+
+                        if (!this.IsValidStartingCharForIdentifier)
+                        {
+                            error = ParseError(ODataErrorStrings.ExpressionLexer_InvalidCharacter(this.ch, this.textPos, this.Text));
+                            t = ExpressionTokenKind.Unknown;
+                            break;
+                        }
+
+                        this.ParseIdentifier();
+                        t = ExpressionTokenKind.ParameterAlias;
+                        break;
+                    }
+
+                    error = ParseError(ODataErrorStrings.ExpressionLexer_InvalidCharacter(this.ch, this.textPos, this.Text));
+                    t = ExpressionTokenKind.Unknown;
+                    break;
+            }
+
+            this.token.Kind = t;
+            this.token.Text = this.Text.Substring(tokenPos, this.textPos - tokenPos);
+            this.token.Position = tokenPos;
+
+            this.HandleTypePrefixedLiterals();
+
+            return this.token;
+        }
+
+        /// <summary>
+        /// Expand the token selection if the next token matches the input token
+        /// </summary>
+        /// <param name="id">the list of token id to match</param>
+        /// <returns>true if matched</returns>
+        private bool MoveNextWhenMatch(ExpressionTokenKind id)
+        {
+            ExpressionToken next = this.PeekNextToken();
+
+            if (id == next.Kind)
+            {
+                this.NextToken();
+                return true;
+            }
+
+            return false;
+        }
+
+        /// <summary>Handles lexeres that are formed by identifiers.</summary>
+        /// <remarks>This method modified the token field as necessary.</remarks>
+        private void HandleTypePrefixedLiterals()
+        {
+            if (this.token.Kind != ExpressionTokenKind.Identifier)
+            {
+                return;
+            }
+
+            // Get literal of quoted values
+            if (this.ch == '\'')
+            {
+                // Get custom literal if exists.
+                IEdmTypeReference edmTypeOfCustomLiteral = CustomUriLiteralPrefixes.GetEdmTypeByCustomLiteralPrefix(this.token.Text);
+                if (edmTypeOfCustomLiteral != null)
+                {
+                    this.token.SetCustomEdmTypeLiteral(edmTypeOfCustomLiteral);
+                }
+                else
+                {
+                    // Get built in type literal prefix for quoted values
+                    this.token.Kind = this.GetBuiltInTypesLiteralPrefixWithQuotedValue(this.token.Text);
+                }
+
+                this.HandleQuotedValues();
+            }
+            else
+            {
+                // Handle keywords.
+                // Get built in type literal prefix.
+                ExpressionTokenKind? regularTokenKind = GetBuiltInTypesLiteralPrefix(this.token.Text);
+                if (regularTokenKind.HasValue)
+                {
+                    this.token.Kind = regularTokenKind.Value;
+                }
+            }
+        }
+
+        private void HandleQuotedValues()
+        {
+            int startPosition = this.token.Position;
+
+            do
+            {
+                do
+                {
+                    this.NextChar();
+                }
+                while (this.ch.HasValue && this.ch != '\'');
+
+                if (this.ch == null)
+                {
+                    throw ParseError(ODataErrorStrings.ExpressionLexer_UnterminatedLiteral(this.textPos, this.Text));
+                }
+
+                this.NextChar();
+            }
+            while (this.ch.HasValue && this.ch == '\'');
+
+            // Update token.Text to include the literal + the quoted value
+            this.token.Text = this.Text.Substring(startPosition, this.textPos - startPosition);
+        }
+
+        /// <summary>
+        /// Get type-prefixed literals such as double, boolean...
+        /// </summary>
+        /// <param name="tokenText">Token texk</param>
+        /// <returns>ExpressionTokenKind by the token text</returns>
+        private static ExpressionTokenKind? GetBuiltInTypesLiteralPrefix(string tokenText)
+        {
+            if (ExpressionLexerUtils.IsInfinityOrNaNDouble(tokenText))
+            {
+                return ExpressionTokenKind.DoubleLiteral;
+            }
+            else if (ExpressionLexerUtils.IsInfinityOrNanSingle(tokenText))
+            {
+                return ExpressionTokenKind.SingleLiteral;
+            }
+            else if (tokenText == ExpressionConstants.KeywordTrue || tokenText == ExpressionConstants.KeywordFalse)
+            {
+                return ExpressionTokenKind.BooleanLiteral;
+            }
+            else if (tokenText == ExpressionConstants.KeywordNull)
+            {
+                return ExpressionTokenKind.NullLiteral;
+            }
+
+            return null;
+        }
+
+        /// <summary>
+        /// Get type-prefixed literals with quoted values duration, binary and spatial types.
+        /// </summary>
+        /// <param name="tokenText">Token text</param>
+        /// <returns>ExpressionTokenKind</returns>
+        /// <example>geometry'POINT (79 84)'. 'geometry' is the tokenText </example>
+        private ExpressionTokenKind GetBuiltInTypesLiteralPrefixWithQuotedValue(string tokenText)
+        {
+            if (String.Equals(tokenText, ExpressionConstants.LiteralPrefixDuration, StringComparison.OrdinalIgnoreCase))
+            {
+                return ExpressionTokenKind.DurationLiteral;
+            }
+            else if (String.Equals(tokenText, ExpressionConstants.LiteralPrefixBinary, StringComparison.OrdinalIgnoreCase))
+            {
+                return ExpressionTokenKind.BinaryLiteral;
+            }
+            else if (String.Equals(tokenText, ExpressionConstants.LiteralPrefixGeography, StringComparison.OrdinalIgnoreCase))
+            {
+                return ExpressionTokenKind.GeographyLiteral;
+            }
+            else if (String.Equals(tokenText, ExpressionConstants.LiteralPrefixGeometry, StringComparison.OrdinalIgnoreCase))
+            {
+                return ExpressionTokenKind.GeometryLiteral;
+            }
+            else if (string.Equals(tokenText, ExpressionConstants.KeywordNull, StringComparison.OrdinalIgnoreCase))
+            {
+                // typed null literals are not supported.
+                throw ParseError(ODataErrorStrings.ExpressionLexer_SyntaxError(this.textPos, this.Text));
+            }
+            else
+            {
+                // treat as quoted literal
+                return ExpressionTokenKind.QuotedLiteral;
+            }
+        }
+
+        /// <summary>Parses a token that starts with a digit.</summary>
+        /// <returns>The kind of token recognized.</returns>
+        private ExpressionTokenKind ParseFromDigit()
+        {
+            Debug.Assert(this.IsValidDigit || ('-' == this.ch), "this.IsValidDigit || ('-' == this.ch)");
+            ExpressionTokenKind result;
+            int tokenPos = this.textPos;
+            char startChar = this.ch.Value;
+            this.NextChar();
+            if (startChar == '0' && (this.ch == 'x' || this.ch == 'X'))
+            {
+                result = ExpressionTokenKind.BinaryLiteral;
+                do
+                {
+                    this.NextChar();
+                }
+                while (this.ch.HasValue && UriParserHelper.IsCharHexDigit(this.ch.Value));
+            }
+            else
+            {
+                result = ExpressionTokenKind.IntegerLiteral;
+                while (this.IsValidDigit)
+                {
+                    this.NextChar();
+                }
+
+                // DateTimeOffset, Date and Guids will have '-' in them
+                if (this.ch == '-')
+                {
+                    if (this.TryParseDateTimeoffset(tokenPos))
+                    {
+                        return ExpressionTokenKind.DateTimeOffsetLiteral;
+                    }
+                    else if (this.TryParseGuid(tokenPos))
+                    {
+                        return ExpressionTokenKind.GuidLiteral;
+                    }
+                }
+
+                // TimeOfDay will have ":" in them
+                if (this.ch == ':')
+                {
+                    if (this.TryParseTimeOfDay(tokenPos))
+                    {
+                        return ExpressionTokenKind.TimeOfDayLiteral;
+                    }
+                }
+
+                // Guids will have alpha-numeric characters along with '-', so if a letter is encountered
+                // try to see if this is Guid or not. 
+                if (this.ch.HasValue && Char.IsLetter(this.ch.Value))
+                {
+                    if (this.TryParseGuid(tokenPos))
+                    {
+                        return ExpressionTokenKind.GuidLiteral;
+                    }
+                }
+
+                if (this.ch == '.')
+                {
+                    result = ExpressionTokenKind.DoubleLiteral;
+                    this.NextChar();
+                    this.ValidateDigit();
+
+                    do
+                    {
+                        this.NextChar();
+                    }
+                    while (this.IsValidDigit);
+                }
+
+                if (this.ch == 'E' || this.ch == 'e')
+                {
+                    result = ExpressionTokenKind.DoubleLiteral;
+                    this.NextChar();
+                    if (this.ch == '+' || this.ch == '-')
+                    {
+                        this.NextChar();
+                    }
+
+                    this.ValidateDigit();
+                    do
+                    {
+                        this.NextChar();
+                    }
+                    while (this.IsValidDigit);
+                }
+
+                if (this.ch == 'M' || this.ch == 'm')
+                {
+                    result = ExpressionTokenKind.DecimalLiteral;
+                    this.NextChar();
+                }
+                else if (this.ch == 'd' || this.ch == 'D')
+                {
+                    result = ExpressionTokenKind.DoubleLiteral;
+                    this.NextChar();
+                }
+                else if (this.ch == 'L' || this.ch == 'l')
+                {
+                    result = ExpressionTokenKind.Int64Literal;
+                    this.NextChar();
+                }
+                else if (this.ch == 'f' || this.ch == 'F')
+                {
+                    result = ExpressionTokenKind.SingleLiteral;
+                    this.NextChar();
+                }
+                else
+                {
+                    string valueStr = this.Text.Substring(tokenPos, this.textPos - tokenPos);
+                    result = MakeBestGuessOnNoSuffixStr(valueStr, result);
+                }
+            }
+
+            return result;
+        }
+
+        /// <summary>
+        /// Tries to parse Guid from current text
+        /// If it's not Guid, then this.textPos and this.ch are reset
+        /// </summary>
+        /// <param name="tokenPos">Start index</param>
+        /// <returns>True if the substring that starts from tokenPos is a Guid, false otherwise</returns>
+        private bool TryParseGuid(int tokenPos)
+        {
+            int initialIndex = this.textPos;
+
+            string guidStr = ParseLiteral(tokenPos);
+
+            Guid tmpGuidValue;
+            if (UriUtils.TryUriStringToGuid(guidStr, out tmpGuidValue))
+            {
+                return true;
+            }
+            else
+            {
+                this.textPos = initialIndex;
+                this.ch = this.Text[initialIndex];
+                return false;
+            }
+        }
+
+        /// <summary>
+        /// Tries to parse Guid from current text
+        /// If it's not Guid, then this.textPos and this.ch are reset
+        /// </summary>
+        /// <param name="tokenPos">Start index</param>
+        /// <returns>True if the substring that starts from tokenPos is a Guid, false otherwise</returns>
+        private bool TryParseDateTimeoffset(int tokenPos)
+        {
+            int initialIndex = this.textPos;
+
+            string datetimeOffsetStr = ParseLiteral(tokenPos);
+
+            DateTimeOffset tmpdatetimeOffsetValue;
+            if (UriUtils.ConvertUriStringToDateTimeOffset(datetimeOffsetStr, out tmpdatetimeOffsetValue))
+            {
+                return true;
+            }
+            else
+            {
+                this.textPos = initialIndex;
+                this.ch = this.Text[initialIndex];
+                return false;
+            }
+        }
+
+        /// <summary>
+        /// Tries to parse TimeOfDay from current text
+        /// If it's not TimeOfDay, then this.textPos and this.ch are reset
+        /// </summary>
+        /// <param name="tokenPos">Start index</param>
+        /// <returns>True if the substring that starts from tokenPos is a TimeOfDay, false otherwise</returns>
+        private bool TryParseTimeOfDay(int tokenPos)
+        {
+            int initialIndex = this.textPos;
+
+            string timeOfDayStr = ParseLiteral(tokenPos);
+
+            TimeOfDay tmpTimeOfDayValue;
+            if (UriUtils.TryUriStringToTimeOfDay(timeOfDayStr, out tmpTimeOfDayValue))
+            {
+                return true;
+            }
+            else
+            {
+                this.textPos = initialIndex;
+                this.ch = this.Text[initialIndex];
+                return false;
+            }
+        }
+
+        /// <summary>
+        /// Parses a literal be checking for delimiting characters '\0', ',',')' and ' '
+        /// </summary>
+        /// <param name="tokenPos">Index from which the substring starts</param>
+        /// <returns>Substring from this.text that has parsed the literal and ends in one of above delimiting characters</returns>
+        private string ParseLiteral(int tokenPos)
+        {
+            do
+            {
+                this.NextChar();
+            }
+            while (this.ch.HasValue && this.ch != ',' && this.ch != ')' && this.ch != ' ');
+
+            if (this.ch == null)
+            {
+                this.NextChar();
+            }
+
+            string numericStr = this.Text.Substring(tokenPos, this.textPos - tokenPos);
+            return numericStr;
+        }
+
+        /// <summary>
+        /// Makes best guess on numeric string without trailing letter like L, F, M, D
+        /// </summary>
+        /// <param name="numericStr">The numeric string.</param>
+        /// <param name="guessedKind">The possbile kind (IntegerLiteral or DoubleLiteral) from ParseFromDigit() method.</param>
+        /// <returns>A more accurate ExpressionTokenKind</returns>
+        private static ExpressionTokenKind MakeBestGuessOnNoSuffixStr(string numericStr, ExpressionTokenKind guessedKind)
+        {
+            // no suffix, so 
+            // (1) make a best guess (note: later we support promoting each to later one: int32->int64->single->double->decimal).
+            // look at value:       "2147483647" may be Int32/long, "2147483649" must be long.
+            // look at precision:   "3258.67876576549" may be sinle/double/decimal, "3258.678765765489753678965390" must be decimal.
+            // (2) then let MetadataUtilsCommon.CanConvertPrimitiveTypeTo() method does further promotion when knowing expected sematics type. 
+            int tmpInt = 0;
+            long tmpLong = 0;
+            float tmpFloat = 0;
+            double tmpDouble = 0;
+            decimal tmpDecimal = 0;
+
+            if (guessedKind == ExpressionTokenKind.IntegerLiteral)
+            {
+                if (int.TryParse(numericStr, NumberStyles.Integer, CultureInfo.InvariantCulture, out tmpInt))
+                {
+                    return ExpressionTokenKind.IntegerLiteral;
+                }
+
+                if (long.TryParse(numericStr, NumberStyles.Integer, CultureInfo.InvariantCulture, out tmpLong))
+                {
+                    return ExpressionTokenKind.Int64Literal;
+                }
+            }
+
+            bool canBeSingle = float.TryParse(numericStr, NumberStyles.Float, CultureInfo.InvariantCulture, out tmpFloat);
+            bool canBeDouble = double.TryParse(numericStr, NumberStyles.Float, CultureInfo.InvariantCulture, out tmpDouble);
+            bool canBeDecimal = decimal.TryParse(numericStr, NumberStyles.Integer | NumberStyles.AllowDecimalPoint, CultureInfo.InvariantCulture, out tmpDecimal);
+
+            // 1. try high precision -> low precision
+            if (canBeDouble && canBeDecimal)
+            {
+                decimal doubleToDecimalR;
+                decimal doubleToDecimalN;
+
+                // To keep the full precision of the current value, which if necessary is all 17 digits of precision supported by the Double type.
+                bool doubleCanBeDecimalR = decimal.TryParse(tmpDouble.ToString("R", CultureInfo.InvariantCulture), NumberStyles.Float, CultureInfo.InvariantCulture, out doubleToDecimalR);
+
+                // To cover the scientific notation case, such as 1e+19 in the tmpDouble
+                bool doubleCanBeDecimalN = decimal.TryParse(tmpDouble.ToString("N29", CultureInfo.InvariantCulture), NumberStyles.Number, CultureInfo.InvariantCulture, out doubleToDecimalN);
+
+                if ((doubleCanBeDecimalR && doubleToDecimalR != tmpDecimal) || (!doubleCanBeDecimalR && doubleCanBeDecimalN && doubleToDecimalN != tmpDecimal))
+                {
+                    // losing precision as double, so choose decimal
+                    return ExpressionTokenKind.DecimalLiteral;
+                }
+            }
+
+            // here can't use normal casting like the above double VS decimal.
+            // prevent losing precision in float -> double, e.g. (double)1.234f will be 1.2339999675750732d not 1.234d
+            if (canBeSingle && canBeDouble && (double.Parse(tmpFloat.ToString("R", CultureInfo.InvariantCulture), CultureInfo.InvariantCulture) != tmpDouble))
+            {
+                // losing precision as single, so choose double
+                return ExpressionTokenKind.DoubleLiteral;
+            }
+
+            // 2. try most compatible -> least compatible
+            if (canBeSingle)
+            {
+                return ExpressionTokenKind.SingleLiteral;
+            }
+
+            if (canBeDouble)
+            {
+                return ExpressionTokenKind.DoubleLiteral;
+            }
+
+            throw new ODataException(ODataErrorStrings.ExpressionLexer_InvalidNumericString(numericStr));
+        }
+
+        /// <summary>
+        /// Parses an expression of text that we do not know how to handle in this class, which is between a
+        /// <paramref name="startingCharacter"></paramref> and an <paramref name="endingCharacter"/>.
+        /// </summary>
+        /// <param name="startingCharacter">the starting delimiter</param>
+        /// <param name="endingCharacter">the ending delimiter.</param>
+        private void AdvanceThroughBalancedExpression(char startingCharacter, char endingCharacter)
+        {
+            int currentBracketDepth = 1;
+
+            while (currentBracketDepth > 0)
+            {
+                if (this.ch == '\'')
+                {
+                    this.AdvanceToNextOccuranceOf('\'');
+                }
+
+                if (this.ch == startingCharacter)
+                {
+                    currentBracketDepth++;
+                }
+                else if (this.ch == endingCharacter)
+                {
+                    currentBracketDepth--;
+                }
+
+                if (this.ch == null)
+                {
+                    throw new ODataException(ODataErrorStrings.ExpressionLexer_UnbalancedBracketExpression);
+                }
+
+                this.NextChar();
+            }
+        }
+
+
+
+        /// <summary>Parses an identifier by advancing the current character.</summary>
+        private void ParseIdentifier()
+        {
+            Debug.Assert(this.IsValidStartingCharForIdentifier, "Expected valid starting char for identifier");
+            do
+            {
+                this.NextChar();
+            }
+            while (this.IsValidNonStartingCharForIdentifier);
+        }
+
+        /// <summary>Sets the text position.</summary>
+        /// <param name="pos">New text position.</param>
+        private void SetTextPos(int pos)
+        {
+            this.textPos = pos;
+            this.ch = this.textPos < this.TextLen ? this.Text[this.textPos] : (char?)null;
+        }
+
+        /// <summary>Validates the current character is a digit.</summary>
+        private void ValidateDigit()
+        {
+            if (!this.IsValidDigit)
+            {
+                throw ParseError(ODataErrorStrings.ExpressionLexer_DigitExpected(this.textPos, this.Text));
+            }
+        }
+
+        #endregion Private methods
+
+        #region Private classes
+        /// <summary>This class implements IEqualityComparer for UnicodeCategory</summary>
+        /// <remarks>
+        /// Using this class rather than EqualityComparer&lt;T&gt;.Default 
+        /// saves from JIT'ing it in each AppDomain.
+        /// </remarks>
+        private sealed class UnicodeCategoryEqualityComparer : IEqualityComparer<UnicodeCategory>
+        {
+            /// <summary>
+            /// Checks whether two unicode categories are equal
+            /// </summary>
+            /// <param name="x">first unicode category</param>
+            /// <param name="y">second unicode category</param>
+            /// <returns>true if they are equal, false otherwise</returns>
+            public bool Equals(UnicodeCategory x, UnicodeCategory y)
+            {
+                return x == y;
+            }
+
+            /// <summary>
+            /// Gets a hash code for the specified unicode category
+            /// </summary>
+            /// <param name="obj">the input value</param>
+            /// <returns>The hash code for the given input unicode category, the underlying int</returns>
+            public int GetHashCode(UnicodeCategory obj)
+            {
+                return (int)obj;
+            }
+        }
+        #endregion
+    }
+}
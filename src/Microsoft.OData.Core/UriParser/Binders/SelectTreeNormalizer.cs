--- conflicted
+++ resolved
@@ -1,58 +1,48 @@
-﻿//---------------------------------------------------------------------
-// <copyright file="SelectTreeNormalizer.cs" company="Microsoft">
-//      Copyright (C) Microsoft Corporation. All rights reserved. See License.txt in the project root for license information.
-// </copyright>
-//---------------------------------------------------------------------
-
-namespace Microsoft.OData.UriParser
-{
-    /// <summary>
-    /// Translate a select tree into the right format.
-    /// </summary>
-    internal static class SelectTreeNormalizer
-    {
-        /// <summary>
-        /// Normalize a <see cref="SelectToken"/>.
-        /// </summary>
-        /// <param name="selectToken">The select token to normalize</param>
-        /// <returns>Normalized SelectToken</returns>
-        public static SelectToken NormalizeSelectTree(SelectToken selectToken)
-        {
-<<<<<<< HEAD
-            // Be noted: It's not allowed have multiple select clause with same path.
-            // For example: $select=abc($top=2),abc($skip=2) is not allowed by design.
-            // Customer should combine them together, for example: $select=abc($top=2;$skip=2).
-            // The logic is different with ExpandTreeNormalizer. We should change the logic in ExpandTreeNormalizer
-            // in next breaking change version.
-            VerifySelectToken(selectToken);
-
-=======
->>>>>>> 2827f089
-            // To normalize the select tree we need to:
-            // invert the path tree on each of its select term tokens
-            selectToken = NormalizeSelectPaths(selectToken);
-
-            return selectToken;
-        }
-
-        private static SelectToken NormalizeSelectPaths(SelectToken selectToken)
-        {
-            if (selectToken != null)
-            {
-                // iterate through each select term token, and reverse the tree in its path property
-                foreach (SelectTermToken term in selectToken.SelectTerms)
-                {
-                    term.PathToProperty = term.PathToProperty.Reverse();
-
-                    // we also need to call the select token normalizer for this level to reverse the select paths
-                    if (term.SelectOption != null)
-                    {
-                        term.SelectOption = NormalizeSelectPaths(term.SelectOption);
-                    }
-                }
-            }
-
-            return selectToken;
-        }
-    }
+﻿//---------------------------------------------------------------------
+// <copyright file="SelectTreeNormalizer.cs" company="Microsoft">
+//      Copyright (C) Microsoft Corporation. All rights reserved. See License.txt in the project root for license information.
+// </copyright>
+//---------------------------------------------------------------------
+
+namespace Microsoft.OData.UriParser
+{
+    /// <summary>
+    /// Translate a select tree into the right format.
+    /// </summary>
+    internal static class SelectTreeNormalizer
+    {
+        /// <summary>
+        /// Normalize a <see cref="SelectToken"/>.
+        /// </summary>
+        /// <param name="selectToken">The select token to normalize</param>
+        /// <returns>Normalized SelectToken</returns>
+        public static SelectToken NormalizeSelectTree(SelectToken selectToken)
+        {
+            // To normalize the select tree we need to:
+            // invert the path tree on each of its select term tokens
+            selectToken = NormalizeSelectPaths(selectToken);
+
+            return selectToken;
+        }
+
+        private static SelectToken NormalizeSelectPaths(SelectToken selectToken)
+        {
+            if (selectToken != null)
+            {
+                // iterate through each select term token, and reverse the tree in its path property
+                foreach (SelectTermToken term in selectToken.SelectTerms)
+                {
+                    term.PathToProperty = term.PathToProperty.Reverse();
+
+                    // we also need to call the select token normalizer for this level to reverse the select paths
+                    if (term.SelectOption != null)
+                    {
+                        term.SelectOption = NormalizeSelectPaths(term.SelectOption);
+                    }
+                }
+            }
+
+            return selectToken;
+        }
+    }
 }
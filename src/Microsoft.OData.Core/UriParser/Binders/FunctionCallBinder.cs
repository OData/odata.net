﻿//---------------------------------------------------------------------
// <copyright file="FunctionCallBinder.cs" company="Microsoft">
//      Copyright (C) Microsoft Corporation. All rights reserved. See License.txt in the project root for license information.
// </copyright>
//---------------------------------------------------------------------

using System;
using System.Collections;
using System.Collections.Generic;
using System.Collections.ObjectModel;
using System.Diagnostics;
using System.Diagnostics.CodeAnalysis;
using System.Globalization;
using System.Linq;
using Microsoft.OData.Metadata;
using Microsoft.OData.Edm;
using ODataErrorStrings = Microsoft.OData.Strings;

namespace Microsoft.OData.UriParser
{
    /// <summary>
    /// Class that knows how to bind function call tokens.
    /// </summary>
    internal sealed class FunctionCallBinder : BinderBase
    {
        /// <summary>
        /// The names of functions that we don't bind to BuiltInFunctions
        /// </summary>
        private static readonly string[] UnboundFunctionNames = new string[]
        {
            ExpressionConstants.UnboundFunctionCast,
            ExpressionConstants.UnboundFunctionIsOf,
        };

        /// <summary>
        /// Constructs a FunctionCallBinder with the given method to be used binding the parent token if needed.
        /// </summary>
        /// <param name="bindMethod">Method to use for binding the parent token, if needed.</param>
        /// <param name="state">State of the metadata binding.</param>
        internal FunctionCallBinder(MetadataBinder.QueryTokenVisitor bindMethod, BindingState state)
            : base(bindMethod, state)
        {
        }

        /// <summary>
        /// Promotes types of arguments to match signature if possible.
        /// </summary>
        /// <param name="signature">The signature to match the types to.</param>
        /// <param name="argumentNodes">The types to promote.</param>
        internal static void TypePromoteArguments(FunctionSignatureWithReturnType signature, List<QueryNode> argumentNodes)
        {
            // Convert all argument nodes to the best signature argument type
            Debug.Assert(signature.ArgumentTypes.Length == argumentNodes.Count, "The best signature match doesn't have the same number of arguments.");
            for (int i = 0; i < argumentNodes.Count; i++)
            {
                Debug.Assert(argumentNodes[i] is SingleValueNode, "We should have already verified that all arguments are single values.");
                SingleValueNode argumentNode = (SingleValueNode)argumentNodes[i];
                IEdmTypeReference signatureArgumentType = signature.ArgumentTypes[i];
                Debug.Assert(signatureArgumentType.IsODataPrimitiveTypeKind(), "Only primitive types should be able to get here.");
                argumentNodes[i] = MetadataBindingUtils.ConvertToTypeIfNeeded(argumentNode, signatureArgumentType);
            }
        }

        /// <summary>
        /// Checks that all arguments are SingleValueNodes
        /// </summary>
        /// <param name="functionName">The name of the function the arguments are from.</param>
        /// <param name="argumentNodes">The arguments to validate.</param>
        /// <returns>SingleValueNode array</returns>
        internal static SingleValueNode[] ValidateArgumentsAreSingleValue(string functionName, List<QueryNode> argumentNodes)
        {
            ExceptionUtils.CheckArgumentNotNull(functionName, "functionCallToken");
            ExceptionUtils.CheckArgumentNotNull(argumentNodes, "argumentNodes");

            // Right now all functions take a single value for all arguments
            SingleValueNode[] ret = new SingleValueNode[argumentNodes.Count];
            for (int i = 0; i < argumentNodes.Count; i++)
            {
                SingleValueNode argumentNode = argumentNodes[i] as SingleValueNode;
                if (argumentNode == null)
                {
                    throw new ODataException(ODataErrorStrings.MetadataBinder_FunctionArgumentNotSingleValue(functionName));
                }

                ret[i] = argumentNode;
            }

            return ret;
        }

        /// <summary>
        /// Finds the signature that best matches the arguments
        /// </summary>
        /// <param name="functionCallToken">The name of the function</param>
        /// <param name="argumentNodes">The nodes of the arguments, can be new {null,null}.</param>
        /// <param name="nameSignatures">The name-signature pairs to match against</param>
        /// <returns>Returns the matching signature or throws</returns>
        internal static KeyValuePair<string, FunctionSignatureWithReturnType> MatchSignatureToUriFunction(string functionCallToken, SingleValueNode[] argumentNodes,
            IList<KeyValuePair<string, FunctionSignatureWithReturnType>> nameSignatures)
        {
            KeyValuePair<string, FunctionSignatureWithReturnType> nameSignature;

            IEdmTypeReference[] argumentTypes = argumentNodes.Select(s => s.TypeReference).ToArray();

            // Handle the cases where we don't have type information (null literal, open properties) for ANY of the arguments
            int argumentCount = argumentTypes.Length;
            if (argumentTypes.All(a => a == null) && argumentCount > 0)
            {
                // we specifically want to find just the first function that matches the number of arguments, we don't care about
                // ambiguity here because we're already in an ambiguous case where we don't know what kind of types
                // those arguments are.
                KeyValuePair<string, FunctionSignatureWithReturnType> found = nameSignatures.FirstOrDefault(pair => pair.Value.ArgumentTypes.Count() == argumentCount);
                if (found.Equals(TypePromotionUtils.NotFoundKeyValuePair))
                {
                    throw new ODataException(ODataErrorStrings.FunctionCallBinder_CannotFindASuitableOverload(functionCallToken, argumentTypes.Count()));
                }
                else
                {
                    // in this case we can't assert the return type, we can only assert that a function exists... so
                    // we need to set the return type to null.
                    nameSignature = new KeyValuePair<string, FunctionSignatureWithReturnType>(
                        found.Key, new FunctionSignatureWithReturnType(null, found.Value.ArgumentTypes));
                }
            }
            else
            {
                nameSignature =
                    TypePromotionUtils.FindBestFunctionSignature(nameSignatures, argumentNodes, functionCallToken);
                if (nameSignature.Equals(TypePromotionUtils.NotFoundKeyValuePair))
                {
                    throw new ODataException(ODataErrorStrings.MetadataBinder_NoApplicableFunctionFound(
                        functionCallToken,
                        UriFunctionsHelper.BuildFunctionSignatureListDescription(functionCallToken, nameSignatures.Select(sig => sig.Value))));
                }
            }

            return nameSignature;
        }

        /// <summary>
        /// Finds all signatures for the given function name.
        /// Search in both BuiltIn uri functions and Custom uri functions.
        /// Combine and return the signatures overloads of the results.
        /// </summary>
        /// <param name="functionCallToken">The function call token to get the signatures for.</param>
        /// <param name="enableCaseInsensitive">Optional flag for whether case insensitive match is enabled.</param>
        /// <returns>The signatures which match the supplied function name.</returns>
        [SuppressMessage("Microsoft.Globalization", "CA1308:NormalizeStringsToUppercase", Justification = "need to use lower characters for built-in functions.")]
        internal static IList<KeyValuePair<string, FunctionSignatureWithReturnType>> GetUriFunctionSignatures(string functionCallToken, bool enableCaseInsensitive = false)
        {
            IList<KeyValuePair<string, FunctionSignatureWithReturnType>> customUriFunctionsNameSignatures = null;
            FunctionSignatureWithReturnType[] builtInUriFunctionsSignatures = null;
            IList<KeyValuePair<string, FunctionSignatureWithReturnType>> builtInUriFunctionsNameSignatures = null;

            // Try to find the function in the user custom functions
            bool customFound = CustomUriFunctions.TryGetCustomFunction(functionCallToken, out customUriFunctionsNameSignatures,
                enableCaseInsensitive);

            // And find in our built-in functions
            // Since list of all built-in functions is a fixed list and is initialized with names in lower case,
            // such as "endswith", "geo.distance", "maxdatetime" and "round",
            // => For case-insensitive searching, it is more efficient to convert the search key to lower case first
            //    and then do a case-sensitive match.
            string nameKey = enableCaseInsensitive
                ? functionCallToken.ToLowerInvariant()
                : functionCallToken;
            bool builtInFound = BuiltInUriFunctions.TryGetBuiltInFunction(nameKey, out builtInUriFunctionsSignatures);

            // Populate the matched names found for built-in function
            if (builtInFound)
            {
                builtInUriFunctionsNameSignatures =
                    builtInUriFunctionsSignatures.Select(sig => new KeyValuePair<string, FunctionSignatureWithReturnType>(nameKey, sig)).ToList();
            }

            if (!customFound && !builtInFound)
            {
                // Not found in both built-in and custom.
                throw new ODataException(ODataErrorStrings.MetadataBinder_UnknownFunction(functionCallToken));
            }

            if (!customFound)
            {
                Debug.Assert(builtInUriFunctionsNameSignatures != null, "No Built-in functions found");
                return builtInUriFunctionsNameSignatures;
            }

            if (!builtInFound)
            {
                Debug.Assert(customUriFunctionsNameSignatures != null, "No Custom functions found");
                return customUriFunctionsNameSignatures;
            }

            return builtInUriFunctionsNameSignatures.Concat(customUriFunctionsNameSignatures).ToArray();
        }

        internal static FunctionSignatureWithReturnType[] ExtractSignatures(
            IList<KeyValuePair<string, FunctionSignatureWithReturnType>> nameSignatures)
        {
            return nameSignatures.Select(nameSig => nameSig.Value).ToArray();
        }

        /// <summary>
        /// Binds the token to a SingleValueFunctionCallNode or a SingleResourceFunctionCallNode for complex
        /// </summary>
        /// <param name="functionCallToken">Token to bind</param>
        /// <returns>The resulting SingleValueFunctionCallNode/SingleResourceFunctionCallNode</returns>
        internal QueryNode BindFunctionCall(FunctionCallToken functionCallToken)
        {
            ExceptionUtils.CheckArgumentNotNull(functionCallToken, "functionCallToken");
            ExceptionUtils.CheckArgumentNotNull(functionCallToken.Name, "functionCallToken.Name");

            // Bind the parent, if present.
            // TODO: parent can be a collection as well, so we need to loosen this to QueryNode.
            QueryNode parent = null;
            if (state.ImplicitRangeVariable != null)
            {
                if (functionCallToken.Source != null)
                {
                    parent = this.bindMethod(functionCallToken.Source);
                }
                else
                {
                    parent = NodeFactory.CreateRangeVariableReferenceNode(state.ImplicitRangeVariable);
                }
            }

            // First see if there is a custom function for this
            QueryNode boundFunction;
            if (this.TryBindIdentifier(functionCallToken.Name, functionCallToken.Arguments, parent, state, out boundFunction))
            {
                return boundFunction;
            }

            // then check if there is a global custom function(i.e with out a parent node)
            if (this.TryBindIdentifier(functionCallToken.Name, functionCallToken.Arguments, null, state, out boundFunction))
            {
                return boundFunction;
            }

            // If there isn't, bind as Uri function
            // Bind all arguments
            List<QueryNode> argumentNodes = new List<QueryNode>(functionCallToken.Arguments.Select(ar => this.bindMethod(ar)));
            return BindAsUriFunction(functionCallToken, argumentNodes);
        }

        /// <summary>
        /// Try to bind an end path token as a function call. Used for bound functions without parameters
        /// that parse as end path tokens syntactically
        /// </summary>
        /// <param name="endPathToken">the end path token to bind</param>
        /// <param name="parent">the parent node to this end path token.</param>
        /// <param name="state">the current state of the binding algorithm</param>
        /// <param name="boundFunction">a single value function call node representing the function call, if it exists</param>
        /// <returns>true if we found a function for this token, false otherwise.</returns>
        internal bool TryBindEndPathAsFunctionCall(EndPathToken endPathToken, QueryNode parent, BindingState state, out QueryNode boundFunction)
        {
            return this.TryBindIdentifier(endPathToken.Identifier, null, parent, state, out boundFunction);
        }

        /// <summary>
        /// Try to bind an inner path token as a function call. Used for bound functions without parameters
        /// that parse as inner path tokens syntactically
        /// </summary>
        /// <param name="innerPathToken">the end path token to bind</param>
        /// <param name="parent">the parent node to this end path token.</param>
        /// <param name="boundFunction">a single value function call node representing the function call, if it exists</param>
        /// <returns>true if we found a function for this token, false otherwise.</returns>
        internal bool TryBindInnerPathAsFunctionCall(InnerPathToken innerPathToken, QueryNode parent, out QueryNode boundFunction)
        {
            return this.TryBindIdentifier(innerPathToken.Identifier, null, parent, state, out boundFunction);
        }

        /// <summary>
        /// Try to bind a <see cref="DottedIdentifierToken"/> as a function call. Used for container qualified functions without parameters.
        /// </summary>
        /// <param name="dottedIdentifierToken">the dotted identifier token to bind</param>
        /// <param name="parent">the semantically bound parent node for this dotted identifier</param>
        /// <param name="boundFunction">a single value function call node representing the function call, if we found one.</param>
        /// <returns>true if we found a function for this token, false otherwise.</returns>
        internal bool TryBindDottedIdentifierAsFunctionCall(DottedIdentifierToken dottedIdentifierToken, SingleValueNode parent, out QueryNode boundFunction)
        {
            return this.TryBindIdentifier(dottedIdentifierToken.Identifier, null, parent, state, out boundFunction);
        }

        /// <summary>
        /// Bind this function call token as a Uri function
        /// </summary>
        /// <param name="functionCallToken">the function call token to bind</param>
        /// <param name="argumentNodes">list of semantically bound arguments</param>
        /// <returns>A function call node bound to this function.</returns>
        private QueryNode BindAsUriFunction(FunctionCallToken functionCallToken, List<QueryNode> argumentNodes)
        {
            if (functionCallToken.Source != null)
            {
                // the parent must be null for a Uri function.
                throw new ODataException(ODataErrorStrings.FunctionCallBinder_UriFunctionMustHaveHaveNullParent(functionCallToken.Name));
            }

<<<<<<< HEAD
            string functionCallTokenName = this.state.Configuration.EnableCaseInsensitive ? functionCallToken.Name.ToLowerInvariant() : functionCallToken.Name;

=======
>>>>>>> ed68ebd1
            // There are some functions (IsOf and Cast for example) that don't necessarily need to be bound to a function signature,
            // for these, we just Bind them directly to a SingleValueFunctionCallNode
            string matchedFunctionCallTokenName = IsUnboundFunction(functionCallToken.Name);
            if (matchedFunctionCallTokenName != null)
            {
                return CreateUnboundFunctionNode(matchedFunctionCallTokenName, argumentNodes);
            }

            // Do some validation and get potential Uri functions that could match what we saw
            IList<KeyValuePair<string, FunctionSignatureWithReturnType>> nameSignatures = GetUriFunctionSignatures(functionCallToken.Name,
                this.state.Configuration.EnableCaseInsensitiveUriFunctionIdentifier);

            SingleValueNode[] argumentNodeArray = ValidateArgumentsAreSingleValue(functionCallToken.Name, argumentNodes);
            KeyValuePair<string, FunctionSignatureWithReturnType> nameSignature = MatchSignatureToUriFunction(functionCallToken.Name, argumentNodeArray, nameSignatures);
            Debug.Assert(nameSignature.Key != null, "nameSignature.Key != null");

            string canonicalName = nameSignature.Key;
            FunctionSignatureWithReturnType signature = nameSignature.Value;
            if (signature.ReturnType != null)
            {
                TypePromoteArguments(signature, argumentNodes);
            }

            if (signature.ReturnType != null && signature.ReturnType.IsStructured())
            {
                return new SingleResourceFunctionCallNode(canonicalName, new ReadOnlyCollection<QueryNode>(argumentNodes), signature.ReturnType.AsStructured(), null);
            }

            return new SingleValueFunctionCallNode(canonicalName, new ReadOnlyCollection<QueryNode>(argumentNodes), signature.ReturnType);
        }

        /// <summary>
        /// Try to bind an identifier to a FunctionCallNode
        /// </summary>
        /// <param name="identifier">the identifier to bind</param>
        /// <param name="arguments">the semantically bound list of arguments.</param>
        /// <param name="parent">a semantically bound parent node.</param>
        /// <param name="state">the current state of the binding algorithm</param>
        /// <param name="boundFunction">a single value function call node representing this function call, if we found one.</param>
        /// <returns>true if we found a function for this token.</returns>
        private bool TryBindIdentifier(string identifier, IEnumerable<FunctionParameterToken> arguments, QueryNode parent, BindingState state, out QueryNode boundFunction)
        {
            boundFunction = null;

            IEdmType bindingType = null;
            SingleValueNode singleValueParent = parent as SingleValueNode;
            if (singleValueParent != null)
            {
                if (singleValueParent.TypeReference != null)
                {
                    bindingType = singleValueParent.TypeReference.Definition;
                }
            }
            else
            {
                CollectionNode collectionValueParent = parent as CollectionNode;
                if (collectionValueParent != null)
                {
                    bindingType = collectionValueParent.CollectionType.Definition;
                }
            }

            if (!UriEdmHelpers.IsBindingTypeValid(bindingType))
            {
                return false;
            }

            // All functions should be fully qualified, if they aren't they they aren't functions.
            // When using extension, there may be function call with unqualified name. So loose the restriction here.
            if (identifier.IndexOf(".", StringComparison.Ordinal) == -1 && this.Resolver.GetType() == typeof(ODataUriResolver))
            {
                return false;
            }

            IEdmOperation operation;
            List<FunctionParameterToken> syntacticArguments = arguments == null ? new List<FunctionParameterToken>() : arguments.ToList();
            if (!FunctionOverloadResolver.ResolveOperationFromList(identifier, syntacticArguments.Select(ar => ar.ParameterName).ToList(), bindingType, state.Model, out operation, this.Resolver))
            {
                // TODO: FunctionOverloadResolver.ResolveOperationFromList() looks up the function by parameter names, but it shouldn't ignore parameter types. (test case ParseFilter_AliasInFunction_PropertyAsValue_TypeMismatch should fail)
                return false;
            }

            if (singleValueParent != null && singleValueParent.TypeReference == null)
            {
                // if the parent exists, but has no type information, then we're in open type land, and we
                // shouldn't go any farther.
                throw new ODataException(ODataErrorStrings.FunctionCallBinder_CallingFunctionOnOpenProperty(identifier));
            }

            if (operation.IsAction())
            {
                return false;
            }

            IEdmFunction function = (IEdmFunction)operation;

            // TODO:  $filter $orderby parameter expression which contains complex or collection should NOT be supported in this way
            //     but should be parsed into token tree, and binded to node tree: parsedParameters.Select(p => this.bindMethod(p));
            ICollection<FunctionParameterToken> parsedParameters = HandleComplexOrCollectionParameterValueIfExists(state.Configuration.Model, function, syntacticArguments, state.Configuration.Resolver.EnableCaseInsensitive);

            IEnumerable<QueryNode> boundArguments = parsedParameters.Select(p => this.bindMethod(p));
            boundArguments = boundArguments.ToList(); // force enumerable to run : will immediately evaluate all this.bindMethod(p).
            IEdmTypeReference returnType = function.ReturnType;
            IEdmEntitySetBase returnSet = null;
            SingleResourceNode singleEntityNode = parent as SingleResourceNode;
            if (singleEntityNode != null)
            {
                returnSet = function.GetTargetEntitySet(singleEntityNode.NavigationSource, state.Model);
            }

            string functionName = function.FullName();

            if (returnType.IsEntity())
            {
                boundFunction = new SingleResourceFunctionCallNode(functionName, new[] { function }, boundArguments, (IEdmEntityTypeReference)returnType.Definition.ToTypeReference(), returnSet, parent);
            }
            else if (returnType.IsStructuredCollection())
            {
                IEdmCollectionTypeReference collectionTypeReference = (IEdmCollectionTypeReference)returnType;
                boundFunction = new CollectionResourceFunctionCallNode(functionName, new[] { function }, boundArguments, collectionTypeReference, returnSet, parent);
            }
            else if (returnType.IsCollection())
            {
                IEdmCollectionTypeReference collectionTypeReference = (IEdmCollectionTypeReference)returnType;
                boundFunction = new CollectionFunctionCallNode(functionName, new[] { function }, boundArguments, collectionTypeReference, parent);
            }
            else
            {
                boundFunction = new SingleValueFunctionCallNode(functionName, new[] { function }, boundArguments,
                    returnType, parent);
            }

            return true;
        }

        /// <summary>
        /// Bind path segment's operation or operationImport's parameters.
        /// </summary>
        /// <param name="configuration">The ODataUriParserConfiguration.</param>
        /// <param name="functionOrOpertion">The function or operation.</param>
        /// <param name="segmentParameterTokens">The parameter tokens to be binded.</param>
        /// <returns>The binded semantic nodes.</returns>
        internal static List<OperationSegmentParameter> BindSegmentParameters(ODataUriParserConfiguration configuration, IEdmOperation functionOrOpertion, ICollection<FunctionParameterToken> segmentParameterTokens)
        {
            // TODO: HandleComplexOrCollectionParameterValueIfExists is temp work around for single copmlex or colleciton type, it can't handle nested complex or collection value.
            ICollection<FunctionParameterToken> parametersParsed = FunctionCallBinder.HandleComplexOrCollectionParameterValueIfExists(configuration.Model, functionOrOpertion, segmentParameterTokens, configuration.Resolver.EnableCaseInsensitive, configuration.EnableUriTemplateParsing);

            // Bind it to metadata
            BindingState state = new BindingState(configuration);
            state.ImplicitRangeVariable = null;
            state.RangeVariables.Clear();
            MetadataBinder binder = new MetadataBinder(state);
            List<OperationSegmentParameter> boundParameters = new List<OperationSegmentParameter>();

            IDictionary<string, SingleValueNode> input = new Dictionary<string, SingleValueNode>(StringComparer.Ordinal);
            foreach (FunctionParameterToken paraToken in parametersParsed)
            {
                // TODO: considering another better exception
                if (paraToken.ValueToken is EndPathToken)
                {
                    throw new ODataException(Strings.MetadataBinder_ParameterNotInScope(
                        string.Format(CultureInfo.InvariantCulture, "{0}={1}", paraToken.ParameterName, (paraToken.ValueToken as EndPathToken).Identifier)));
                }

                SingleValueNode boundNode = (SingleValueNode)binder.Bind(paraToken.ValueToken);

                if (!input.ContainsKey(paraToken.ParameterName))
                {
                    input.Add(paraToken.ParameterName, boundNode);
                }
            }

            IDictionary<IEdmOperationParameter, SingleValueNode> result = configuration.Resolver.ResolveOperationParameters(functionOrOpertion, input);

            foreach (KeyValuePair<IEdmOperationParameter, SingleValueNode> item in result)
            {
                SingleValueNode boundNode = item.Value;

                // ensure node type is compatible with parameter type.
                IEdmTypeReference sourceTypeReference = boundNode.GetEdmTypeReference();
                bool sourceIsNullOrOpenType = (sourceTypeReference == null);
                if (!sourceIsNullOrOpenType)
                {
                    // if the node has been rewritten, no further conversion is needed.
                    if (!TryRewriteIntegralConstantNode(ref boundNode, item.Key.Type))
                    {
                        boundNode = MetadataBindingUtils.ConvertToTypeIfNeeded(boundNode, item.Key.Type);
                    }
                }

                OperationSegmentParameter boundParamer = new OperationSegmentParameter(item.Key.Name, boundNode);
                boundParameters.Add(boundParamer);
            }

            return boundParameters;
        }

        /// <summary>
        /// Try to rewrite an Edm.Int32 constant node if its value is within the valid range of the target integer type.
        /// </summary>
        /// <param name="boundNode">The node to be rewritten.</param>
        /// <param name="targetType">The target type reference.</param>
        /// <returns>If the node is successfully rewritten.</returns>
        private static bool TryRewriteIntegralConstantNode(ref SingleValueNode boundNode, IEdmTypeReference targetType)
        {
            if (targetType == null || !targetType.IsByte() && !targetType.IsSByte() && !targetType.IsInt16())
            {
                return false;
            }

            ConstantNode constantNode = boundNode as ConstantNode;
            if (constantNode == null)
            {
                return false;
            }

            IEdmTypeReference sourceType = constantNode.TypeReference;
            if (sourceType == null || !sourceType.IsInt32())
            {
                return false;
            }

            int sourceValue = (int)constantNode.Value;
            object targetValue = null;
            switch (targetType.PrimitiveKind())
            {
                case EdmPrimitiveTypeKind.Byte:
                    if (sourceValue >= byte.MinValue && sourceValue <= byte.MaxValue)
                    {
                        targetValue = (byte)sourceValue;
                    }

                    break;
                case EdmPrimitiveTypeKind.SByte:
                    if (sourceValue >= sbyte.MinValue && sourceValue <= sbyte.MaxValue)
                    {
                        targetValue = (sbyte)sourceValue;
                    }

                    break;
                case EdmPrimitiveTypeKind.Int16:
                    if (sourceValue >= short.MinValue && sourceValue <= short.MaxValue)
                    {
                        targetValue = (short)sourceValue;
                    }

                    break;
            }

            if (targetValue == null)
            {
                return false;
            }

            boundNode = new ConstantNode(targetValue, constantNode.LiteralText, targetType);
            return true;
        }

        /// <summary>
        /// This is temp work around for $filter $orderby parameter expression which contains complex or collection
        ///     like "Fully.Qualified.Namespace.CanMoveToAddresses(addresses=[{\"Street\":\"NE 24th St.\",\"City\":\"Redmond\"},{\"Street\":\"Pine St.\",\"City\":\"Seattle\"}])";
        /// TODO:  $filter $orderby parameter expression which contains nested complex or collection should NOT be supported in this way
        ///     but should be parsed into token tree, and binded to node tree: parsedParameters.Select(p => this.bindMethod(p));
        /// </summary>
        /// <param name="model">The model.</param>
        /// <param name="operation">IEdmFunction or IEdmOperation</param>
        /// <param name="parameterTokens">The tokens to bind.</param>
        /// <param name="enableCaseInsensitive">Whether to enable case-insensitive when resolving parameter name.</param>
        /// <param name="enableUriTemplateParsing">Whether Uri template parsing is enabled.</param>
        /// <returns>The FunctionParameterTokens with complex or collection values converted from string like "{...}", or "[..,..,..]".</returns>
        private static ICollection<FunctionParameterToken> HandleComplexOrCollectionParameterValueIfExists(IEdmModel model, IEdmOperation operation, ICollection<FunctionParameterToken> parameterTokens, bool enableCaseInsensitive, bool enableUriTemplateParsing = false)
        {
            ICollection<FunctionParameterToken> partiallyParsedParametersWithComplexOrCollection = new Collection<FunctionParameterToken>();
            foreach (FunctionParameterToken paraToken in parameterTokens)
            {
                FunctionParameterToken funcParaToken;
                IEdmOperationParameter functionParameter = operation.FindParameter(paraToken.ParameterName);
                if (enableCaseInsensitive && functionParameter == null)
                {
                    functionParameter = ODataUriResolver.ResolveOperationParameterNameCaseInsensitive(operation, paraToken.ParameterName);

                    // The functionParameter can not be null here, else this method won't be called.
                    funcParaToken = new FunctionParameterToken(functionParameter.Name, paraToken.ValueToken);
                }
                else
                {
                    funcParaToken = paraToken;
                }

                FunctionParameterAliasToken aliasToken = funcParaToken.ValueToken as FunctionParameterAliasToken;
                if (aliasToken != null)
                {
                    aliasToken.ExpectedParameterType = functionParameter.Type;
                }

                LiteralToken valueToken = funcParaToken.ValueToken as LiteralToken;
                string valueStr = null;
                if (valueToken != null && (valueStr = valueToken.Value as string) != null && !string.IsNullOrEmpty(valueToken.OriginalText))
                {
                    ExpressionLexer lexer = new ExpressionLexer(valueToken.OriginalText, true /*moveToFirstToken*/, false /*useSemicolonDelimiter*/, true /*parsingFunctionParameters*/);
                    if (lexer.CurrentToken.Kind == ExpressionTokenKind.BracketedExpression || lexer.CurrentToken.Kind == ExpressionTokenKind.BracedExpression)
                    {
                        object result;
                        UriTemplateExpression expression;

                        if (enableUriTemplateParsing && UriTemplateParser.TryParseLiteral(lexer.CurrentToken.Text, functionParameter.Type, out expression))
                        {
                            result = expression;
                        }
                        else if (!functionParameter.Type.IsStructured() && !functionParameter.Type.IsStructuredCollectionType())
                        {
                            // ExpressionTokenKind.BracketedExpression means text like [1,2]
                            // so now try convert it to collection type value:
                            result = ODataUriUtils.ConvertFromUriLiteral(valueStr, ODataVersion.V4, model, functionParameter.Type);
                        }
                        else
                        {
                            // For complex & colleciton of complex directly return the raw string.
                            partiallyParsedParametersWithComplexOrCollection.Add(funcParaToken);
                            continue;
                        }

                        LiteralToken newValueToken = new LiteralToken(result, valueToken.OriginalText);
                        FunctionParameterToken newFuncParaToken = new FunctionParameterToken(funcParaToken.ParameterName, newValueToken);
                        partiallyParsedParametersWithComplexOrCollection.Add(newFuncParaToken);
                        continue;
                    }
                }

                partiallyParsedParametersWithComplexOrCollection.Add(funcParaToken);
            }

            return partiallyParsedParametersWithComplexOrCollection;
        }

        /// <summary>
        /// Determines whether this is a unbound BuiltInFunction according to the configured case-sensitiveness.
        /// </summary>
        /// <param name="functionName">name of the function</param>
        /// <returns>matched unbound function names; null if no matches found.</returns>
        [SuppressMessage("Microsoft.Globalization", "CA1308:NormalizeStringsToUppercase", Justification = "need to use lower characters for unbound functions.")]
        private string IsUnboundFunction(string functionName)
        {
            functionName = this.state.Configuration.EnableCaseInsensitiveUriFunctionIdentifier
                ? functionName.ToLowerInvariant()
                : functionName;
            return UnboundFunctionNames.FirstOrDefault(name => name.Equals(functionName, StringComparison.Ordinal));
        }

        /// <summary>
        /// Build a SingleValueFunctionCallNode for a function that isn't bound to a BuiltInFunction
        /// </summary>
        /// <param name="functionCallTokenName">Name for the function</param>
        /// <param name="args">list of already bound query nodes for this function</param>
        /// <returns>A single value function call node bound to this function.</returns>
        private SingleValueNode CreateUnboundFunctionNode(string functionCallTokenName, List<QueryNode> args)
        {
            // need to figure out the return type and check the correct number of arguments based on the function name
            IEdmTypeReference returnType = null;
            switch (functionCallTokenName)
            {
                case ExpressionConstants.UnboundFunctionIsOf:
                    {
                        returnType = ValidateAndBuildIsOfArgs(state, ref args);
                        break;
                    }

                case ExpressionConstants.UnboundFunctionCast:
                    {
                        returnType = ValidateAndBuildCastArgs(state, ref args);
                        if (returnType.IsStructured())
                        {
                            SingleResourceNode entityNode = args.ElementAt(0) as SingleResourceNode;

                            return new SingleResourceFunctionCallNode(functionCallTokenName, args,
                                returnType.AsStructured(), entityNode != null ? entityNode.NavigationSource : null);
                        }

                        break;
                    }

                default:
                    {
                        break;
                    }
            }

            // we have everything else we need, so return the new SingleValueFunctionCallNode.
            return new SingleValueFunctionCallNode(functionCallTokenName, args, returnType);
        }

        /// <summary>
        /// Validate the args list (adding the implicit range variable if necessary), and determine the correct return type for a cast function
        /// </summary>
        /// <param name="state">current binding state, used to get the implicit range variable if necessary</param>
        /// <param name="args">list of arguments, could be changed</param>
        /// <returns>the return type from this cast function</returns>
        private static IEdmTypeReference ValidateAndBuildCastArgs(BindingState state, ref List<QueryNode> args)
        {
            return ValidateIsOfOrCast(state, true, ref args);
        }

        /// <summary>
        /// Validate the arguments (adding the implicit range variable if necessary), and determine the correct return type
        /// for an IsOf function
        /// </summary>
        /// <param name="state">the current state of the binding algorithm, used to get the implicit range variable if necessary</param>
        /// <param name="args">current list of args, can be changed</param>
        /// <returns>the correct return type for this function.</returns>
        private static IEdmTypeReference ValidateAndBuildIsOfArgs(BindingState state, ref List<QueryNode> args)
        {
            return ValidateIsOfOrCast(state, false, ref args);
        }

        /// <summary>
        /// Validate the arguments to either isof or cast
        /// </summary>
        /// <param name="state">the current state of the binding algorithm</param>
        /// <param name="isCast">flag to indicate which function we're validating</param>
        /// <param name="args">the list of arguments, which could be changed</param>
        /// <returns>the return type of the function.</returns>
        private static IEdmTypeReference ValidateIsOfOrCast(BindingState state, bool isCast, ref List<QueryNode> args)
        {
            if (args.Count != 1 && args.Count != 2)
            {
                throw new ODataErrorException(
                    ODataErrorStrings.MetadataBinder_CastOrIsOfExpressionWithWrongNumberOfOperands(args.Count));
            }

            ConstantNode typeArgument = args.Last() as ConstantNode;

            IEdmTypeReference returnType = null;
            if (typeArgument != null)
            {
                returnType = TryGetTypeReference(state.Model, typeArgument.Value as string, state.Configuration.Resolver);
            }

            if (returnType == null)
            {
                throw new ODataException(ODataErrorStrings.MetadataBinder_CastOrIsOfFunctionWithoutATypeArgument);
            }

            if (returnType.IsCollection())
            {
                throw new ODataException(ODataErrorStrings.MetadataBinder_CastOrIsOfCollectionsNotSupported);
            }

            // if we only have one argument, then add the implicit range variable as the first argument.
            if (args.Count == 1)
            {
                args = new List<QueryNode>()
                    {
                        new ResourceRangeVariableReferenceNode(
                                                             state.ImplicitRangeVariable.Name,
                                                             state.ImplicitRangeVariable as ResourceRangeVariable),
                        args[0]
                    };
            }
            else if (!(args[0] is SingleValueNode))
            {
                throw new ODataException(ODataErrorStrings.MetadataBinder_CastOrIsOfCollectionsNotSupported);
            }

            if (isCast && (args.Count == 2))
            {
                // throw if cast enum to not-string :
                if ((args[0].GetEdmTypeReference() is IEdmEnumTypeReference)
                    && !string.Equals(typeArgument.Value as string, Microsoft.OData.Metadata.EdmConstants.EdmStringTypeName, StringComparison.Ordinal))
                {
                    throw new ODataException(ODataErrorStrings.CastBinder_EnumOnlyCastToOrFromString);
                }

                // throw if cast not-string to enum :
                while (returnType is IEdmEnumTypeReference)
                {
                    IEdmTypeReference edmTypeReference = args[0].GetEdmTypeReference();
                    if (edmTypeReference == null)
                    {
                        // Support cast null to enum
                        break;
                    }

                    IEdmPrimitiveTypeReference referenceTmp = edmTypeReference as IEdmPrimitiveTypeReference;
                    if (referenceTmp != null)
                    {
                        IEdmPrimitiveType typeTmp = referenceTmp.Definition as IEdmPrimitiveType;
                        if ((typeTmp != null) && (typeTmp.PrimitiveKind == EdmPrimitiveTypeKind.String))
                        {
                            break;
                        }
                    }

                    throw new ODataException(ODataErrorStrings.CastBinder_EnumOnlyCastToOrFromString);
                }
            }

            if (isCast)
            {
                return returnType;
            }
            else
            {
                return EdmCoreModel.Instance.GetBoolean(true);
            }
        }

        /// <summary>
        /// Try to get an IEdmTypeReference for a given type as a string, returns null if none exists
        /// </summary>
        /// <param name="model">the model for validation</param>
        /// <param name="fullTypeName">the type name to find</param>
        /// <param name="resolver">Resolver for this func.</param>
        /// <returns>an IEdmTypeReference for this type string.</returns>
        private static IEdmTypeReference TryGetTypeReference(IEdmModel model, string fullTypeName, ODataUriResolver resolver)
        {
            IEdmTypeReference typeReference = UriEdmHelpers.FindTypeFromModel(model, fullTypeName, resolver).ToTypeReference();
            if (typeReference == null)
            {
                if (fullTypeName.StartsWith("Collection", StringComparison.Ordinal))
                {
                    string[] tokenizedString = fullTypeName.Split('(');
                    string baseElementType = tokenizedString[1].Split(')')[0];
                    return EdmCoreModel.GetCollection(UriEdmHelpers.FindTypeFromModel(model, baseElementType, resolver).ToTypeReference());
                }
                else
                {
                    return null;
                }
            }

            return typeReference;
        }
    }
}
<|MERGE_RESOLUTION|>--- conflicted
+++ resolved
@@ -1,838 +1,833 @@
-﻿//---------------------------------------------------------------------
-// <copyright file="FunctionCallBinder.cs" company="Microsoft">
-//      Copyright (C) Microsoft Corporation. All rights reserved. See License.txt in the project root for license information.
-// </copyright>
-//---------------------------------------------------------------------
-
-using System;
-using System.Collections;
-using System.Collections.Generic;
-using System.Collections.ObjectModel;
-using System.Diagnostics;
-using System.Diagnostics.CodeAnalysis;
-using System.Globalization;
-using System.Linq;
-using Microsoft.OData.Metadata;
-using Microsoft.OData.Edm;
-using ODataErrorStrings = Microsoft.OData.Strings;
-
-namespace Microsoft.OData.UriParser
-{
-    /// <summary>
-    /// Class that knows how to bind function call tokens.
-    /// </summary>
-    internal sealed class FunctionCallBinder : BinderBase
-    {
-        /// <summary>
-        /// The names of functions that we don't bind to BuiltInFunctions
-        /// </summary>
-        private static readonly string[] UnboundFunctionNames = new string[]
-        {
-            ExpressionConstants.UnboundFunctionCast,
-            ExpressionConstants.UnboundFunctionIsOf,
-        };
-
-        /// <summary>
-        /// Constructs a FunctionCallBinder with the given method to be used binding the parent token if needed.
-        /// </summary>
-        /// <param name="bindMethod">Method to use for binding the parent token, if needed.</param>
-        /// <param name="state">State of the metadata binding.</param>
-        internal FunctionCallBinder(MetadataBinder.QueryTokenVisitor bindMethod, BindingState state)
-            : base(bindMethod, state)
-        {
-        }
-
-        /// <summary>
-        /// Promotes types of arguments to match signature if possible.
-        /// </summary>
-        /// <param name="signature">The signature to match the types to.</param>
-        /// <param name="argumentNodes">The types to promote.</param>
-        internal static void TypePromoteArguments(FunctionSignatureWithReturnType signature, List<QueryNode> argumentNodes)
-        {
-            // Convert all argument nodes to the best signature argument type
-            Debug.Assert(signature.ArgumentTypes.Length == argumentNodes.Count, "The best signature match doesn't have the same number of arguments.");
-            for (int i = 0; i < argumentNodes.Count; i++)
-            {
-                Debug.Assert(argumentNodes[i] is SingleValueNode, "We should have already verified that all arguments are single values.");
-                SingleValueNode argumentNode = (SingleValueNode)argumentNodes[i];
-                IEdmTypeReference signatureArgumentType = signature.ArgumentTypes[i];
-                Debug.Assert(signatureArgumentType.IsODataPrimitiveTypeKind(), "Only primitive types should be able to get here.");
-                argumentNodes[i] = MetadataBindingUtils.ConvertToTypeIfNeeded(argumentNode, signatureArgumentType);
-            }
-        }
-
-        /// <summary>
-        /// Checks that all arguments are SingleValueNodes
-        /// </summary>
-        /// <param name="functionName">The name of the function the arguments are from.</param>
-        /// <param name="argumentNodes">The arguments to validate.</param>
-        /// <returns>SingleValueNode array</returns>
-        internal static SingleValueNode[] ValidateArgumentsAreSingleValue(string functionName, List<QueryNode> argumentNodes)
-        {
-            ExceptionUtils.CheckArgumentNotNull(functionName, "functionCallToken");
-            ExceptionUtils.CheckArgumentNotNull(argumentNodes, "argumentNodes");
-
-            // Right now all functions take a single value for all arguments
-            SingleValueNode[] ret = new SingleValueNode[argumentNodes.Count];
-            for (int i = 0; i < argumentNodes.Count; i++)
-            {
-                SingleValueNode argumentNode = argumentNodes[i] as SingleValueNode;
-                if (argumentNode == null)
-                {
-                    throw new ODataException(ODataErrorStrings.MetadataBinder_FunctionArgumentNotSingleValue(functionName));
-                }
-
-                ret[i] = argumentNode;
-            }
-
-            return ret;
-        }
-
-        /// <summary>
-        /// Finds the signature that best matches the arguments
-        /// </summary>
-        /// <param name="functionCallToken">The name of the function</param>
-        /// <param name="argumentNodes">The nodes of the arguments, can be new {null,null}.</param>
-        /// <param name="nameSignatures">The name-signature pairs to match against</param>
-        /// <returns>Returns the matching signature or throws</returns>
-        internal static KeyValuePair<string, FunctionSignatureWithReturnType> MatchSignatureToUriFunction(string functionCallToken, SingleValueNode[] argumentNodes,
-            IList<KeyValuePair<string, FunctionSignatureWithReturnType>> nameSignatures)
-        {
-            KeyValuePair<string, FunctionSignatureWithReturnType> nameSignature;
-
-            IEdmTypeReference[] argumentTypes = argumentNodes.Select(s => s.TypeReference).ToArray();
-
-            // Handle the cases where we don't have type information (null literal, open properties) for ANY of the arguments
-            int argumentCount = argumentTypes.Length;
-            if (argumentTypes.All(a => a == null) && argumentCount > 0)
-            {
-                // we specifically want to find just the first function that matches the number of arguments, we don't care about
-                // ambiguity here because we're already in an ambiguous case where we don't know what kind of types
-                // those arguments are.
-                KeyValuePair<string, FunctionSignatureWithReturnType> found = nameSignatures.FirstOrDefault(pair => pair.Value.ArgumentTypes.Count() == argumentCount);
-                if (found.Equals(TypePromotionUtils.NotFoundKeyValuePair))
-                {
-                    throw new ODataException(ODataErrorStrings.FunctionCallBinder_CannotFindASuitableOverload(functionCallToken, argumentTypes.Count()));
-                }
-                else
-                {
-                    // in this case we can't assert the return type, we can only assert that a function exists... so
-                    // we need to set the return type to null.
-                    nameSignature = new KeyValuePair<string, FunctionSignatureWithReturnType>(
-                        found.Key, new FunctionSignatureWithReturnType(null, found.Value.ArgumentTypes));
-                }
-            }
-            else
-            {
-                nameSignature =
-                    TypePromotionUtils.FindBestFunctionSignature(nameSignatures, argumentNodes, functionCallToken);
-                if (nameSignature.Equals(TypePromotionUtils.NotFoundKeyValuePair))
-                {
-                    throw new ODataException(ODataErrorStrings.MetadataBinder_NoApplicableFunctionFound(
-                        functionCallToken,
-                        UriFunctionsHelper.BuildFunctionSignatureListDescription(functionCallToken, nameSignatures.Select(sig => sig.Value))));
-                }
-            }
-
-            return nameSignature;
-        }
-
-        /// <summary>
-        /// Finds all signatures for the given function name.
-        /// Search in both BuiltIn uri functions and Custom uri functions.
-        /// Combine and return the signatures overloads of the results.
-        /// </summary>
-        /// <param name="functionCallToken">The function call token to get the signatures for.</param>
-        /// <param name="enableCaseInsensitive">Optional flag for whether case insensitive match is enabled.</param>
-        /// <returns>The signatures which match the supplied function name.</returns>
-        [SuppressMessage("Microsoft.Globalization", "CA1308:NormalizeStringsToUppercase", Justification = "need to use lower characters for built-in functions.")]
-        internal static IList<KeyValuePair<string, FunctionSignatureWithReturnType>> GetUriFunctionSignatures(string functionCallToken, bool enableCaseInsensitive = false)
-        {
-            IList<KeyValuePair<string, FunctionSignatureWithReturnType>> customUriFunctionsNameSignatures = null;
-            FunctionSignatureWithReturnType[] builtInUriFunctionsSignatures = null;
-            IList<KeyValuePair<string, FunctionSignatureWithReturnType>> builtInUriFunctionsNameSignatures = null;
-
-            // Try to find the function in the user custom functions
-            bool customFound = CustomUriFunctions.TryGetCustomFunction(functionCallToken, out customUriFunctionsNameSignatures,
-                enableCaseInsensitive);
-
-            // And find in our built-in functions
-            // Since list of all built-in functions is a fixed list and is initialized with names in lower case,
-            // such as "endswith", "geo.distance", "maxdatetime" and "round",
-            // => For case-insensitive searching, it is more efficient to convert the search key to lower case first
-            //    and then do a case-sensitive match.
-            string nameKey = enableCaseInsensitive
-                ? functionCallToken.ToLowerInvariant()
-                : functionCallToken;
-            bool builtInFound = BuiltInUriFunctions.TryGetBuiltInFunction(nameKey, out builtInUriFunctionsSignatures);
-
-            // Populate the matched names found for built-in function
-            if (builtInFound)
-            {
-                builtInUriFunctionsNameSignatures =
-                    builtInUriFunctionsSignatures.Select(sig => new KeyValuePair<string, FunctionSignatureWithReturnType>(nameKey, sig)).ToList();
-            }
-
-            if (!customFound && !builtInFound)
-            {
-                // Not found in both built-in and custom.
-                throw new ODataException(ODataErrorStrings.MetadataBinder_UnknownFunction(functionCallToken));
-            }
-
-            if (!customFound)
-            {
-                Debug.Assert(builtInUriFunctionsNameSignatures != null, "No Built-in functions found");
-                return builtInUriFunctionsNameSignatures;
-            }
-
-            if (!builtInFound)
-            {
-                Debug.Assert(customUriFunctionsNameSignatures != null, "No Custom functions found");
-                return customUriFunctionsNameSignatures;
-            }
-
-            return builtInUriFunctionsNameSignatures.Concat(customUriFunctionsNameSignatures).ToArray();
-        }
-
-        internal static FunctionSignatureWithReturnType[] ExtractSignatures(
-            IList<KeyValuePair<string, FunctionSignatureWithReturnType>> nameSignatures)
-        {
-            return nameSignatures.Select(nameSig => nameSig.Value).ToArray();
-        }
-
-        /// <summary>
-        /// Binds the token to a SingleValueFunctionCallNode or a SingleResourceFunctionCallNode for complex
-        /// </summary>
-        /// <param name="functionCallToken">Token to bind</param>
-        /// <returns>The resulting SingleValueFunctionCallNode/SingleResourceFunctionCallNode</returns>
-        internal QueryNode BindFunctionCall(FunctionCallToken functionCallToken)
-        {
-            ExceptionUtils.CheckArgumentNotNull(functionCallToken, "functionCallToken");
-            ExceptionUtils.CheckArgumentNotNull(functionCallToken.Name, "functionCallToken.Name");
-
-            // Bind the parent, if present.
-            // TODO: parent can be a collection as well, so we need to loosen this to QueryNode.
-            QueryNode parent = null;
-            if (state.ImplicitRangeVariable != null)
-            {
-                if (functionCallToken.Source != null)
-                {
-                    parent = this.bindMethod(functionCallToken.Source);
-                }
-                else
-                {
-                    parent = NodeFactory.CreateRangeVariableReferenceNode(state.ImplicitRangeVariable);
-                }
-            }
-
-            // First see if there is a custom function for this
-            QueryNode boundFunction;
-            if (this.TryBindIdentifier(functionCallToken.Name, functionCallToken.Arguments, parent, state, out boundFunction))
-            {
-                return boundFunction;
-            }
-
-            // then check if there is a global custom function(i.e with out a parent node)
-            if (this.TryBindIdentifier(functionCallToken.Name, functionCallToken.Arguments, null, state, out boundFunction))
-            {
-                return boundFunction;
-            }
-
-            // If there isn't, bind as Uri function
-            // Bind all arguments
-            List<QueryNode> argumentNodes = new List<QueryNode>(functionCallToken.Arguments.Select(ar => this.bindMethod(ar)));
-            return BindAsUriFunction(functionCallToken, argumentNodes);
-        }
-
-        /// <summary>
-        /// Try to bind an end path token as a function call. Used for bound functions without parameters
-        /// that parse as end path tokens syntactically
-        /// </summary>
-        /// <param name="endPathToken">the end path token to bind</param>
-        /// <param name="parent">the parent node to this end path token.</param>
-        /// <param name="state">the current state of the binding algorithm</param>
-        /// <param name="boundFunction">a single value function call node representing the function call, if it exists</param>
-        /// <returns>true if we found a function for this token, false otherwise.</returns>
-        internal bool TryBindEndPathAsFunctionCall(EndPathToken endPathToken, QueryNode parent, BindingState state, out QueryNode boundFunction)
-        {
-            return this.TryBindIdentifier(endPathToken.Identifier, null, parent, state, out boundFunction);
-        }
-
-        /// <summary>
-        /// Try to bind an inner path token as a function call. Used for bound functions without parameters
-        /// that parse as inner path tokens syntactically
-        /// </summary>
-        /// <param name="innerPathToken">the end path token to bind</param>
-        /// <param name="parent">the parent node to this end path token.</param>
-        /// <param name="boundFunction">a single value function call node representing the function call, if it exists</param>
-        /// <returns>true if we found a function for this token, false otherwise.</returns>
-        internal bool TryBindInnerPathAsFunctionCall(InnerPathToken innerPathToken, QueryNode parent, out QueryNode boundFunction)
-        {
-            return this.TryBindIdentifier(innerPathToken.Identifier, null, parent, state, out boundFunction);
-        }
-
-        /// <summary>
-        /// Try to bind a <see cref="DottedIdentifierToken"/> as a function call. Used for container qualified functions without parameters.
-        /// </summary>
-        /// <param name="dottedIdentifierToken">the dotted identifier token to bind</param>
-        /// <param name="parent">the semantically bound parent node for this dotted identifier</param>
-        /// <param name="boundFunction">a single value function call node representing the function call, if we found one.</param>
-        /// <returns>true if we found a function for this token, false otherwise.</returns>
-        internal bool TryBindDottedIdentifierAsFunctionCall(DottedIdentifierToken dottedIdentifierToken, SingleValueNode parent, out QueryNode boundFunction)
-        {
-            return this.TryBindIdentifier(dottedIdentifierToken.Identifier, null, parent, state, out boundFunction);
-        }
-
-        /// <summary>
-        /// Bind this function call token as a Uri function
-        /// </summary>
-        /// <param name="functionCallToken">the function call token to bind</param>
-        /// <param name="argumentNodes">list of semantically bound arguments</param>
-        /// <returns>A function call node bound to this function.</returns>
-        private QueryNode BindAsUriFunction(FunctionCallToken functionCallToken, List<QueryNode> argumentNodes)
-        {
-            if (functionCallToken.Source != null)
-            {
-                // the parent must be null for a Uri function.
-                throw new ODataException(ODataErrorStrings.FunctionCallBinder_UriFunctionMustHaveHaveNullParent(functionCallToken.Name));
-            }
-
-<<<<<<< HEAD
-            string functionCallTokenName = this.state.Configuration.EnableCaseInsensitive ? functionCallToken.Name.ToLowerInvariant() : functionCallToken.Name;
-
-=======
->>>>>>> ed68ebd1
-            // There are some functions (IsOf and Cast for example) that don't necessarily need to be bound to a function signature,
-            // for these, we just Bind them directly to a SingleValueFunctionCallNode
-            string matchedFunctionCallTokenName = IsUnboundFunction(functionCallToken.Name);
-            if (matchedFunctionCallTokenName != null)
-            {
-                return CreateUnboundFunctionNode(matchedFunctionCallTokenName, argumentNodes);
-            }
-
-            // Do some validation and get potential Uri functions that could match what we saw
-            IList<KeyValuePair<string, FunctionSignatureWithReturnType>> nameSignatures = GetUriFunctionSignatures(functionCallToken.Name,
-                this.state.Configuration.EnableCaseInsensitiveUriFunctionIdentifier);
-
-            SingleValueNode[] argumentNodeArray = ValidateArgumentsAreSingleValue(functionCallToken.Name, argumentNodes);
-            KeyValuePair<string, FunctionSignatureWithReturnType> nameSignature = MatchSignatureToUriFunction(functionCallToken.Name, argumentNodeArray, nameSignatures);
-            Debug.Assert(nameSignature.Key != null, "nameSignature.Key != null");
-
-            string canonicalName = nameSignature.Key;
-            FunctionSignatureWithReturnType signature = nameSignature.Value;
-            if (signature.ReturnType != null)
-            {
-                TypePromoteArguments(signature, argumentNodes);
-            }
-
-            if (signature.ReturnType != null && signature.ReturnType.IsStructured())
-            {
-                return new SingleResourceFunctionCallNode(canonicalName, new ReadOnlyCollection<QueryNode>(argumentNodes), signature.ReturnType.AsStructured(), null);
-            }
-
-            return new SingleValueFunctionCallNode(canonicalName, new ReadOnlyCollection<QueryNode>(argumentNodes), signature.ReturnType);
-        }
-
-        /// <summary>
-        /// Try to bind an identifier to a FunctionCallNode
-        /// </summary>
-        /// <param name="identifier">the identifier to bind</param>
-        /// <param name="arguments">the semantically bound list of arguments.</param>
-        /// <param name="parent">a semantically bound parent node.</param>
-        /// <param name="state">the current state of the binding algorithm</param>
-        /// <param name="boundFunction">a single value function call node representing this function call, if we found one.</param>
-        /// <returns>true if we found a function for this token.</returns>
-        private bool TryBindIdentifier(string identifier, IEnumerable<FunctionParameterToken> arguments, QueryNode parent, BindingState state, out QueryNode boundFunction)
-        {
-            boundFunction = null;
-
-            IEdmType bindingType = null;
-            SingleValueNode singleValueParent = parent as SingleValueNode;
-            if (singleValueParent != null)
-            {
-                if (singleValueParent.TypeReference != null)
-                {
-                    bindingType = singleValueParent.TypeReference.Definition;
-                }
-            }
-            else
-            {
-                CollectionNode collectionValueParent = parent as CollectionNode;
-                if (collectionValueParent != null)
-                {
-                    bindingType = collectionValueParent.CollectionType.Definition;
-                }
-            }
-
-            if (!UriEdmHelpers.IsBindingTypeValid(bindingType))
-            {
-                return false;
-            }
-
-            // All functions should be fully qualified, if they aren't they they aren't functions.
-            // When using extension, there may be function call with unqualified name. So loose the restriction here.
-            if (identifier.IndexOf(".", StringComparison.Ordinal) == -1 && this.Resolver.GetType() == typeof(ODataUriResolver))
-            {
-                return false;
-            }
-
-            IEdmOperation operation;
-            List<FunctionParameterToken> syntacticArguments = arguments == null ? new List<FunctionParameterToken>() : arguments.ToList();
-            if (!FunctionOverloadResolver.ResolveOperationFromList(identifier, syntacticArguments.Select(ar => ar.ParameterName).ToList(), bindingType, state.Model, out operation, this.Resolver))
-            {
-                // TODO: FunctionOverloadResolver.ResolveOperationFromList() looks up the function by parameter names, but it shouldn't ignore parameter types. (test case ParseFilter_AliasInFunction_PropertyAsValue_TypeMismatch should fail)
-                return false;
-            }
-
-            if (singleValueParent != null && singleValueParent.TypeReference == null)
-            {
-                // if the parent exists, but has no type information, then we're in open type land, and we
-                // shouldn't go any farther.
-                throw new ODataException(ODataErrorStrings.FunctionCallBinder_CallingFunctionOnOpenProperty(identifier));
-            }
-
-            if (operation.IsAction())
-            {
-                return false;
-            }
-
-            IEdmFunction function = (IEdmFunction)operation;
-
-            // TODO:  $filter $orderby parameter expression which contains complex or collection should NOT be supported in this way
-            //     but should be parsed into token tree, and binded to node tree: parsedParameters.Select(p => this.bindMethod(p));
-            ICollection<FunctionParameterToken> parsedParameters = HandleComplexOrCollectionParameterValueIfExists(state.Configuration.Model, function, syntacticArguments, state.Configuration.Resolver.EnableCaseInsensitive);
-
-            IEnumerable<QueryNode> boundArguments = parsedParameters.Select(p => this.bindMethod(p));
-            boundArguments = boundArguments.ToList(); // force enumerable to run : will immediately evaluate all this.bindMethod(p).
-            IEdmTypeReference returnType = function.ReturnType;
-            IEdmEntitySetBase returnSet = null;
-            SingleResourceNode singleEntityNode = parent as SingleResourceNode;
-            if (singleEntityNode != null)
-            {
-                returnSet = function.GetTargetEntitySet(singleEntityNode.NavigationSource, state.Model);
-            }
-
-            string functionName = function.FullName();
-
-            if (returnType.IsEntity())
-            {
-                boundFunction = new SingleResourceFunctionCallNode(functionName, new[] { function }, boundArguments, (IEdmEntityTypeReference)returnType.Definition.ToTypeReference(), returnSet, parent);
-            }
-            else if (returnType.IsStructuredCollection())
-            {
-                IEdmCollectionTypeReference collectionTypeReference = (IEdmCollectionTypeReference)returnType;
-                boundFunction = new CollectionResourceFunctionCallNode(functionName, new[] { function }, boundArguments, collectionTypeReference, returnSet, parent);
-            }
-            else if (returnType.IsCollection())
-            {
-                IEdmCollectionTypeReference collectionTypeReference = (IEdmCollectionTypeReference)returnType;
-                boundFunction = new CollectionFunctionCallNode(functionName, new[] { function }, boundArguments, collectionTypeReference, parent);
-            }
-            else
-            {
-                boundFunction = new SingleValueFunctionCallNode(functionName, new[] { function }, boundArguments,
-                    returnType, parent);
-            }
-
-            return true;
-        }
-
-        /// <summary>
-        /// Bind path segment's operation or operationImport's parameters.
-        /// </summary>
-        /// <param name="configuration">The ODataUriParserConfiguration.</param>
-        /// <param name="functionOrOpertion">The function or operation.</param>
-        /// <param name="segmentParameterTokens">The parameter tokens to be binded.</param>
-        /// <returns>The binded semantic nodes.</returns>
-        internal static List<OperationSegmentParameter> BindSegmentParameters(ODataUriParserConfiguration configuration, IEdmOperation functionOrOpertion, ICollection<FunctionParameterToken> segmentParameterTokens)
-        {
-            // TODO: HandleComplexOrCollectionParameterValueIfExists is temp work around for single copmlex or colleciton type, it can't handle nested complex or collection value.
-            ICollection<FunctionParameterToken> parametersParsed = FunctionCallBinder.HandleComplexOrCollectionParameterValueIfExists(configuration.Model, functionOrOpertion, segmentParameterTokens, configuration.Resolver.EnableCaseInsensitive, configuration.EnableUriTemplateParsing);
-
-            // Bind it to metadata
-            BindingState state = new BindingState(configuration);
-            state.ImplicitRangeVariable = null;
-            state.RangeVariables.Clear();
-            MetadataBinder binder = new MetadataBinder(state);
-            List<OperationSegmentParameter> boundParameters = new List<OperationSegmentParameter>();
-
-            IDictionary<string, SingleValueNode> input = new Dictionary<string, SingleValueNode>(StringComparer.Ordinal);
-            foreach (FunctionParameterToken paraToken in parametersParsed)
-            {
-                // TODO: considering another better exception
-                if (paraToken.ValueToken is EndPathToken)
-                {
-                    throw new ODataException(Strings.MetadataBinder_ParameterNotInScope(
-                        string.Format(CultureInfo.InvariantCulture, "{0}={1}", paraToken.ParameterName, (paraToken.ValueToken as EndPathToken).Identifier)));
-                }
-
-                SingleValueNode boundNode = (SingleValueNode)binder.Bind(paraToken.ValueToken);
-
-                if (!input.ContainsKey(paraToken.ParameterName))
-                {
-                    input.Add(paraToken.ParameterName, boundNode);
-                }
-            }
-
-            IDictionary<IEdmOperationParameter, SingleValueNode> result = configuration.Resolver.ResolveOperationParameters(functionOrOpertion, input);
-
-            foreach (KeyValuePair<IEdmOperationParameter, SingleValueNode> item in result)
-            {
-                SingleValueNode boundNode = item.Value;
-
-                // ensure node type is compatible with parameter type.
-                IEdmTypeReference sourceTypeReference = boundNode.GetEdmTypeReference();
-                bool sourceIsNullOrOpenType = (sourceTypeReference == null);
-                if (!sourceIsNullOrOpenType)
-                {
-                    // if the node has been rewritten, no further conversion is needed.
-                    if (!TryRewriteIntegralConstantNode(ref boundNode, item.Key.Type))
-                    {
-                        boundNode = MetadataBindingUtils.ConvertToTypeIfNeeded(boundNode, item.Key.Type);
-                    }
-                }
-
-                OperationSegmentParameter boundParamer = new OperationSegmentParameter(item.Key.Name, boundNode);
-                boundParameters.Add(boundParamer);
-            }
-
-            return boundParameters;
-        }
-
-        /// <summary>
-        /// Try to rewrite an Edm.Int32 constant node if its value is within the valid range of the target integer type.
-        /// </summary>
-        /// <param name="boundNode">The node to be rewritten.</param>
-        /// <param name="targetType">The target type reference.</param>
-        /// <returns>If the node is successfully rewritten.</returns>
-        private static bool TryRewriteIntegralConstantNode(ref SingleValueNode boundNode, IEdmTypeReference targetType)
-        {
-            if (targetType == null || !targetType.IsByte() && !targetType.IsSByte() && !targetType.IsInt16())
-            {
-                return false;
-            }
-
-            ConstantNode constantNode = boundNode as ConstantNode;
-            if (constantNode == null)
-            {
-                return false;
-            }
-
-            IEdmTypeReference sourceType = constantNode.TypeReference;
-            if (sourceType == null || !sourceType.IsInt32())
-            {
-                return false;
-            }
-
-            int sourceValue = (int)constantNode.Value;
-            object targetValue = null;
-            switch (targetType.PrimitiveKind())
-            {
-                case EdmPrimitiveTypeKind.Byte:
-                    if (sourceValue >= byte.MinValue && sourceValue <= byte.MaxValue)
-                    {
-                        targetValue = (byte)sourceValue;
-                    }
-
-                    break;
-                case EdmPrimitiveTypeKind.SByte:
-                    if (sourceValue >= sbyte.MinValue && sourceValue <= sbyte.MaxValue)
-                    {
-                        targetValue = (sbyte)sourceValue;
-                    }
-
-                    break;
-                case EdmPrimitiveTypeKind.Int16:
-                    if (sourceValue >= short.MinValue && sourceValue <= short.MaxValue)
-                    {
-                        targetValue = (short)sourceValue;
-                    }
-
-                    break;
-            }
-
-            if (targetValue == null)
-            {
-                return false;
-            }
-
-            boundNode = new ConstantNode(targetValue, constantNode.LiteralText, targetType);
-            return true;
-        }
-
-        /// <summary>
-        /// This is temp work around for $filter $orderby parameter expression which contains complex or collection
-        ///     like "Fully.Qualified.Namespace.CanMoveToAddresses(addresses=[{\"Street\":\"NE 24th St.\",\"City\":\"Redmond\"},{\"Street\":\"Pine St.\",\"City\":\"Seattle\"}])";
-        /// TODO:  $filter $orderby parameter expression which contains nested complex or collection should NOT be supported in this way
-        ///     but should be parsed into token tree, and binded to node tree: parsedParameters.Select(p => this.bindMethod(p));
-        /// </summary>
-        /// <param name="model">The model.</param>
-        /// <param name="operation">IEdmFunction or IEdmOperation</param>
-        /// <param name="parameterTokens">The tokens to bind.</param>
-        /// <param name="enableCaseInsensitive">Whether to enable case-insensitive when resolving parameter name.</param>
-        /// <param name="enableUriTemplateParsing">Whether Uri template parsing is enabled.</param>
-        /// <returns>The FunctionParameterTokens with complex or collection values converted from string like "{...}", or "[..,..,..]".</returns>
-        private static ICollection<FunctionParameterToken> HandleComplexOrCollectionParameterValueIfExists(IEdmModel model, IEdmOperation operation, ICollection<FunctionParameterToken> parameterTokens, bool enableCaseInsensitive, bool enableUriTemplateParsing = false)
-        {
-            ICollection<FunctionParameterToken> partiallyParsedParametersWithComplexOrCollection = new Collection<FunctionParameterToken>();
-            foreach (FunctionParameterToken paraToken in parameterTokens)
-            {
-                FunctionParameterToken funcParaToken;
-                IEdmOperationParameter functionParameter = operation.FindParameter(paraToken.ParameterName);
-                if (enableCaseInsensitive && functionParameter == null)
-                {
-                    functionParameter = ODataUriResolver.ResolveOperationParameterNameCaseInsensitive(operation, paraToken.ParameterName);
-
-                    // The functionParameter can not be null here, else this method won't be called.
-                    funcParaToken = new FunctionParameterToken(functionParameter.Name, paraToken.ValueToken);
-                }
-                else
-                {
-                    funcParaToken = paraToken;
-                }
-
-                FunctionParameterAliasToken aliasToken = funcParaToken.ValueToken as FunctionParameterAliasToken;
-                if (aliasToken != null)
-                {
-                    aliasToken.ExpectedParameterType = functionParameter.Type;
-                }
-
-                LiteralToken valueToken = funcParaToken.ValueToken as LiteralToken;
-                string valueStr = null;
-                if (valueToken != null && (valueStr = valueToken.Value as string) != null && !string.IsNullOrEmpty(valueToken.OriginalText))
-                {
-                    ExpressionLexer lexer = new ExpressionLexer(valueToken.OriginalText, true /*moveToFirstToken*/, false /*useSemicolonDelimiter*/, true /*parsingFunctionParameters*/);
-                    if (lexer.CurrentToken.Kind == ExpressionTokenKind.BracketedExpression || lexer.CurrentToken.Kind == ExpressionTokenKind.BracedExpression)
-                    {
-                        object result;
-                        UriTemplateExpression expression;
-
-                        if (enableUriTemplateParsing && UriTemplateParser.TryParseLiteral(lexer.CurrentToken.Text, functionParameter.Type, out expression))
-                        {
-                            result = expression;
-                        }
-                        else if (!functionParameter.Type.IsStructured() && !functionParameter.Type.IsStructuredCollectionType())
-                        {
-                            // ExpressionTokenKind.BracketedExpression means text like [1,2]
-                            // so now try convert it to collection type value:
-                            result = ODataUriUtils.ConvertFromUriLiteral(valueStr, ODataVersion.V4, model, functionParameter.Type);
-                        }
-                        else
-                        {
-                            // For complex & colleciton of complex directly return the raw string.
-                            partiallyParsedParametersWithComplexOrCollection.Add(funcParaToken);
-                            continue;
-                        }
-
-                        LiteralToken newValueToken = new LiteralToken(result, valueToken.OriginalText);
-                        FunctionParameterToken newFuncParaToken = new FunctionParameterToken(funcParaToken.ParameterName, newValueToken);
-                        partiallyParsedParametersWithComplexOrCollection.Add(newFuncParaToken);
-                        continue;
-                    }
-                }
-
-                partiallyParsedParametersWithComplexOrCollection.Add(funcParaToken);
-            }
-
-            return partiallyParsedParametersWithComplexOrCollection;
-        }
-
-        /// <summary>
-        /// Determines whether this is a unbound BuiltInFunction according to the configured case-sensitiveness.
-        /// </summary>
-        /// <param name="functionName">name of the function</param>
-        /// <returns>matched unbound function names; null if no matches found.</returns>
-        [SuppressMessage("Microsoft.Globalization", "CA1308:NormalizeStringsToUppercase", Justification = "need to use lower characters for unbound functions.")]
-        private string IsUnboundFunction(string functionName)
-        {
-            functionName = this.state.Configuration.EnableCaseInsensitiveUriFunctionIdentifier
-                ? functionName.ToLowerInvariant()
-                : functionName;
-            return UnboundFunctionNames.FirstOrDefault(name => name.Equals(functionName, StringComparison.Ordinal));
-        }
-
-        /// <summary>
-        /// Build a SingleValueFunctionCallNode for a function that isn't bound to a BuiltInFunction
-        /// </summary>
-        /// <param name="functionCallTokenName">Name for the function</param>
-        /// <param name="args">list of already bound query nodes for this function</param>
-        /// <returns>A single value function call node bound to this function.</returns>
-        private SingleValueNode CreateUnboundFunctionNode(string functionCallTokenName, List<QueryNode> args)
-        {
-            // need to figure out the return type and check the correct number of arguments based on the function name
-            IEdmTypeReference returnType = null;
-            switch (functionCallTokenName)
-            {
-                case ExpressionConstants.UnboundFunctionIsOf:
-                    {
-                        returnType = ValidateAndBuildIsOfArgs(state, ref args);
-                        break;
-                    }
-
-                case ExpressionConstants.UnboundFunctionCast:
-                    {
-                        returnType = ValidateAndBuildCastArgs(state, ref args);
-                        if (returnType.IsStructured())
-                        {
-                            SingleResourceNode entityNode = args.ElementAt(0) as SingleResourceNode;
-
-                            return new SingleResourceFunctionCallNode(functionCallTokenName, args,
-                                returnType.AsStructured(), entityNode != null ? entityNode.NavigationSource : null);
-                        }
-
-                        break;
-                    }
-
-                default:
-                    {
-                        break;
-                    }
-            }
-
-            // we have everything else we need, so return the new SingleValueFunctionCallNode.
-            return new SingleValueFunctionCallNode(functionCallTokenName, args, returnType);
-        }
-
-        /// <summary>
-        /// Validate the args list (adding the implicit range variable if necessary), and determine the correct return type for a cast function
-        /// </summary>
-        /// <param name="state">current binding state, used to get the implicit range variable if necessary</param>
-        /// <param name="args">list of arguments, could be changed</param>
-        /// <returns>the return type from this cast function</returns>
-        private static IEdmTypeReference ValidateAndBuildCastArgs(BindingState state, ref List<QueryNode> args)
-        {
-            return ValidateIsOfOrCast(state, true, ref args);
-        }
-
-        /// <summary>
-        /// Validate the arguments (adding the implicit range variable if necessary), and determine the correct return type
-        /// for an IsOf function
-        /// </summary>
-        /// <param name="state">the current state of the binding algorithm, used to get the implicit range variable if necessary</param>
-        /// <param name="args">current list of args, can be changed</param>
-        /// <returns>the correct return type for this function.</returns>
-        private static IEdmTypeReference ValidateAndBuildIsOfArgs(BindingState state, ref List<QueryNode> args)
-        {
-            return ValidateIsOfOrCast(state, false, ref args);
-        }
-
-        /// <summary>
-        /// Validate the arguments to either isof or cast
-        /// </summary>
-        /// <param name="state">the current state of the binding algorithm</param>
-        /// <param name="isCast">flag to indicate which function we're validating</param>
-        /// <param name="args">the list of arguments, which could be changed</param>
-        /// <returns>the return type of the function.</returns>
-        private static IEdmTypeReference ValidateIsOfOrCast(BindingState state, bool isCast, ref List<QueryNode> args)
-        {
-            if (args.Count != 1 && args.Count != 2)
-            {
-                throw new ODataErrorException(
-                    ODataErrorStrings.MetadataBinder_CastOrIsOfExpressionWithWrongNumberOfOperands(args.Count));
-            }
-
-            ConstantNode typeArgument = args.Last() as ConstantNode;
-
-            IEdmTypeReference returnType = null;
-            if (typeArgument != null)
-            {
-                returnType = TryGetTypeReference(state.Model, typeArgument.Value as string, state.Configuration.Resolver);
-            }
-
-            if (returnType == null)
-            {
-                throw new ODataException(ODataErrorStrings.MetadataBinder_CastOrIsOfFunctionWithoutATypeArgument);
-            }
-
-            if (returnType.IsCollection())
-            {
-                throw new ODataException(ODataErrorStrings.MetadataBinder_CastOrIsOfCollectionsNotSupported);
-            }
-
-            // if we only have one argument, then add the implicit range variable as the first argument.
-            if (args.Count == 1)
-            {
-                args = new List<QueryNode>()
-                    {
-                        new ResourceRangeVariableReferenceNode(
-                                                             state.ImplicitRangeVariable.Name,
-                                                             state.ImplicitRangeVariable as ResourceRangeVariable),
-                        args[0]
-                    };
-            }
-            else if (!(args[0] is SingleValueNode))
-            {
-                throw new ODataException(ODataErrorStrings.MetadataBinder_CastOrIsOfCollectionsNotSupported);
-            }
-
-            if (isCast && (args.Count == 2))
-            {
-                // throw if cast enum to not-string :
-                if ((args[0].GetEdmTypeReference() is IEdmEnumTypeReference)
-                    && !string.Equals(typeArgument.Value as string, Microsoft.OData.Metadata.EdmConstants.EdmStringTypeName, StringComparison.Ordinal))
-                {
-                    throw new ODataException(ODataErrorStrings.CastBinder_EnumOnlyCastToOrFromString);
-                }
-
-                // throw if cast not-string to enum :
-                while (returnType is IEdmEnumTypeReference)
-                {
-                    IEdmTypeReference edmTypeReference = args[0].GetEdmTypeReference();
-                    if (edmTypeReference == null)
-                    {
-                        // Support cast null to enum
-                        break;
-                    }
-
-                    IEdmPrimitiveTypeReference referenceTmp = edmTypeReference as IEdmPrimitiveTypeReference;
-                    if (referenceTmp != null)
-                    {
-                        IEdmPrimitiveType typeTmp = referenceTmp.Definition as IEdmPrimitiveType;
-                        if ((typeTmp != null) && (typeTmp.PrimitiveKind == EdmPrimitiveTypeKind.String))
-                        {
-                            break;
-                        }
-                    }
-
-                    throw new ODataException(ODataErrorStrings.CastBinder_EnumOnlyCastToOrFromString);
-                }
-            }
-
-            if (isCast)
-            {
-                return returnType;
-            }
-            else
-            {
-                return EdmCoreModel.Instance.GetBoolean(true);
-            }
-        }
-
-        /// <summary>
-        /// Try to get an IEdmTypeReference for a given type as a string, returns null if none exists
-        /// </summary>
-        /// <param name="model">the model for validation</param>
-        /// <param name="fullTypeName">the type name to find</param>
-        /// <param name="resolver">Resolver for this func.</param>
-        /// <returns>an IEdmTypeReference for this type string.</returns>
-        private static IEdmTypeReference TryGetTypeReference(IEdmModel model, string fullTypeName, ODataUriResolver resolver)
-        {
-            IEdmTypeReference typeReference = UriEdmHelpers.FindTypeFromModel(model, fullTypeName, resolver).ToTypeReference();
-            if (typeReference == null)
-            {
-                if (fullTypeName.StartsWith("Collection", StringComparison.Ordinal))
-                {
-                    string[] tokenizedString = fullTypeName.Split('(');
-                    string baseElementType = tokenizedString[1].Split(')')[0];
-                    return EdmCoreModel.GetCollection(UriEdmHelpers.FindTypeFromModel(model, baseElementType, resolver).ToTypeReference());
-                }
-                else
-                {
-                    return null;
-                }
-            }
-
-            return typeReference;
-        }
-    }
-}
+﻿//---------------------------------------------------------------------
+// <copyright file="FunctionCallBinder.cs" company="Microsoft">
+//      Copyright (C) Microsoft Corporation. All rights reserved. See License.txt in the project root for license information.
+// </copyright>
+//---------------------------------------------------------------------
+
+using System;
+using System.Collections;
+using System.Collections.Generic;
+using System.Collections.ObjectModel;
+using System.Diagnostics;
+using System.Diagnostics.CodeAnalysis;
+using System.Globalization;
+using System.Linq;
+using Microsoft.OData.Metadata;
+using Microsoft.OData.Edm;
+using ODataErrorStrings = Microsoft.OData.Strings;
+
+namespace Microsoft.OData.UriParser
+{
+    /// <summary>
+    /// Class that knows how to bind function call tokens.
+    /// </summary>
+    internal sealed class FunctionCallBinder : BinderBase
+    {
+        /// <summary>
+        /// The names of functions that we don't bind to BuiltInFunctions
+        /// </summary>
+        private static readonly string[] UnboundFunctionNames = new string[]
+        {
+            ExpressionConstants.UnboundFunctionCast,
+            ExpressionConstants.UnboundFunctionIsOf,
+        };
+
+        /// <summary>
+        /// Constructs a FunctionCallBinder with the given method to be used binding the parent token if needed.
+        /// </summary>
+        /// <param name="bindMethod">Method to use for binding the parent token, if needed.</param>
+        /// <param name="state">State of the metadata binding.</param>
+        internal FunctionCallBinder(MetadataBinder.QueryTokenVisitor bindMethod, BindingState state)
+            : base(bindMethod, state)
+        {
+        }
+
+        /// <summary>
+        /// Promotes types of arguments to match signature if possible.
+        /// </summary>
+        /// <param name="signature">The signature to match the types to.</param>
+        /// <param name="argumentNodes">The types to promote.</param>
+        internal static void TypePromoteArguments(FunctionSignatureWithReturnType signature, List<QueryNode> argumentNodes)
+        {
+            // Convert all argument nodes to the best signature argument type
+            Debug.Assert(signature.ArgumentTypes.Length == argumentNodes.Count, "The best signature match doesn't have the same number of arguments.");
+            for (int i = 0; i < argumentNodes.Count; i++)
+            {
+                Debug.Assert(argumentNodes[i] is SingleValueNode, "We should have already verified that all arguments are single values.");
+                SingleValueNode argumentNode = (SingleValueNode)argumentNodes[i];
+                IEdmTypeReference signatureArgumentType = signature.ArgumentTypes[i];
+                Debug.Assert(signatureArgumentType.IsODataPrimitiveTypeKind(), "Only primitive types should be able to get here.");
+                argumentNodes[i] = MetadataBindingUtils.ConvertToTypeIfNeeded(argumentNode, signatureArgumentType);
+            }
+        }
+
+        /// <summary>
+        /// Checks that all arguments are SingleValueNodes
+        /// </summary>
+        /// <param name="functionName">The name of the function the arguments are from.</param>
+        /// <param name="argumentNodes">The arguments to validate.</param>
+        /// <returns>SingleValueNode array</returns>
+        internal static SingleValueNode[] ValidateArgumentsAreSingleValue(string functionName, List<QueryNode> argumentNodes)
+        {
+            ExceptionUtils.CheckArgumentNotNull(functionName, "functionCallToken");
+            ExceptionUtils.CheckArgumentNotNull(argumentNodes, "argumentNodes");
+
+            // Right now all functions take a single value for all arguments
+            SingleValueNode[] ret = new SingleValueNode[argumentNodes.Count];
+            for (int i = 0; i < argumentNodes.Count; i++)
+            {
+                SingleValueNode argumentNode = argumentNodes[i] as SingleValueNode;
+                if (argumentNode == null)
+                {
+                    throw new ODataException(ODataErrorStrings.MetadataBinder_FunctionArgumentNotSingleValue(functionName));
+                }
+
+                ret[i] = argumentNode;
+            }
+
+            return ret;
+        }
+
+        /// <summary>
+        /// Finds the signature that best matches the arguments
+        /// </summary>
+        /// <param name="functionCallToken">The name of the function</param>
+        /// <param name="argumentNodes">The nodes of the arguments, can be new {null,null}.</param>
+        /// <param name="nameSignatures">The name-signature pairs to match against</param>
+        /// <returns>Returns the matching signature or throws</returns>
+        internal static KeyValuePair<string, FunctionSignatureWithReturnType> MatchSignatureToUriFunction(string functionCallToken, SingleValueNode[] argumentNodes,
+            IList<KeyValuePair<string, FunctionSignatureWithReturnType>> nameSignatures)
+        {
+            KeyValuePair<string, FunctionSignatureWithReturnType> nameSignature;
+
+            IEdmTypeReference[] argumentTypes = argumentNodes.Select(s => s.TypeReference).ToArray();
+
+            // Handle the cases where we don't have type information (null literal, open properties) for ANY of the arguments
+            int argumentCount = argumentTypes.Length;
+            if (argumentTypes.All(a => a == null) && argumentCount > 0)
+            {
+                // we specifically want to find just the first function that matches the number of arguments, we don't care about
+                // ambiguity here because we're already in an ambiguous case where we don't know what kind of types
+                // those arguments are.
+                KeyValuePair<string, FunctionSignatureWithReturnType> found = nameSignatures.FirstOrDefault(pair => pair.Value.ArgumentTypes.Count() == argumentCount);
+                if (found.Equals(TypePromotionUtils.NotFoundKeyValuePair))
+                {
+                    throw new ODataException(ODataErrorStrings.FunctionCallBinder_CannotFindASuitableOverload(functionCallToken, argumentTypes.Count()));
+                }
+                else
+                {
+                    // in this case we can't assert the return type, we can only assert that a function exists... so
+                    // we need to set the return type to null.
+                    nameSignature = new KeyValuePair<string, FunctionSignatureWithReturnType>(
+                        found.Key, new FunctionSignatureWithReturnType(null, found.Value.ArgumentTypes));
+                }
+            }
+            else
+            {
+                nameSignature =
+                    TypePromotionUtils.FindBestFunctionSignature(nameSignatures, argumentNodes, functionCallToken);
+                if (nameSignature.Equals(TypePromotionUtils.NotFoundKeyValuePair))
+                {
+                    throw new ODataException(ODataErrorStrings.MetadataBinder_NoApplicableFunctionFound(
+                        functionCallToken,
+                        UriFunctionsHelper.BuildFunctionSignatureListDescription(functionCallToken, nameSignatures.Select(sig => sig.Value))));
+                }
+            }
+
+            return nameSignature;
+        }
+
+        /// <summary>
+        /// Finds all signatures for the given function name.
+        /// Search in both BuiltIn uri functions and Custom uri functions.
+        /// Combine and return the signatures overloads of the results.
+        /// </summary>
+        /// <param name="functionCallToken">The function call token to get the signatures for.</param>
+        /// <param name="enableCaseInsensitive">Optional flag for whether case insensitive match is enabled.</param>
+        /// <returns>The signatures which match the supplied function name.</returns>
+        [SuppressMessage("Microsoft.Globalization", "CA1308:NormalizeStringsToUppercase", Justification = "need to use lower characters for built-in functions.")]
+        internal static IList<KeyValuePair<string, FunctionSignatureWithReturnType>> GetUriFunctionSignatures(string functionCallToken, bool enableCaseInsensitive = false)
+        {
+            IList<KeyValuePair<string, FunctionSignatureWithReturnType>> customUriFunctionsNameSignatures = null;
+            FunctionSignatureWithReturnType[] builtInUriFunctionsSignatures = null;
+            IList<KeyValuePair<string, FunctionSignatureWithReturnType>> builtInUriFunctionsNameSignatures = null;
+
+            // Try to find the function in the user custom functions
+            bool customFound = CustomUriFunctions.TryGetCustomFunction(functionCallToken, out customUriFunctionsNameSignatures,
+                enableCaseInsensitive);
+
+            // And find in our built-in functions
+            // Since list of all built-in functions is a fixed list and is initialized with names in lower case,
+            // such as "endswith", "geo.distance", "maxdatetime" and "round",
+            // => For case-insensitive searching, it is more efficient to convert the search key to lower case first
+            //    and then do a case-sensitive match.
+            string nameKey = enableCaseInsensitive
+                ? functionCallToken.ToLowerInvariant()
+                : functionCallToken;
+            bool builtInFound = BuiltInUriFunctions.TryGetBuiltInFunction(nameKey, out builtInUriFunctionsSignatures);
+
+            // Populate the matched names found for built-in function
+            if (builtInFound)
+            {
+                builtInUriFunctionsNameSignatures =
+                    builtInUriFunctionsSignatures.Select(sig => new KeyValuePair<string, FunctionSignatureWithReturnType>(nameKey, sig)).ToList();
+            }
+
+            if (!customFound && !builtInFound)
+            {
+                // Not found in both built-in and custom.
+                throw new ODataException(ODataErrorStrings.MetadataBinder_UnknownFunction(functionCallToken));
+            }
+
+            if (!customFound)
+            {
+                Debug.Assert(builtInUriFunctionsNameSignatures != null, "No Built-in functions found");
+                return builtInUriFunctionsNameSignatures;
+            }
+
+            if (!builtInFound)
+            {
+                Debug.Assert(customUriFunctionsNameSignatures != null, "No Custom functions found");
+                return customUriFunctionsNameSignatures;
+            }
+
+            return builtInUriFunctionsNameSignatures.Concat(customUriFunctionsNameSignatures).ToArray();
+        }
+
+        internal static FunctionSignatureWithReturnType[] ExtractSignatures(
+            IList<KeyValuePair<string, FunctionSignatureWithReturnType>> nameSignatures)
+        {
+            return nameSignatures.Select(nameSig => nameSig.Value).ToArray();
+        }
+
+        /// <summary>
+        /// Binds the token to a SingleValueFunctionCallNode or a SingleResourceFunctionCallNode for complex
+        /// </summary>
+        /// <param name="functionCallToken">Token to bind</param>
+        /// <returns>The resulting SingleValueFunctionCallNode/SingleResourceFunctionCallNode</returns>
+        internal QueryNode BindFunctionCall(FunctionCallToken functionCallToken)
+        {
+            ExceptionUtils.CheckArgumentNotNull(functionCallToken, "functionCallToken");
+            ExceptionUtils.CheckArgumentNotNull(functionCallToken.Name, "functionCallToken.Name");
+
+            // Bind the parent, if present.
+            // TODO: parent can be a collection as well, so we need to loosen this to QueryNode.
+            QueryNode parent = null;
+            if (state.ImplicitRangeVariable != null)
+            {
+                if (functionCallToken.Source != null)
+                {
+                    parent = this.bindMethod(functionCallToken.Source);
+                }
+                else
+                {
+                    parent = NodeFactory.CreateRangeVariableReferenceNode(state.ImplicitRangeVariable);
+                }
+            }
+
+            // First see if there is a custom function for this
+            QueryNode boundFunction;
+            if (this.TryBindIdentifier(functionCallToken.Name, functionCallToken.Arguments, parent, state, out boundFunction))
+            {
+                return boundFunction;
+            }
+
+            // then check if there is a global custom function(i.e with out a parent node)
+            if (this.TryBindIdentifier(functionCallToken.Name, functionCallToken.Arguments, null, state, out boundFunction))
+            {
+                return boundFunction;
+            }
+
+            // If there isn't, bind as Uri function
+            // Bind all arguments
+            List<QueryNode> argumentNodes = new List<QueryNode>(functionCallToken.Arguments.Select(ar => this.bindMethod(ar)));
+            return BindAsUriFunction(functionCallToken, argumentNodes);
+        }
+
+        /// <summary>
+        /// Try to bind an end path token as a function call. Used for bound functions without parameters
+        /// that parse as end path tokens syntactically
+        /// </summary>
+        /// <param name="endPathToken">the end path token to bind</param>
+        /// <param name="parent">the parent node to this end path token.</param>
+        /// <param name="state">the current state of the binding algorithm</param>
+        /// <param name="boundFunction">a single value function call node representing the function call, if it exists</param>
+        /// <returns>true if we found a function for this token, false otherwise.</returns>
+        internal bool TryBindEndPathAsFunctionCall(EndPathToken endPathToken, QueryNode parent, BindingState state, out QueryNode boundFunction)
+        {
+            return this.TryBindIdentifier(endPathToken.Identifier, null, parent, state, out boundFunction);
+        }
+
+        /// <summary>
+        /// Try to bind an inner path token as a function call. Used for bound functions without parameters
+        /// that parse as inner path tokens syntactically
+        /// </summary>
+        /// <param name="innerPathToken">the end path token to bind</param>
+        /// <param name="parent">the parent node to this end path token.</param>
+        /// <param name="boundFunction">a single value function call node representing the function call, if it exists</param>
+        /// <returns>true if we found a function for this token, false otherwise.</returns>
+        internal bool TryBindInnerPathAsFunctionCall(InnerPathToken innerPathToken, QueryNode parent, out QueryNode boundFunction)
+        {
+            return this.TryBindIdentifier(innerPathToken.Identifier, null, parent, state, out boundFunction);
+        }
+
+        /// <summary>
+        /// Try to bind a <see cref="DottedIdentifierToken"/> as a function call. Used for container qualified functions without parameters.
+        /// </summary>
+        /// <param name="dottedIdentifierToken">the dotted identifier token to bind</param>
+        /// <param name="parent">the semantically bound parent node for this dotted identifier</param>
+        /// <param name="boundFunction">a single value function call node representing the function call, if we found one.</param>
+        /// <returns>true if we found a function for this token, false otherwise.</returns>
+        internal bool TryBindDottedIdentifierAsFunctionCall(DottedIdentifierToken dottedIdentifierToken, SingleValueNode parent, out QueryNode boundFunction)
+        {
+            return this.TryBindIdentifier(dottedIdentifierToken.Identifier, null, parent, state, out boundFunction);
+        }
+
+        /// <summary>
+        /// Bind this function call token as a Uri function
+        /// </summary>
+        /// <param name="functionCallToken">the function call token to bind</param>
+        /// <param name="argumentNodes">list of semantically bound arguments</param>
+        /// <returns>A function call node bound to this function.</returns>
+        private QueryNode BindAsUriFunction(FunctionCallToken functionCallToken, List<QueryNode> argumentNodes)
+        {
+            if (functionCallToken.Source != null)
+            {
+                // the parent must be null for a Uri function.
+                throw new ODataException(ODataErrorStrings.FunctionCallBinder_UriFunctionMustHaveHaveNullParent(functionCallToken.Name));
+            }
+
+            // There are some functions (IsOf and Cast for example) that don't necessarily need to be bound to a function signature,
+            // for these, we just Bind them directly to a SingleValueFunctionCallNode
+            string matchedFunctionCallTokenName = IsUnboundFunction(functionCallToken.Name);
+            if (matchedFunctionCallTokenName != null)
+            {
+                return CreateUnboundFunctionNode(matchedFunctionCallTokenName, argumentNodes);
+            }
+
+            // Do some validation and get potential Uri functions that could match what we saw
+            IList<KeyValuePair<string, FunctionSignatureWithReturnType>> nameSignatures = GetUriFunctionSignatures(functionCallToken.Name,
+                this.state.Configuration.EnableCaseInsensitiveUriFunctionIdentifier);
+
+            SingleValueNode[] argumentNodeArray = ValidateArgumentsAreSingleValue(functionCallToken.Name, argumentNodes);
+            KeyValuePair<string, FunctionSignatureWithReturnType> nameSignature = MatchSignatureToUriFunction(functionCallToken.Name, argumentNodeArray, nameSignatures);
+            Debug.Assert(nameSignature.Key != null, "nameSignature.Key != null");
+
+            string canonicalName = nameSignature.Key;
+            FunctionSignatureWithReturnType signature = nameSignature.Value;
+            if (signature.ReturnType != null)
+            {
+                TypePromoteArguments(signature, argumentNodes);
+            }
+
+            if (signature.ReturnType != null && signature.ReturnType.IsStructured())
+            {
+                return new SingleResourceFunctionCallNode(canonicalName, new ReadOnlyCollection<QueryNode>(argumentNodes), signature.ReturnType.AsStructured(), null);
+            }
+
+            return new SingleValueFunctionCallNode(canonicalName, new ReadOnlyCollection<QueryNode>(argumentNodes), signature.ReturnType);
+        }
+
+        /// <summary>
+        /// Try to bind an identifier to a FunctionCallNode
+        /// </summary>
+        /// <param name="identifier">the identifier to bind</param>
+        /// <param name="arguments">the semantically bound list of arguments.</param>
+        /// <param name="parent">a semantically bound parent node.</param>
+        /// <param name="state">the current state of the binding algorithm</param>
+        /// <param name="boundFunction">a single value function call node representing this function call, if we found one.</param>
+        /// <returns>true if we found a function for this token.</returns>
+        private bool TryBindIdentifier(string identifier, IEnumerable<FunctionParameterToken> arguments, QueryNode parent, BindingState state, out QueryNode boundFunction)
+        {
+            boundFunction = null;
+
+            IEdmType bindingType = null;
+            SingleValueNode singleValueParent = parent as SingleValueNode;
+            if (singleValueParent != null)
+            {
+                if (singleValueParent.TypeReference != null)
+                {
+                    bindingType = singleValueParent.TypeReference.Definition;
+                }
+            }
+            else
+            {
+                CollectionNode collectionValueParent = parent as CollectionNode;
+                if (collectionValueParent != null)
+                {
+                    bindingType = collectionValueParent.CollectionType.Definition;
+                }
+            }
+
+            if (!UriEdmHelpers.IsBindingTypeValid(bindingType))
+            {
+                return false;
+            }
+
+            // All functions should be fully qualified, if they aren't they they aren't functions.
+            // When using extension, there may be function call with unqualified name. So loose the restriction here.
+            if (identifier.IndexOf(".", StringComparison.Ordinal) == -1 && this.Resolver.GetType() == typeof(ODataUriResolver))
+            {
+                return false;
+            }
+
+            IEdmOperation operation;
+            List<FunctionParameterToken> syntacticArguments = arguments == null ? new List<FunctionParameterToken>() : arguments.ToList();
+            if (!FunctionOverloadResolver.ResolveOperationFromList(identifier, syntacticArguments.Select(ar => ar.ParameterName).ToList(), bindingType, state.Model, out operation, this.Resolver))
+            {
+                // TODO: FunctionOverloadResolver.ResolveOperationFromList() looks up the function by parameter names, but it shouldn't ignore parameter types. (test case ParseFilter_AliasInFunction_PropertyAsValue_TypeMismatch should fail)
+                return false;
+            }
+
+            if (singleValueParent != null && singleValueParent.TypeReference == null)
+            {
+                // if the parent exists, but has no type information, then we're in open type land, and we
+                // shouldn't go any farther.
+                throw new ODataException(ODataErrorStrings.FunctionCallBinder_CallingFunctionOnOpenProperty(identifier));
+            }
+
+            if (operation.IsAction())
+            {
+                return false;
+            }
+
+            IEdmFunction function = (IEdmFunction)operation;
+
+            // TODO:  $filter $orderby parameter expression which contains complex or collection should NOT be supported in this way
+            //     but should be parsed into token tree, and binded to node tree: parsedParameters.Select(p => this.bindMethod(p));
+            ICollection<FunctionParameterToken> parsedParameters = HandleComplexOrCollectionParameterValueIfExists(state.Configuration.Model, function, syntacticArguments, state.Configuration.Resolver.EnableCaseInsensitive);
+
+            IEnumerable<QueryNode> boundArguments = parsedParameters.Select(p => this.bindMethod(p));
+            boundArguments = boundArguments.ToList(); // force enumerable to run : will immediately evaluate all this.bindMethod(p).
+            IEdmTypeReference returnType = function.ReturnType;
+            IEdmEntitySetBase returnSet = null;
+            SingleResourceNode singleEntityNode = parent as SingleResourceNode;
+            if (singleEntityNode != null)
+            {
+                returnSet = function.GetTargetEntitySet(singleEntityNode.NavigationSource, state.Model);
+            }
+
+            string functionName = function.FullName();
+
+            if (returnType.IsEntity())
+            {
+                boundFunction = new SingleResourceFunctionCallNode(functionName, new[] { function }, boundArguments, (IEdmEntityTypeReference)returnType.Definition.ToTypeReference(), returnSet, parent);
+            }
+            else if (returnType.IsStructuredCollection())
+            {
+                IEdmCollectionTypeReference collectionTypeReference = (IEdmCollectionTypeReference)returnType;
+                boundFunction = new CollectionResourceFunctionCallNode(functionName, new[] { function }, boundArguments, collectionTypeReference, returnSet, parent);
+            }
+            else if (returnType.IsCollection())
+            {
+                IEdmCollectionTypeReference collectionTypeReference = (IEdmCollectionTypeReference)returnType;
+                boundFunction = new CollectionFunctionCallNode(functionName, new[] { function }, boundArguments, collectionTypeReference, parent);
+            }
+            else
+            {
+                boundFunction = new SingleValueFunctionCallNode(functionName, new[] { function }, boundArguments,
+                    returnType, parent);
+            }
+
+            return true;
+        }
+
+        /// <summary>
+        /// Bind path segment's operation or operationImport's parameters.
+        /// </summary>
+        /// <param name="configuration">The ODataUriParserConfiguration.</param>
+        /// <param name="functionOrOpertion">The function or operation.</param>
+        /// <param name="segmentParameterTokens">The parameter tokens to be binded.</param>
+        /// <returns>The binded semantic nodes.</returns>
+        internal static List<OperationSegmentParameter> BindSegmentParameters(ODataUriParserConfiguration configuration, IEdmOperation functionOrOpertion, ICollection<FunctionParameterToken> segmentParameterTokens)
+        {
+            // TODO: HandleComplexOrCollectionParameterValueIfExists is temp work around for single copmlex or colleciton type, it can't handle nested complex or collection value.
+            ICollection<FunctionParameterToken> parametersParsed = FunctionCallBinder.HandleComplexOrCollectionParameterValueIfExists(configuration.Model, functionOrOpertion, segmentParameterTokens, configuration.Resolver.EnableCaseInsensitive, configuration.EnableUriTemplateParsing);
+
+            // Bind it to metadata
+            BindingState state = new BindingState(configuration);
+            state.ImplicitRangeVariable = null;
+            state.RangeVariables.Clear();
+            MetadataBinder binder = new MetadataBinder(state);
+            List<OperationSegmentParameter> boundParameters = new List<OperationSegmentParameter>();
+
+            IDictionary<string, SingleValueNode> input = new Dictionary<string, SingleValueNode>(StringComparer.Ordinal);
+            foreach (FunctionParameterToken paraToken in parametersParsed)
+            {
+                // TODO: considering another better exception
+                if (paraToken.ValueToken is EndPathToken)
+                {
+                    throw new ODataException(Strings.MetadataBinder_ParameterNotInScope(
+                        string.Format(CultureInfo.InvariantCulture, "{0}={1}", paraToken.ParameterName, (paraToken.ValueToken as EndPathToken).Identifier)));
+                }
+
+                SingleValueNode boundNode = (SingleValueNode)binder.Bind(paraToken.ValueToken);
+
+                if (!input.ContainsKey(paraToken.ParameterName))
+                {
+                    input.Add(paraToken.ParameterName, boundNode);
+                }
+            }
+
+            IDictionary<IEdmOperationParameter, SingleValueNode> result = configuration.Resolver.ResolveOperationParameters(functionOrOpertion, input);
+
+            foreach (KeyValuePair<IEdmOperationParameter, SingleValueNode> item in result)
+            {
+                SingleValueNode boundNode = item.Value;
+
+                // ensure node type is compatible with parameter type.
+                IEdmTypeReference sourceTypeReference = boundNode.GetEdmTypeReference();
+                bool sourceIsNullOrOpenType = (sourceTypeReference == null);
+                if (!sourceIsNullOrOpenType)
+                {
+                    // if the node has been rewritten, no further conversion is needed.
+                    if (!TryRewriteIntegralConstantNode(ref boundNode, item.Key.Type))
+                    {
+                        boundNode = MetadataBindingUtils.ConvertToTypeIfNeeded(boundNode, item.Key.Type);
+                    }
+                }
+
+                OperationSegmentParameter boundParamer = new OperationSegmentParameter(item.Key.Name, boundNode);
+                boundParameters.Add(boundParamer);
+            }
+
+            return boundParameters;
+        }
+
+        /// <summary>
+        /// Try to rewrite an Edm.Int32 constant node if its value is within the valid range of the target integer type.
+        /// </summary>
+        /// <param name="boundNode">The node to be rewritten.</param>
+        /// <param name="targetType">The target type reference.</param>
+        /// <returns>If the node is successfully rewritten.</returns>
+        private static bool TryRewriteIntegralConstantNode(ref SingleValueNode boundNode, IEdmTypeReference targetType)
+        {
+            if (targetType == null || !targetType.IsByte() && !targetType.IsSByte() && !targetType.IsInt16())
+            {
+                return false;
+            }
+
+            ConstantNode constantNode = boundNode as ConstantNode;
+            if (constantNode == null)
+            {
+                return false;
+            }
+
+            IEdmTypeReference sourceType = constantNode.TypeReference;
+            if (sourceType == null || !sourceType.IsInt32())
+            {
+                return false;
+            }
+
+            int sourceValue = (int)constantNode.Value;
+            object targetValue = null;
+            switch (targetType.PrimitiveKind())
+            {
+                case EdmPrimitiveTypeKind.Byte:
+                    if (sourceValue >= byte.MinValue && sourceValue <= byte.MaxValue)
+                    {
+                        targetValue = (byte)sourceValue;
+                    }
+
+                    break;
+                case EdmPrimitiveTypeKind.SByte:
+                    if (sourceValue >= sbyte.MinValue && sourceValue <= sbyte.MaxValue)
+                    {
+                        targetValue = (sbyte)sourceValue;
+                    }
+
+                    break;
+                case EdmPrimitiveTypeKind.Int16:
+                    if (sourceValue >= short.MinValue && sourceValue <= short.MaxValue)
+                    {
+                        targetValue = (short)sourceValue;
+                    }
+
+                    break;
+            }
+
+            if (targetValue == null)
+            {
+                return false;
+            }
+
+            boundNode = new ConstantNode(targetValue, constantNode.LiteralText, targetType);
+            return true;
+        }
+
+        /// <summary>
+        /// This is temp work around for $filter $orderby parameter expression which contains complex or collection
+        ///     like "Fully.Qualified.Namespace.CanMoveToAddresses(addresses=[{\"Street\":\"NE 24th St.\",\"City\":\"Redmond\"},{\"Street\":\"Pine St.\",\"City\":\"Seattle\"}])";
+        /// TODO:  $filter $orderby parameter expression which contains nested complex or collection should NOT be supported in this way
+        ///     but should be parsed into token tree, and binded to node tree: parsedParameters.Select(p => this.bindMethod(p));
+        /// </summary>
+        /// <param name="model">The model.</param>
+        /// <param name="operation">IEdmFunction or IEdmOperation</param>
+        /// <param name="parameterTokens">The tokens to bind.</param>
+        /// <param name="enableCaseInsensitive">Whether to enable case-insensitive when resolving parameter name.</param>
+        /// <param name="enableUriTemplateParsing">Whether Uri template parsing is enabled.</param>
+        /// <returns>The FunctionParameterTokens with complex or collection values converted from string like "{...}", or "[..,..,..]".</returns>
+        private static ICollection<FunctionParameterToken> HandleComplexOrCollectionParameterValueIfExists(IEdmModel model, IEdmOperation operation, ICollection<FunctionParameterToken> parameterTokens, bool enableCaseInsensitive, bool enableUriTemplateParsing = false)
+        {
+            ICollection<FunctionParameterToken> partiallyParsedParametersWithComplexOrCollection = new Collection<FunctionParameterToken>();
+            foreach (FunctionParameterToken paraToken in parameterTokens)
+            {
+                FunctionParameterToken funcParaToken;
+                IEdmOperationParameter functionParameter = operation.FindParameter(paraToken.ParameterName);
+                if (enableCaseInsensitive && functionParameter == null)
+                {
+                    functionParameter = ODataUriResolver.ResolveOperationParameterNameCaseInsensitive(operation, paraToken.ParameterName);
+
+                    // The functionParameter can not be null here, else this method won't be called.
+                    funcParaToken = new FunctionParameterToken(functionParameter.Name, paraToken.ValueToken);
+                }
+                else
+                {
+                    funcParaToken = paraToken;
+                }
+
+                FunctionParameterAliasToken aliasToken = funcParaToken.ValueToken as FunctionParameterAliasToken;
+                if (aliasToken != null)
+                {
+                    aliasToken.ExpectedParameterType = functionParameter.Type;
+                }
+
+                LiteralToken valueToken = funcParaToken.ValueToken as LiteralToken;
+                string valueStr = null;
+                if (valueToken != null && (valueStr = valueToken.Value as string) != null && !string.IsNullOrEmpty(valueToken.OriginalText))
+                {
+                    ExpressionLexer lexer = new ExpressionLexer(valueToken.OriginalText, true /*moveToFirstToken*/, false /*useSemicolonDelimiter*/, true /*parsingFunctionParameters*/);
+                    if (lexer.CurrentToken.Kind == ExpressionTokenKind.BracketedExpression || lexer.CurrentToken.Kind == ExpressionTokenKind.BracedExpression)
+                    {
+                        object result;
+                        UriTemplateExpression expression;
+
+                        if (enableUriTemplateParsing && UriTemplateParser.TryParseLiteral(lexer.CurrentToken.Text, functionParameter.Type, out expression))
+                        {
+                            result = expression;
+                        }
+                        else if (!functionParameter.Type.IsStructured() && !functionParameter.Type.IsStructuredCollectionType())
+                        {
+                            // ExpressionTokenKind.BracketedExpression means text like [1,2]
+                            // so now try convert it to collection type value:
+                            result = ODataUriUtils.ConvertFromUriLiteral(valueStr, ODataVersion.V4, model, functionParameter.Type);
+                        }
+                        else
+                        {
+                            // For complex & colleciton of complex directly return the raw string.
+                            partiallyParsedParametersWithComplexOrCollection.Add(funcParaToken);
+                            continue;
+                        }
+
+                        LiteralToken newValueToken = new LiteralToken(result, valueToken.OriginalText);
+                        FunctionParameterToken newFuncParaToken = new FunctionParameterToken(funcParaToken.ParameterName, newValueToken);
+                        partiallyParsedParametersWithComplexOrCollection.Add(newFuncParaToken);
+                        continue;
+                    }
+                }
+
+                partiallyParsedParametersWithComplexOrCollection.Add(funcParaToken);
+            }
+
+            return partiallyParsedParametersWithComplexOrCollection;
+        }
+
+        /// <summary>
+        /// Determines whether this is a unbound BuiltInFunction according to the configured case-sensitiveness.
+        /// </summary>
+        /// <param name="functionName">name of the function</param>
+        /// <returns>matched unbound function names; null if no matches found.</returns>
+        [SuppressMessage("Microsoft.Globalization", "CA1308:NormalizeStringsToUppercase", Justification = "need to use lower characters for unbound functions.")]
+        private string IsUnboundFunction(string functionName)
+        {
+            functionName = this.state.Configuration.EnableCaseInsensitiveUriFunctionIdentifier
+                ? functionName.ToLowerInvariant()
+                : functionName;
+            return UnboundFunctionNames.FirstOrDefault(name => name.Equals(functionName, StringComparison.Ordinal));
+        }
+
+        /// <summary>
+        /// Build a SingleValueFunctionCallNode for a function that isn't bound to a BuiltInFunction
+        /// </summary>
+        /// <param name="functionCallTokenName">Name for the function</param>
+        /// <param name="args">list of already bound query nodes for this function</param>
+        /// <returns>A single value function call node bound to this function.</returns>
+        private SingleValueNode CreateUnboundFunctionNode(string functionCallTokenName, List<QueryNode> args)
+        {
+            // need to figure out the return type and check the correct number of arguments based on the function name
+            IEdmTypeReference returnType = null;
+            switch (functionCallTokenName)
+            {
+                case ExpressionConstants.UnboundFunctionIsOf:
+                    {
+                        returnType = ValidateAndBuildIsOfArgs(state, ref args);
+                        break;
+                    }
+
+                case ExpressionConstants.UnboundFunctionCast:
+                    {
+                        returnType = ValidateAndBuildCastArgs(state, ref args);
+                        if (returnType.IsStructured())
+                        {
+                            SingleResourceNode entityNode = args.ElementAt(0) as SingleResourceNode;
+
+                            return new SingleResourceFunctionCallNode(functionCallTokenName, args,
+                                returnType.AsStructured(), entityNode != null ? entityNode.NavigationSource : null);
+                        }
+
+                        break;
+                    }
+
+                default:
+                    {
+                        break;
+                    }
+            }
+
+            // we have everything else we need, so return the new SingleValueFunctionCallNode.
+            return new SingleValueFunctionCallNode(functionCallTokenName, args, returnType);
+        }
+
+        /// <summary>
+        /// Validate the args list (adding the implicit range variable if necessary), and determine the correct return type for a cast function
+        /// </summary>
+        /// <param name="state">current binding state, used to get the implicit range variable if necessary</param>
+        /// <param name="args">list of arguments, could be changed</param>
+        /// <returns>the return type from this cast function</returns>
+        private static IEdmTypeReference ValidateAndBuildCastArgs(BindingState state, ref List<QueryNode> args)
+        {
+            return ValidateIsOfOrCast(state, true, ref args);
+        }
+
+        /// <summary>
+        /// Validate the arguments (adding the implicit range variable if necessary), and determine the correct return type
+        /// for an IsOf function
+        /// </summary>
+        /// <param name="state">the current state of the binding algorithm, used to get the implicit range variable if necessary</param>
+        /// <param name="args">current list of args, can be changed</param>
+        /// <returns>the correct return type for this function.</returns>
+        private static IEdmTypeReference ValidateAndBuildIsOfArgs(BindingState state, ref List<QueryNode> args)
+        {
+            return ValidateIsOfOrCast(state, false, ref args);
+        }
+
+        /// <summary>
+        /// Validate the arguments to either isof or cast
+        /// </summary>
+        /// <param name="state">the current state of the binding algorithm</param>
+        /// <param name="isCast">flag to indicate which function we're validating</param>
+        /// <param name="args">the list of arguments, which could be changed</param>
+        /// <returns>the return type of the function.</returns>
+        private static IEdmTypeReference ValidateIsOfOrCast(BindingState state, bool isCast, ref List<QueryNode> args)
+        {
+            if (args.Count != 1 && args.Count != 2)
+            {
+                throw new ODataErrorException(
+                    ODataErrorStrings.MetadataBinder_CastOrIsOfExpressionWithWrongNumberOfOperands(args.Count));
+            }
+
+            ConstantNode typeArgument = args.Last() as ConstantNode;
+
+            IEdmTypeReference returnType = null;
+            if (typeArgument != null)
+            {
+                returnType = TryGetTypeReference(state.Model, typeArgument.Value as string, state.Configuration.Resolver);
+            }
+
+            if (returnType == null)
+            {
+                throw new ODataException(ODataErrorStrings.MetadataBinder_CastOrIsOfFunctionWithoutATypeArgument);
+            }
+
+            if (returnType.IsCollection())
+            {
+                throw new ODataException(ODataErrorStrings.MetadataBinder_CastOrIsOfCollectionsNotSupported);
+            }
+
+            // if we only have one argument, then add the implicit range variable as the first argument.
+            if (args.Count == 1)
+            {
+                args = new List<QueryNode>()
+                    {
+                        new ResourceRangeVariableReferenceNode(
+                                                             state.ImplicitRangeVariable.Name,
+                                                             state.ImplicitRangeVariable as ResourceRangeVariable),
+                        args[0]
+                    };
+            }
+            else if (!(args[0] is SingleValueNode))
+            {
+                throw new ODataException(ODataErrorStrings.MetadataBinder_CastOrIsOfCollectionsNotSupported);
+            }
+
+            if (isCast && (args.Count == 2))
+            {
+                // throw if cast enum to not-string :
+                if ((args[0].GetEdmTypeReference() is IEdmEnumTypeReference)
+                    && !string.Equals(typeArgument.Value as string, Microsoft.OData.Metadata.EdmConstants.EdmStringTypeName, StringComparison.Ordinal))
+                {
+                    throw new ODataException(ODataErrorStrings.CastBinder_EnumOnlyCastToOrFromString);
+                }
+
+                // throw if cast not-string to enum :
+                while (returnType is IEdmEnumTypeReference)
+                {
+                    IEdmTypeReference edmTypeReference = args[0].GetEdmTypeReference();
+                    if (edmTypeReference == null)
+                    {
+                        // Support cast null to enum
+                        break;
+                    }
+
+                    IEdmPrimitiveTypeReference referenceTmp = edmTypeReference as IEdmPrimitiveTypeReference;
+                    if (referenceTmp != null)
+                    {
+                        IEdmPrimitiveType typeTmp = referenceTmp.Definition as IEdmPrimitiveType;
+                        if ((typeTmp != null) && (typeTmp.PrimitiveKind == EdmPrimitiveTypeKind.String))
+                        {
+                            break;
+                        }
+                    }
+
+                    throw new ODataException(ODataErrorStrings.CastBinder_EnumOnlyCastToOrFromString);
+                }
+            }
+
+            if (isCast)
+            {
+                return returnType;
+            }
+            else
+            {
+                return EdmCoreModel.Instance.GetBoolean(true);
+            }
+        }
+
+        /// <summary>
+        /// Try to get an IEdmTypeReference for a given type as a string, returns null if none exists
+        /// </summary>
+        /// <param name="model">the model for validation</param>
+        /// <param name="fullTypeName">the type name to find</param>
+        /// <param name="resolver">Resolver for this func.</param>
+        /// <returns>an IEdmTypeReference for this type string.</returns>
+        private static IEdmTypeReference TryGetTypeReference(IEdmModel model, string fullTypeName, ODataUriResolver resolver)
+        {
+            IEdmTypeReference typeReference = UriEdmHelpers.FindTypeFromModel(model, fullTypeName, resolver).ToTypeReference();
+            if (typeReference == null)
+            {
+                if (fullTypeName.StartsWith("Collection", StringComparison.Ordinal))
+                {
+                    string[] tokenizedString = fullTypeName.Split('(');
+                    string baseElementType = tokenizedString[1].Split(')')[0];
+                    return EdmCoreModel.GetCollection(UriEdmHelpers.FindTypeFromModel(model, baseElementType, resolver).ToTypeReference());
+                }
+                else
+                {
+                    return null;
+                }
+            }
+
+            return typeReference;
+        }
+    }
+}
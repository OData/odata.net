--- conflicted
+++ resolved
@@ -1,315 +1,317 @@
-﻿//---------------------------------------------------------------------
-// <copyright file="QueryNodeVisitor.cs" company="Microsoft">
-//      Copyright (C) Microsoft Corporation. All rights reserved. See License.txt in the project root for license information.
-// </copyright>
-//---------------------------------------------------------------------
-
-namespace Microsoft.OData.UriParser
-{
-    using System;
-
-    /// <summary>
-    /// Visitor interface for walking the Semantic Tree.
-    /// </summary>
-    /// <typeparam name="T">Generic type produced by the visitor.</typeparam>
-    public abstract class QueryNodeVisitor<T>
-    {
-        /// <summary>
-        /// Visit an AllNode
-        /// </summary>
-        /// <param name="nodeIn">the node to visit</param>
-        /// <returns>Defined by the implementer</returns>
-        public virtual T Visit(AllNode nodeIn)
-        {
-            throw new NotImplementedException();
-        }
-
-        /// <summary>
-        /// Visit an AnyNode
-        /// </summary>
-        /// <param name="nodeIn">the node to visit</param>
-        /// <returns>Defined by the implementer</returns>
-        public virtual T Visit(AnyNode nodeIn)
-        {
-            throw new NotImplementedException();
-        }
-
-        /// <summary>
-        /// Visit a BinaryOperatorNode
-        /// </summary>
-        /// <param name="nodeIn">the node to visit</param>
-        /// <returns>Defined by the implementer</returns>
-        public virtual T Visit(BinaryOperatorNode nodeIn)
-        {
-            throw new NotImplementedException();
-        }
-
-        /// <summary>
-        /// Visit a CountNode
-        /// </summary>
-        /// <param name="nodeIn">the node to visit</param>
-        /// <returns>Defined by the implementer</returns>
-        public virtual T Visit(CountNode nodeIn)
-        {
-            throw new NotImplementedException();
-        }
-
-        /// <summary>
-        /// Visit a CollectionNavigationNode
-        /// </summary>
-        /// <param name="nodeIn">the node to visit</param>
-        /// <returns>Defined by the implementer</returns>
-        public virtual T Visit(CollectionNavigationNode nodeIn)
-        {
-            throw new NotImplementedException();
-        }
-
-        /// <summary>
-        /// Visit a CollectionPropertyAccessNode
-        /// </summary>
-        /// <param name="nodeIn">the node to visit</param>
-        /// <returns>Defined by the implementer</returns>
-        public virtual T Visit(CollectionPropertyAccessNode nodeIn)
-        {
-            throw new NotImplementedException();
-        }
-
-        /// <summary>
-        /// Visit a CollectionOpenPropertyAccessNode
-        /// </summary>
-        /// <param name="nodeIn">the node to visit</param>
-        /// <returns>Defined by the implementer</returns>
-        public virtual T Visit(CollectionOpenPropertyAccessNode nodeIn)
-        {
-            throw new NotImplementedException();
-        }
-
-        /// <summary>
-        /// Visit a ConstantNode
-        /// </summary>
-        /// <param name="nodeIn">the node to visit</param>
-        /// <returns>Defined by the implementer</returns>
-        public virtual T Visit(ConstantNode nodeIn)
-        {
-            throw new NotImplementedException();
-        }
-
-        /// <summary>
-        /// Visit a CollectionConstantNode
-        /// </summary>
-        /// <param name="nodeIn">the node to visit</param>
-        /// <returns>Defined by the implementer</returns>
-        public virtual T Visit(CollectionConstantNode nodeIn)
-        {
-            throw new NotImplementedException();
-        }
-
-        /// <summary>
-        /// Visit a ConvertNode
-        /// </summary>
-        /// <param name="nodeIn">the node to visit</param>
-        /// <returns>Defined by the implementer</returns>
-        public virtual T Visit(ConvertNode nodeIn)
-        {
-            throw new NotImplementedException();
-        }
-
-        /// <summary>
-        /// Visit an CollectionResourceCastNode
-        /// </summary>
-        /// <param name="nodeIn">the node to visit</param>
-        /// <returns>Defined by the implementer</returns>
-        public virtual T Visit(CollectionResourceCastNode nodeIn)
-        {
-            throw new NotImplementedException();
-        }
-
-        /// <summary>
-        /// Visit an ResourceRangeVariableReferenceNode
-        /// </summary>
-        /// <param name="nodeIn">the node to visit</param>
-        /// <returns>Defined by the implementer</returns>
-        public virtual T Visit(ResourceRangeVariableReferenceNode nodeIn)
-        {
-            throw new NotImplementedException();
-        }
-
-        /// <summary>
-        /// Visit a NonEntityRangeVariableNode
-        /// </summary>
-        /// <param name="nodeIn">the node to visit</param>
-        /// <returns>Defined by the implementer</returns>
-        public virtual T Visit(NonResourceRangeVariableReferenceNode nodeIn)
-        {
-            throw new NotImplementedException();
-        }
-
-        /// <summary>
-        /// Visit a SingleResourceCastNode
-        /// </summary>
-        /// <param name="nodeIn">the node to visit</param>
-        /// <returns>Defined by the implementer</returns>
-        public virtual T Visit(SingleResourceCastNode nodeIn)
-        {
-            throw new NotImplementedException();
-        }
-
-        /// <summary>
-        /// Visit a SingleNavigationNode
-        /// </summary>
-        /// <param name="nodeIn">the node to visit</param>
-        /// <returns>Defined by the implementer</returns>
-        public virtual T Visit(SingleNavigationNode nodeIn)
-        {
-            throw new NotImplementedException();
-        }
-
-        /// <summary>
-        /// Visit a SingleResourceFunctionCallNode
-        /// </summary>
-        /// <param name="nodeIn">the node to visit</param>
-        /// <returns>Defined by the implementer</returns>
-        public virtual T Visit(SingleResourceFunctionCallNode nodeIn)
-        {
-            throw new NotImplementedException();
-        }
-
-        /// <summary>
-        /// Visit a SingleValueFunctionCallNode
-        /// </summary>
-        /// <param name="nodeIn">the node to visit</param>
-        /// <returns>Defined by the implementer</returns>
-        public virtual T Visit(SingleValueFunctionCallNode nodeIn)
-        {
-            throw new NotImplementedException();
-        }
-
-        /// <summary>
-        /// Visit a CollectionResourceFunctionCallNode
-        /// </summary>
-        /// <param name="nodeIn">the node to visit</param>
-        /// <returns>Defined by the implementer</returns>
-        public virtual T Visit(CollectionResourceFunctionCallNode nodeIn)
-        {
-            throw new NotImplementedException();
-        }
-
-        /// <summary>
-        /// Visit a CollectionFunctionCallNode
-        /// </summary>
-        /// <param name="nodeIn">the node to visit</param>
-        /// <returns>Defined by the implementer</returns>
-        public virtual T Visit(CollectionFunctionCallNode nodeIn)
-        {
-            throw new NotImplementedException();
-        }
-
-        /// <summary>
-        /// Visit a SingleValueOpenPropertyAccessNode
-        /// </summary>
-        /// <param name="nodeIn">the node to visit</param>
-        /// <returns>Defined by the implementer</returns>
-        public virtual T Visit(SingleValueOpenPropertyAccessNode nodeIn)
-        {
-            throw new NotImplementedException();
-        }
-
-        /// <summary>
-        /// Visit a SingleValuePropertyAccessNode
-        /// </summary>
-        /// <param name="nodeIn">the node to visit</param>
-        /// <returns>Defined by the implementer</returns>
-        public virtual T Visit(SingleValuePropertyAccessNode nodeIn)
-        {
-            throw new NotImplementedException();
-        }
-
-        /// <summary>
-        /// Visit a UnaryOperatorNode
-        /// </summary>
-        /// <param name="nodeIn">the node to visit</param>
-        /// <returns>Defined by the implementer</returns>
-        public virtual T Visit(UnaryOperatorNode nodeIn)
-        {
-            throw new NotImplementedException();
-        }
-
-        /// <summary>
-        /// Visit a NamedFunctionParameterNode.
-        /// </summary>
-        /// <param name="nodeIn">The node to visit.</param>
-        /// <returns>Defined by the implementer</returns>
-        public virtual T Visit(NamedFunctionParameterNode nodeIn)
-        {
-            throw new NotImplementedException();
-        }
-
-        /// <summary>
-        /// Visit a ParameterAliasNode
-        /// </summary>
-        /// <param name="nodeIn">The node to visit</param>
-        /// <returns>The translated expression</returns>
-        public virtual T Visit(ParameterAliasNode nodeIn)
-        {
-            throw new NotImplementedException();
-        }
-
-        /// <summary>
-        /// Visit a SearchTermNode
-        /// </summary>
-        /// <param name="nodeIn">The node to visit</param>
-        /// <returns>The translated expression</returns>
-        public virtual T Visit(SearchTermNode nodeIn)
-        {
-            throw new NotImplementedException();
-        }
-
-        /// <summary>
-        /// Visit a SingleComplexNode
-        /// </summary>
-        /// <param name="nodeIn">the node to visit</param>
-        /// <returns>Defined by the implementer</returns>
-        public virtual T Visit(SingleComplexNode nodeIn)
-        {
-            throw new NotImplementedException();
-        }
-
-        /// <summary>
-        /// Visit a CollectionComplexNode
-        /// </summary>
-        /// <param name="nodeIn">the node to visit</param>
-        /// <returns>Defined by the implementer</returns>
-        public virtual T Visit(CollectionComplexNode nodeIn)
-        {
-            throw new NotImplementedException();
-        }
-
-        /// <summary>
-        /// Visit a SingleValueCastNode
-        /// </summary>
-        /// <param name="nodeIn">the node to visit</param>
-        /// <returns>Defined by the implementer</returns>
-        public virtual T Visit(SingleValueCastNode nodeIn)
-        {
-            throw new NotImplementedException();
-        }
-
-        /// <summary>
-<<<<<<< HEAD
-        /// Visit a SingleValueCastNode
-        /// </summary>
-        /// <param name="nodeIn">the node to visit</param>
-        /// <returns>Defined by the implementer</returns>
-        public virtual T Visit(InNode nodeIn)
-=======
-        /// Visit a CollectionComplexNode
-        /// </summary>
-        /// <param name="nodeIn">the node to visit</param>
-        /// <returns>Defined by the implementer</returns>
-        public virtual T Visit(AggregatedCollectionPropertyNode nodeIn)
->>>>>>> 25c0dbd2
-        {
-            throw new NotImplementedException();
-        }
-    }
+﻿//---------------------------------------------------------------------
+// <copyright file="QueryNodeVisitor.cs" company="Microsoft">
+//      Copyright (C) Microsoft Corporation. All rights reserved. See License.txt in the project root for license information.
+// </copyright>
+//---------------------------------------------------------------------
+
+namespace Microsoft.OData.UriParser
+{
+    using System;
+
+    /// <summary>
+    /// Visitor interface for walking the Semantic Tree.
+    /// </summary>
+    /// <typeparam name="T">Generic type produced by the visitor.</typeparam>
+    public abstract class QueryNodeVisitor<T>
+    {
+        /// <summary>
+        /// Visit an AllNode
+        /// </summary>
+        /// <param name="nodeIn">the node to visit</param>
+        /// <returns>Defined by the implementer</returns>
+        public virtual T Visit(AllNode nodeIn)
+        {
+            throw new NotImplementedException();
+        }
+
+        /// <summary>
+        /// Visit an AnyNode
+        /// </summary>
+        /// <param name="nodeIn">the node to visit</param>
+        /// <returns>Defined by the implementer</returns>
+        public virtual T Visit(AnyNode nodeIn)
+        {
+            throw new NotImplementedException();
+        }
+
+        /// <summary>
+        /// Visit a BinaryOperatorNode
+        /// </summary>
+        /// <param name="nodeIn">the node to visit</param>
+        /// <returns>Defined by the implementer</returns>
+        public virtual T Visit(BinaryOperatorNode nodeIn)
+        {
+            throw new NotImplementedException();
+        }
+
+        /// <summary>
+        /// Visit a CountNode
+        /// </summary>
+        /// <param name="nodeIn">the node to visit</param>
+        /// <returns>Defined by the implementer</returns>
+        public virtual T Visit(CountNode nodeIn)
+        {
+            throw new NotImplementedException();
+        }
+
+        /// <summary>
+        /// Visit a CollectionNavigationNode
+        /// </summary>
+        /// <param name="nodeIn">the node to visit</param>
+        /// <returns>Defined by the implementer</returns>
+        public virtual T Visit(CollectionNavigationNode nodeIn)
+        {
+            throw new NotImplementedException();
+        }
+
+        /// <summary>
+        /// Visit a CollectionPropertyAccessNode
+        /// </summary>
+        /// <param name="nodeIn">the node to visit</param>
+        /// <returns>Defined by the implementer</returns>
+        public virtual T Visit(CollectionPropertyAccessNode nodeIn)
+        {
+            throw new NotImplementedException();
+        }
+
+        /// <summary>
+        /// Visit a CollectionOpenPropertyAccessNode
+        /// </summary>
+        /// <param name="nodeIn">the node to visit</param>
+        /// <returns>Defined by the implementer</returns>
+        public virtual T Visit(CollectionOpenPropertyAccessNode nodeIn)
+        {
+            throw new NotImplementedException();
+        }
+
+        /// <summary>
+        /// Visit a ConstantNode
+        /// </summary>
+        /// <param name="nodeIn">the node to visit</param>
+        /// <returns>Defined by the implementer</returns>
+        public virtual T Visit(ConstantNode nodeIn)
+        {
+            throw new NotImplementedException();
+        }
+
+        /// <summary>
+        /// Visit a CollectionConstantNode
+        /// </summary>
+        /// <param name="nodeIn">the node to visit</param>
+        /// <returns>Defined by the implementer</returns>
+        public virtual T Visit(CollectionConstantNode nodeIn)
+        {
+            throw new NotImplementedException();
+        }
+
+        /// <summary>
+        /// Visit a ConvertNode
+        /// </summary>
+        /// <param name="nodeIn">the node to visit</param>
+        /// <returns>Defined by the implementer</returns>
+        public virtual T Visit(ConvertNode nodeIn)
+        {
+            throw new NotImplementedException();
+        }
+
+        /// <summary>
+        /// Visit an CollectionResourceCastNode
+        /// </summary>
+        /// <param name="nodeIn">the node to visit</param>
+        /// <returns>Defined by the implementer</returns>
+        public virtual T Visit(CollectionResourceCastNode nodeIn)
+        {
+            throw new NotImplementedException();
+        }
+
+        /// <summary>
+        /// Visit an ResourceRangeVariableReferenceNode
+        /// </summary>
+        /// <param name="nodeIn">the node to visit</param>
+        /// <returns>Defined by the implementer</returns>
+        public virtual T Visit(ResourceRangeVariableReferenceNode nodeIn)
+        {
+            throw new NotImplementedException();
+        }
+
+        /// <summary>
+        /// Visit a NonEntityRangeVariableNode
+        /// </summary>
+        /// <param name="nodeIn">the node to visit</param>
+        /// <returns>Defined by the implementer</returns>
+        public virtual T Visit(NonResourceRangeVariableReferenceNode nodeIn)
+        {
+            throw new NotImplementedException();
+        }
+
+        /// <summary>
+        /// Visit a SingleResourceCastNode
+        /// </summary>
+        /// <param name="nodeIn">the node to visit</param>
+        /// <returns>Defined by the implementer</returns>
+        public virtual T Visit(SingleResourceCastNode nodeIn)
+        {
+            throw new NotImplementedException();
+        }
+
+        /// <summary>
+        /// Visit a SingleNavigationNode
+        /// </summary>
+        /// <param name="nodeIn">the node to visit</param>
+        /// <returns>Defined by the implementer</returns>
+        public virtual T Visit(SingleNavigationNode nodeIn)
+        {
+            throw new NotImplementedException();
+        }
+
+        /// <summary>
+        /// Visit a SingleResourceFunctionCallNode
+        /// </summary>
+        /// <param name="nodeIn">the node to visit</param>
+        /// <returns>Defined by the implementer</returns>
+        public virtual T Visit(SingleResourceFunctionCallNode nodeIn)
+        {
+            throw new NotImplementedException();
+        }
+
+        /// <summary>
+        /// Visit a SingleValueFunctionCallNode
+        /// </summary>
+        /// <param name="nodeIn">the node to visit</param>
+        /// <returns>Defined by the implementer</returns>
+        public virtual T Visit(SingleValueFunctionCallNode nodeIn)
+        {
+            throw new NotImplementedException();
+        }
+
+        /// <summary>
+        /// Visit a CollectionResourceFunctionCallNode
+        /// </summary>
+        /// <param name="nodeIn">the node to visit</param>
+        /// <returns>Defined by the implementer</returns>
+        public virtual T Visit(CollectionResourceFunctionCallNode nodeIn)
+        {
+            throw new NotImplementedException();
+        }
+
+        /// <summary>
+        /// Visit a CollectionFunctionCallNode
+        /// </summary>
+        /// <param name="nodeIn">the node to visit</param>
+        /// <returns>Defined by the implementer</returns>
+        public virtual T Visit(CollectionFunctionCallNode nodeIn)
+        {
+            throw new NotImplementedException();
+        }
+
+        /// <summary>
+        /// Visit a SingleValueOpenPropertyAccessNode
+        /// </summary>
+        /// <param name="nodeIn">the node to visit</param>
+        /// <returns>Defined by the implementer</returns>
+        public virtual T Visit(SingleValueOpenPropertyAccessNode nodeIn)
+        {
+            throw new NotImplementedException();
+        }
+
+        /// <summary>
+        /// Visit a SingleValuePropertyAccessNode
+        /// </summary>
+        /// <param name="nodeIn">the node to visit</param>
+        /// <returns>Defined by the implementer</returns>
+        public virtual T Visit(SingleValuePropertyAccessNode nodeIn)
+        {
+            throw new NotImplementedException();
+        }
+
+        /// <summary>
+        /// Visit a UnaryOperatorNode
+        /// </summary>
+        /// <param name="nodeIn">the node to visit</param>
+        /// <returns>Defined by the implementer</returns>
+        public virtual T Visit(UnaryOperatorNode nodeIn)
+        {
+            throw new NotImplementedException();
+        }
+
+        /// <summary>
+        /// Visit a NamedFunctionParameterNode.
+        /// </summary>
+        /// <param name="nodeIn">The node to visit.</param>
+        /// <returns>Defined by the implementer</returns>
+        public virtual T Visit(NamedFunctionParameterNode nodeIn)
+        {
+            throw new NotImplementedException();
+        }
+
+        /// <summary>
+        /// Visit a ParameterAliasNode
+        /// </summary>
+        /// <param name="nodeIn">The node to visit</param>
+        /// <returns>The translated expression</returns>
+        public virtual T Visit(ParameterAliasNode nodeIn)
+        {
+            throw new NotImplementedException();
+        }
+
+        /// <summary>
+        /// Visit a SearchTermNode
+        /// </summary>
+        /// <param name="nodeIn">The node to visit</param>
+        /// <returns>The translated expression</returns>
+        public virtual T Visit(SearchTermNode nodeIn)
+        {
+            throw new NotImplementedException();
+        }
+
+        /// <summary>
+        /// Visit a SingleComplexNode
+        /// </summary>
+        /// <param name="nodeIn">the node to visit</param>
+        /// <returns>Defined by the implementer</returns>
+        public virtual T Visit(SingleComplexNode nodeIn)
+        {
+            throw new NotImplementedException();
+        }
+
+        /// <summary>
+        /// Visit a CollectionComplexNode
+        /// </summary>
+        /// <param name="nodeIn">the node to visit</param>
+        /// <returns>Defined by the implementer</returns>
+        public virtual T Visit(CollectionComplexNode nodeIn)
+        {
+            throw new NotImplementedException();
+        }
+
+        /// <summary>
+        /// Visit a SingleValueCastNode
+        /// </summary>
+        /// <param name="nodeIn">the node to visit</param>
+        /// <returns>Defined by the implementer</returns>
+        public virtual T Visit(SingleValueCastNode nodeIn)
+        {
+            throw new NotImplementedException();
+        }
+
+        /// <summary>
+        /// Visit a CollectionComplexNode
+        /// </summary>
+        /// <param name="nodeIn">the node to visit</param>
+        /// <returns>Defined by the implementer</returns>
+        public virtual T Visit(AggregatedCollectionPropertyNode nodeIn)
+        {
+            throw new NotImplementedException();
+        }
+
+        /// <summary>
+        /// Visit a SingleValueCastNode
+        /// </summary>
+        /// <param name="nodeIn">the node to visit</param>
+        /// <returns>Defined by the implementer</returns>
+        public virtual T Visit(InNode nodeIn)
+        {
+            throw new NotImplementedException();
+        }
+    }
 }
﻿//---------------------------------------------------------------------
// <copyright file="UriPathParser.cs" company="Microsoft">
//      Copyright (C) Microsoft Corporation. All rights reserved. See License.txt in the project root for license information.
// </copyright>
//---------------------------------------------------------------------

using System;
using System.Collections.Generic;
using System.Diagnostics;

namespace Microsoft.OData.UriParser
{
    /// <summary>
    /// Parser which consumes the URI path and produces the lexical object model.
    /// </summary>
    public class UriPathParser
    {
        /// <summary>
        /// The maximum number of segments allowed.
        /// </summary>
        private readonly int maxSegments;

        /// <summary>
        /// Constructor.
        /// </summary>
        /// <param name="settings">The Uri parser settings.</param>
        public UriPathParser(ODataUriParserSettings settings)
        {
            this.maxSegments = settings.PathLimit;
        }

        /// <summary>
        /// Returns list of segments in the specified path (eg: /abc/pqr -&gt; abc, pqr).
        /// </summary>
        /// <param name="fullUri">The full URI of the request.</param>
        /// <param name="serviceBaseUri">The service base URI for the request.</param>
        /// <returns>List of unescaped segments.</returns>
        public virtual ICollection<string> ParsePathIntoSegments(Uri fullUri, Uri serviceBaseUri)
        {
            if (serviceBaseUri == null)
            {
                Debug.Assert(!fullUri.IsAbsoluteUri, "fullUri must be relative Uri");
                serviceBaseUri = UriUtils.CreateMockAbsoluteUri();
                fullUri = UriUtils.CreateMockAbsoluteUri(fullUri);
            }

            if (!UriUtils.UriInvariantInsensitiveIsBaseOf(serviceBaseUri, fullUri))
            {
                throw new ODataException(Strings.UriQueryPathParser_RequestUriDoesNotHaveTheCorrectBaseUri(fullUri, serviceBaseUri));
            }

            // COMPAT 29: Slash in key lookup breaks URI parser
            // TODO: The code below has a bug that / in the named values will be considered a segment separator
            //   so for example /Customers('abc/pqr') is treated as two segments, which is wrong.
            try
            {
                Uri uri = fullUri;
                int numberOfSegmentsToSkip = 0;

                // Skip over the base URI segments
#if !ORCAS
                // need to calculate the number of segments to skip in the full
                // uri (so that we can skip over http://blah.com/basePath for example,
                // get only the odata specific parts of the path).
                //
                // because of differences in system.uri between portable lib and
                // the desktop library, we need to handle this differently.
                // in this case we get the number of segments to skip as simply
                // then number of tokens in the serviceBaseUri split on slash, with
                // length - 1 since its a zero based array.
                numberOfSegmentsToSkip = serviceBaseUri.AbsolutePath.Split('/').Length - 1;
                string[] uriSegments = uri.AbsolutePath.Split('/');
#else
                numberOfSegmentsToSkip = serviceBaseUri.Segments.Length;
                string[] uriSegments = uri.Segments;
#endif

                //int escapedStart = -1;
                List<string> segments = new List<string>();
                for (int i = numberOfSegmentsToSkip; i < uriSegments.Length; i++)
                {
                    string segment = uriSegments[i];

                    // Skip the empty segment or the "/" segment
                    if (segment.Length == 0 || segment == "/")
                    {
                        continue;
                    }

                    // When we use "uri.Segments" to get the segments,
                    // The segment element includes the "/", we should remove that.
                    if (segment[segment.Length - 1] == '/')
                    {
                        segment = segment.Substring(0, segment.Length - 1);
                    }

                    if (segments.Count == this.maxSegments)
                    {
                        throw new ODataException(Strings.UriQueryPathParser_TooManySegments);
                    }

<<<<<<< HEAD
                    segments.Add(Uri.UnescapeDataString(segment));
                }
=======
                    //// Handle the "root...::/{xyz}"
                    //if (segment.Length >= 2 && segment.EndsWith("::", StringComparison.Ordinal))
                    //{
                    //    // It should be the terminal of the previous escape segment and the start of next escape segment.
                    //    // Otherwise, it's an invalid Uri.
                    //    if (escapedStart == -1)
                    //    {
                    //        throw new ODataException(Strings.UriQueryPathParser_InvalidEscapeUri(segment));
                    //    }
                    //    else
                    //    {
                    //        string value = String.Join("/", uriSegments, escapedStart, i - escapedStart + 1);
                    //        segments.Add(":" + value.Substring(0, value.Length - 1)); // because the last one has "::", remove one.
                    //        escapedStart = i + 1;
                    //    }
                    //}
                    //else if (segment.Length >= 1 && segment[segment.Length - 1] == ':')
                    //{
                    //    // root:/{abc}....
                    //    if (escapedStart == -1)
                    //    {
                    //        if (segment != ":")
                    //        {
                    //            segments.Add(segment.Substring(0, segment.Length - 1)); // remove the last ':'
                    //        }

                    //        escapedStart = i + 1;
                    //    }
                    //    else
                    //    {
                    //        // root:/{abc}:....
                    //        string escapedSegment = ":" + String.Join("/", uriSegments, escapedStart, i - escapedStart + 1); // the last has one ":";
                    //        segments.Add(escapedSegment);
                    //        escapedStart = -1;
                    //    }
                    //}
                    //else
                    //{
                    //    // if we didn't find a starting escape, the current segment is normal segment, accept it.
                    //    // otherwise, it's part of the escape, skip it and process it when we find the ending delimiter.
                    //    if (escapedStart == -1)
                    //    {
                    segments.Add(Uri.UnescapeDataString(segment));
                    //    }
                    //}
                }

                //if (escapedStart != -1 && escapedStart < uriSegments.Length)
                //{
                //    string escapedSegment = ":" + String.Join("/", uriSegments, escapedStart, uriSegments.Length - escapedStart);
                //    segments.Add(escapedSegment); // We should not use "segments.Add(Uri.UnescapeDataString(escapedSegment));" to keep the original string.
                //}
>>>>>>> 41adfc78

                return segments.ToArray();
            }
#if !ORCAS
            catch (FormatException uriFormatException)
#else
            catch (UriFormatException uriFormatException)
#endif
            {
                throw new ODataException(Strings.UriQueryPathParser_SyntaxError, uriFormatException);
            }
        }
    }
}<|MERGE_RESOLUTION|>--- conflicted
+++ resolved
@@ -1,172 +1,117 @@
-﻿//---------------------------------------------------------------------
-// <copyright file="UriPathParser.cs" company="Microsoft">
-//      Copyright (C) Microsoft Corporation. All rights reserved. See License.txt in the project root for license information.
-// </copyright>
-//---------------------------------------------------------------------
-
-using System;
-using System.Collections.Generic;
-using System.Diagnostics;
-
-namespace Microsoft.OData.UriParser
-{
-    /// <summary>
-    /// Parser which consumes the URI path and produces the lexical object model.
-    /// </summary>
-    public class UriPathParser
-    {
-        /// <summary>
-        /// The maximum number of segments allowed.
-        /// </summary>
-        private readonly int maxSegments;
-
-        /// <summary>
-        /// Constructor.
-        /// </summary>
-        /// <param name="settings">The Uri parser settings.</param>
-        public UriPathParser(ODataUriParserSettings settings)
-        {
-            this.maxSegments = settings.PathLimit;
-        }
-
-        /// <summary>
-        /// Returns list of segments in the specified path (eg: /abc/pqr -&gt; abc, pqr).
-        /// </summary>
-        /// <param name="fullUri">The full URI of the request.</param>
-        /// <param name="serviceBaseUri">The service base URI for the request.</param>
-        /// <returns>List of unescaped segments.</returns>
-        public virtual ICollection<string> ParsePathIntoSegments(Uri fullUri, Uri serviceBaseUri)
-        {
-            if (serviceBaseUri == null)
-            {
-                Debug.Assert(!fullUri.IsAbsoluteUri, "fullUri must be relative Uri");
-                serviceBaseUri = UriUtils.CreateMockAbsoluteUri();
-                fullUri = UriUtils.CreateMockAbsoluteUri(fullUri);
-            }
-
-            if (!UriUtils.UriInvariantInsensitiveIsBaseOf(serviceBaseUri, fullUri))
-            {
-                throw new ODataException(Strings.UriQueryPathParser_RequestUriDoesNotHaveTheCorrectBaseUri(fullUri, serviceBaseUri));
-            }
-
-            // COMPAT 29: Slash in key lookup breaks URI parser
-            // TODO: The code below has a bug that / in the named values will be considered a segment separator
-            //   so for example /Customers('abc/pqr') is treated as two segments, which is wrong.
-            try
-            {
-                Uri uri = fullUri;
-                int numberOfSegmentsToSkip = 0;
-
-                // Skip over the base URI segments
-#if !ORCAS
-                // need to calculate the number of segments to skip in the full
-                // uri (so that we can skip over http://blah.com/basePath for example,
-                // get only the odata specific parts of the path).
-                //
-                // because of differences in system.uri between portable lib and
-                // the desktop library, we need to handle this differently.
-                // in this case we get the number of segments to skip as simply
-                // then number of tokens in the serviceBaseUri split on slash, with
-                // length - 1 since its a zero based array.
-                numberOfSegmentsToSkip = serviceBaseUri.AbsolutePath.Split('/').Length - 1;
-                string[] uriSegments = uri.AbsolutePath.Split('/');
-#else
-                numberOfSegmentsToSkip = serviceBaseUri.Segments.Length;
-                string[] uriSegments = uri.Segments;
-#endif
-
-                //int escapedStart = -1;
-                List<string> segments = new List<string>();
-                for (int i = numberOfSegmentsToSkip; i < uriSegments.Length; i++)
-                {
-                    string segment = uriSegments[i];
-
-                    // Skip the empty segment or the "/" segment
-                    if (segment.Length == 0 || segment == "/")
-                    {
-                        continue;
-                    }
-
-                    // When we use "uri.Segments" to get the segments,
-                    // The segment element includes the "/", we should remove that.
-                    if (segment[segment.Length - 1] == '/')
-                    {
-                        segment = segment.Substring(0, segment.Length - 1);
-                    }
-
-                    if (segments.Count == this.maxSegments)
-                    {
-                        throw new ODataException(Strings.UriQueryPathParser_TooManySegments);
-                    }
-
-<<<<<<< HEAD
-                    segments.Add(Uri.UnescapeDataString(segment));
-                }
-=======
-                    //// Handle the "root...::/{xyz}"
-                    //if (segment.Length >= 2 && segment.EndsWith("::", StringComparison.Ordinal))
-                    //{
-                    //    // It should be the terminal of the previous escape segment and the start of next escape segment.
-                    //    // Otherwise, it's an invalid Uri.
-                    //    if (escapedStart == -1)
-                    //    {
-                    //        throw new ODataException(Strings.UriQueryPathParser_InvalidEscapeUri(segment));
-                    //    }
-                    //    else
-                    //    {
-                    //        string value = String.Join("/", uriSegments, escapedStart, i - escapedStart + 1);
-                    //        segments.Add(":" + value.Substring(0, value.Length - 1)); // because the last one has "::", remove one.
-                    //        escapedStart = i + 1;
-                    //    }
-                    //}
-                    //else if (segment.Length >= 1 && segment[segment.Length - 1] == ':')
-                    //{
-                    //    // root:/{abc}....
-                    //    if (escapedStart == -1)
-                    //    {
-                    //        if (segment != ":")
-                    //        {
-                    //            segments.Add(segment.Substring(0, segment.Length - 1)); // remove the last ':'
-                    //        }
-
-                    //        escapedStart = i + 1;
-                    //    }
-                    //    else
-                    //    {
-                    //        // root:/{abc}:....
-                    //        string escapedSegment = ":" + String.Join("/", uriSegments, escapedStart, i - escapedStart + 1); // the last has one ":";
-                    //        segments.Add(escapedSegment);
-                    //        escapedStart = -1;
-                    //    }
-                    //}
-                    //else
-                    //{
-                    //    // if we didn't find a starting escape, the current segment is normal segment, accept it.
-                    //    // otherwise, it's part of the escape, skip it and process it when we find the ending delimiter.
-                    //    if (escapedStart == -1)
-                    //    {
-                    segments.Add(Uri.UnescapeDataString(segment));
-                    //    }
-                    //}
-                }
-
-                //if (escapedStart != -1 && escapedStart < uriSegments.Length)
-                //{
-                //    string escapedSegment = ":" + String.Join("/", uriSegments, escapedStart, uriSegments.Length - escapedStart);
-                //    segments.Add(escapedSegment); // We should not use "segments.Add(Uri.UnescapeDataString(escapedSegment));" to keep the original string.
-                //}
->>>>>>> 41adfc78
-
-                return segments.ToArray();
-            }
-#if !ORCAS
-            catch (FormatException uriFormatException)
-#else
-            catch (UriFormatException uriFormatException)
-#endif
-            {
-                throw new ODataException(Strings.UriQueryPathParser_SyntaxError, uriFormatException);
-            }
-        }
-    }
-}+﻿//---------------------------------------------------------------------
+// <copyright file="UriPathParser.cs" company="Microsoft">
+//      Copyright (C) Microsoft Corporation. All rights reserved. See License.txt in the project root for license information.
+// </copyright>
+//---------------------------------------------------------------------
+
+using System;
+using System.Collections.Generic;
+using System.Diagnostics;
+
+namespace Microsoft.OData.UriParser
+{
+    /// <summary>
+    /// Parser which consumes the URI path and produces the lexical object model.
+    /// </summary>
+    public class UriPathParser
+    {
+        /// <summary>
+        /// The maximum number of segments allowed.
+        /// </summary>
+        private readonly int maxSegments;
+
+        /// <summary>
+        /// Constructor.
+        /// </summary>
+        /// <param name="settings">The Uri parser settings.</param>
+        public UriPathParser(ODataUriParserSettings settings)
+        {
+            this.maxSegments = settings.PathLimit;
+        }
+
+        /// <summary>
+        /// Returns list of segments in the specified path (eg: /abc/pqr -&gt; abc, pqr).
+        /// </summary>
+        /// <param name="fullUri">The full URI of the request.</param>
+        /// <param name="serviceBaseUri">The service base URI for the request.</param>
+        /// <returns>List of unescaped segments.</returns>
+        public virtual ICollection<string> ParsePathIntoSegments(Uri fullUri, Uri serviceBaseUri)
+        {
+            if (serviceBaseUri == null)
+            {
+                Debug.Assert(!fullUri.IsAbsoluteUri, "fullUri must be relative Uri");
+                serviceBaseUri = UriUtils.CreateMockAbsoluteUri();
+                fullUri = UriUtils.CreateMockAbsoluteUri(fullUri);
+            }
+
+            if (!UriUtils.UriInvariantInsensitiveIsBaseOf(serviceBaseUri, fullUri))
+            {
+                throw new ODataException(Strings.UriQueryPathParser_RequestUriDoesNotHaveTheCorrectBaseUri(fullUri, serviceBaseUri));
+            }
+
+            // COMPAT 29: Slash in key lookup breaks URI parser
+            // TODO: The code below has a bug that / in the named values will be considered a segment separator
+            //   so for example /Customers('abc/pqr') is treated as two segments, which is wrong.
+            try
+            {
+                Uri uri = fullUri;
+                int numberOfSegmentsToSkip = 0;
+
+                // Skip over the base URI segments
+#if !ORCAS
+                // need to calculate the number of segments to skip in the full
+                // uri (so that we can skip over http://blah.com/basePath for example,
+                // get only the odata specific parts of the path).
+                //
+                // because of differences in system.uri between portable lib and
+                // the desktop library, we need to handle this differently.
+                // in this case we get the number of segments to skip as simply
+                // then number of tokens in the serviceBaseUri split on slash, with
+                // length - 1 since its a zero based array.
+                numberOfSegmentsToSkip = serviceBaseUri.AbsolutePath.Split('/').Length - 1;
+                string[] uriSegments = uri.AbsolutePath.Split('/');
+#else
+                numberOfSegmentsToSkip = serviceBaseUri.Segments.Length;
+                string[] uriSegments = uri.Segments;
+#endif
+
+                //int escapedStart = -1;
+                List<string> segments = new List<string>();
+                for (int i = numberOfSegmentsToSkip; i < uriSegments.Length; i++)
+                {
+                    string segment = uriSegments[i];
+
+                    // Skip the empty segment or the "/" segment
+                    if (segment.Length == 0 || segment == "/")
+                    {
+                        continue;
+                    }
+
+                    // When we use "uri.Segments" to get the segments,
+                    // The segment element includes the "/", we should remove that.
+                    if (segment[segment.Length - 1] == '/')
+                    {
+                        segment = segment.Substring(0, segment.Length - 1);
+                    }
+
+                    if (segments.Count == this.maxSegments)
+                    {
+                        throw new ODataException(Strings.UriQueryPathParser_TooManySegments);
+                    }
+
+                    segments.Add(Uri.UnescapeDataString(segment));
+                }
+
+                return segments.ToArray();
+            }
+#if !ORCAS
+            catch (FormatException uriFormatException)
+#else
+            catch (UriFormatException uriFormatException)
+#endif
+            {
+                throw new ODataException(Strings.UriQueryPathParser_SyntaxError, uriFormatException);
+            }
+        }
+    }
+}
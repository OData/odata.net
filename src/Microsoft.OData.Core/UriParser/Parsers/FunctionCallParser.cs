﻿//---------------------------------------------------------------------
// <copyright file="FunctionCallParser.cs" company="Microsoft">
//      Copyright (C) Microsoft Corporation. All rights reserved. See License.txt in the project root for license information.
// </copyright>
//---------------------------------------------------------------------

namespace Microsoft.OData.UriParser
{
    using System;
    using System.Collections.Generic;
    using System.Diagnostics;
    using System.Linq;
    using Microsoft.OData.Core;
    using Microsoft.OData.Edm;

    /// <summary>
    /// Implementation of IFunctionCallParser that allows functions calls and parses arguments with a provided method.
    /// TODO: This implementation is incomplete.
    /// </summary>
    internal sealed class FunctionCallParser : IFunctionCallParser
    {
        /// <summary>
        /// Reference to the lexer.
        /// </summary>
        private readonly ExpressionLexer lexer;

        /// <summary>
        /// Method used to parse arguments.
        /// </summary>
        private readonly UriQueryExpressionParser parser;

        /// <summary>
        /// If set to true, catches any ODataException thrown while trying to parse function arguments.
        /// </summary>
        private readonly bool restoreStateIfFail;

        /// <summary>
        /// Create a new FunctionCallParser.
        /// </summary>
        /// <param name="lexer">Lexer positioned at a function identifier.</param>
        /// <param name="parser">The UriQueryExpressionParser.</param>
        public FunctionCallParser(ExpressionLexer lexer, UriQueryExpressionParser parser)
            : this(lexer, parser, false /* restoreStateIfFail */)
        {
        }

        /// <summary>
        /// Create a new FunctionCallParser.
        /// </summary>
        /// <param name="lexer">Lexer positioned at a function identifier.</param>
        /// <param name="parser">The UriQueryExpressionParser.</param>
        /// <param name="restoreStateIfFail">If set to true, catches any ODataException thrown while trying to parse function arguments.</param>
        public FunctionCallParser(ExpressionLexer lexer, UriQueryExpressionParser parser, bool restoreStateIfFail)
        {
            ExceptionUtils.CheckArgumentNotNull(lexer, "lexer");
            ExceptionUtils.CheckArgumentNotNull(parser, "parser");
            this.lexer = lexer;
            this.parser = parser;
            this.restoreStateIfFail = restoreStateIfFail;
        }

        /// <summary>
        /// Reference to the underlying UriQueryExpressionParser.
        /// </summary>
        public UriQueryExpressionParser UriQueryExpressionParser
        {
            get { return this.parser; }
        }

        /// <summary>
        /// Reference to the lexer.
        /// </summary>
        public ExpressionLexer Lexer
        {
            get { return this.lexer; }
        }

        /// <summary>
        /// Try to parse an identifier that represents a function. If the parser instance has
        /// <see cref="restoreStateIfFail"/> set as false, then an <see cref="ODataException"/>
        /// is thrown if the parser finds an error.
        /// </summary>
        /// <param name="parent">Token for the parent of the function being parsed.</param>
        /// <param name="result">QueryToken representing this function.</param>
        /// <returns>True if the parsing was successful.</returns>
        public bool TryParseIdentifierAsFunction(QueryToken parent, out QueryToken result)
        {
            result = null;
            ReadOnlySpan<char> functionName;

            ExpressionLexer.ExpressionLexerPosition position = lexer.SnapshotPosition();

            if (this.Lexer.PeekNextToken().Kind == ExpressionTokenKind.Dot)
            {
                // handle the case where we prefix a function with its namespace.
                functionName = this.Lexer.ReadDottedIdentifier(false);
            }
            else
            {
                Debug.Assert(this.Lexer.CurrentToken.Kind == ExpressionTokenKind.Identifier, "Only identifier tokens can be treated as function calls.");
                functionName = this.Lexer.CurrentToken.Span;
                this.Lexer.NextToken();
            }

            FunctionParameterToken[] arguments = this.ParseArgumentListOrEntityKeyList(() => lexer.RestorePosition(position), functionName);
            if (arguments != null)
            {
                result = new FunctionCallToken(functionName.ToString(), arguments, parent);
            }

            return result != null;
        }

        /// <summary>
        /// Parses argument lists or entity key value list.
        /// </summary>
        /// <param name="restoreAction">Action invoked for restoring a state during failure.</param>
        /// <param name="functionName">The name of the function being called. Default is an empty span.</param>
        /// <returns>The lexical tokens representing the arguments.</returns>
        public FunctionParameterToken[] ParseArgumentListOrEntityKeyList(Action restoreAction = null, ReadOnlySpan<char> functionName = default)
        {
            if (this.Lexer.CurrentToken.Kind != ExpressionTokenKind.OpenParen)
            {
                if (restoreStateIfFail && restoreAction != null)
                {
                    restoreAction();
                    return null;
                }

                throw new ODataException(Error.Format(SRResources.UriQueryExpressionParser_OpenParenExpected, this.Lexer.CurrentToken.Position, this.Lexer.ExpressionText));
            }

            this.Lexer.NextToken();
            FunctionParameterToken[] arguments;
            if (this.Lexer.CurrentToken.Kind == ExpressionTokenKind.CloseParen)
            {
                arguments = FunctionParameterToken.EmptyParameterList;
            }
            else
            {
                arguments = this.ParseArguments(functionName);
            }

            if (this.Lexer.CurrentToken.Kind != ExpressionTokenKind.CloseParen)
            {
                if (restoreStateIfFail && restoreAction != null)
                {
                    restoreAction();
                    return null;
                }

                throw new ODataException(Error.Format(SRResources.UriQueryExpressionParser_CloseParenOrCommaExpected, this.Lexer.CurrentToken.Position, this.Lexer.ExpressionText));
            }

            this.Lexer.NextToken();
            return arguments;
        }

        /// <summary>
        /// Parses comma-separated arguments.
        /// </summary>
        /// <remarks>
        /// Arguments can either be of the form a=1,b=2,c=3 or 1,2,3.
        /// They cannot be mixed between those two styles.
        /// </remarks>
        /// <param name="functionName">The name of the function being called. Default is an empty span.</param>
        /// <returns>The lexical tokens representing the arguments.</returns>
        public FunctionParameterToken[] ParseArguments(ReadOnlySpan<char> functionName = default)
        {
            ICollection<FunctionParameterToken> argList;
            if (this.TryReadArgumentsAsNamedValues(out argList))
            {
                return argList.ToArray();
            }

            return this.ReadArgumentsAsPositionalValues(functionName).ToArray();
        }

        /// <summary>
        /// Read the list of arguments as a set of positional values
        /// </summary>
        /// <param name="functionName">The name of the function being called. Default is an empty span.</param>
        /// <returns>A list of FunctionParameterTokens representing each argument</returns>
        private List<FunctionParameterToken> ReadArgumentsAsPositionalValues(ReadOnlySpan<char> functionName = default)
        {
            // Store the parent expression of the current argument.
            Stack<QueryToken> expressionParents = new Stack<QueryToken>();
            bool isFunctionCallNameCastOrIsOf = functionName.Length > 0 &&
<<<<<<< HEAD
                functionName.SequenceEqual(ExpressionConstants.UnboundFunctionCast.AsSpan()) || functionName.SequenceEqual(ExpressionConstants.UnboundFunctionIsOf.AsSpan());

=======
                (functionName.SequenceEqual(ExpressionConstants.UnboundFunctionCast.AsSpan()) || functionName.SequenceEqual(ExpressionConstants.UnboundFunctionIsOf.AsSpan()));
>>>>>>> 0679cdf0
            List<FunctionParameterToken> argList = new List<FunctionParameterToken>();
            while (true)
            {
                // If we have a parent expression, we need to set the parent of the next argument to the current argument.
                QueryToken parentExpression = expressionParents.Count > 0 ? expressionParents.Pop() : null;
                QueryToken parameterToken = this.parser.ParseExpression();

                // If the function call is cast or isof, set the parent of the next argument to the current argument.
                if (parentExpression != null && isFunctionCallNameCastOrIsOf)
                {
                    parameterToken = SetParentForCurrentParameterToken(parentExpression, parameterToken);
                }

                argList.Add(new FunctionParameterToken(null, parameterToken));
                if (this.Lexer.CurrentToken.Kind != ExpressionTokenKind.Comma)
                {
                    break;
                }

                // In case of comma, we need to parse the next argument
                // but first we need to set the parent of the next argument to the current argument.
                expressionParents.Push(parameterToken);

                this.Lexer.NextToken();
            }

            return argList;
        }

        /// <summary>
        /// Try to read the list of arguments as a set of named values
        /// </summary>
        /// <param name="argList">the parsed list of arguments</param>
        /// <returns>true if the arguments were successfully read.</returns>
        private bool TryReadArgumentsAsNamedValues(out ICollection<FunctionParameterToken> argList)
        {
            if (this.parser.TrySplitFunctionParameters(out argList))
            {
                if (argList.Select(t => t.ParameterName).Distinct().Count() != argList.Count)
                {
                    throw new ODataException(SRResources.FunctionCallParser_DuplicateParameterOrEntityKeyName);
                }

                return true;
            }

            return false;
        }

        /// <summary>
        /// Set the parent of the next argument to the current argument.
        /// For example, in the following query:
        ///     cast(Location, NS.HomeAddress) where Location is the parentExpression and NS.HomeAddress is the parameterToken.
        ///     isof(Location, NS.HomeAddress) where Location is the parentExpression and NS.HomeAddress is the parameterToken.
        /// </summary>
        /// <param name="parentExpression">The previous parameter token.</param>
        /// <param name="parameterToken">The current parameter token.</param>
        /// <returns>The updated parameter token.</returns>
        private static QueryToken SetParentForCurrentParameterToken(QueryToken parentExpression, QueryToken parameterToken)
        {
            // If the parameter is a dotted identifier, we need to set the parent of the next argument to the current argument.
            // But if it is primitive literal, no need to set the parent.
            if (parameterToken is DottedIdentifierToken dottedIdentifierToken && dottedIdentifierToken.NextToken == null)
            {
                // Check if the dottedIdentifier is a primitive type
                IEdmSchemaElement schemaElement = EdmCoreModel.Instance.SchemaElements.Where(e => string.Equals(dottedIdentifierToken.Identifier, e.FullName(), StringComparison.OrdinalIgnoreCase)).FirstOrDefault();

                // If the dottedIdentifier is not a primitive type, set the parent of the next argument to the current argument.
                //  cast(1, Edm.Int32) -> Edm.Int32 is a dottedIdentifierToken but a primitive type
                //  isof(1, edm.int64) -> edm.int64 is a dottedIdentifierToken but a primitive type
                //  isof(MyAddress, NS.Address) -> NS.Address is a dottedIdentifierToken but not a primitive type
                if (schemaElement is null or not IEdmPrimitiveType)
                {
                    dottedIdentifierToken.NextToken = parentExpression;
                    parameterToken = dottedIdentifierToken;
                }
            }

            return parameterToken;
        }
    }
}
<|MERGE_RESOLUTION|>--- conflicted
+++ resolved
@@ -1,276 +1,270 @@
-﻿//---------------------------------------------------------------------
-// <copyright file="FunctionCallParser.cs" company="Microsoft">
-//      Copyright (C) Microsoft Corporation. All rights reserved. See License.txt in the project root for license information.
-// </copyright>
-//---------------------------------------------------------------------
-
-namespace Microsoft.OData.UriParser
-{
-    using System;
-    using System.Collections.Generic;
-    using System.Diagnostics;
-    using System.Linq;
-    using Microsoft.OData.Core;
-    using Microsoft.OData.Edm;
-
-    /// <summary>
-    /// Implementation of IFunctionCallParser that allows functions calls and parses arguments with a provided method.
-    /// TODO: This implementation is incomplete.
-    /// </summary>
-    internal sealed class FunctionCallParser : IFunctionCallParser
-    {
-        /// <summary>
-        /// Reference to the lexer.
-        /// </summary>
-        private readonly ExpressionLexer lexer;
-
-        /// <summary>
-        /// Method used to parse arguments.
-        /// </summary>
-        private readonly UriQueryExpressionParser parser;
-
-        /// <summary>
-        /// If set to true, catches any ODataException thrown while trying to parse function arguments.
-        /// </summary>
-        private readonly bool restoreStateIfFail;
-
-        /// <summary>
-        /// Create a new FunctionCallParser.
-        /// </summary>
-        /// <param name="lexer">Lexer positioned at a function identifier.</param>
-        /// <param name="parser">The UriQueryExpressionParser.</param>
-        public FunctionCallParser(ExpressionLexer lexer, UriQueryExpressionParser parser)
-            : this(lexer, parser, false /* restoreStateIfFail */)
-        {
-        }
-
-        /// <summary>
-        /// Create a new FunctionCallParser.
-        /// </summary>
-        /// <param name="lexer">Lexer positioned at a function identifier.</param>
-        /// <param name="parser">The UriQueryExpressionParser.</param>
-        /// <param name="restoreStateIfFail">If set to true, catches any ODataException thrown while trying to parse function arguments.</param>
-        public FunctionCallParser(ExpressionLexer lexer, UriQueryExpressionParser parser, bool restoreStateIfFail)
-        {
-            ExceptionUtils.CheckArgumentNotNull(lexer, "lexer");
-            ExceptionUtils.CheckArgumentNotNull(parser, "parser");
-            this.lexer = lexer;
-            this.parser = parser;
-            this.restoreStateIfFail = restoreStateIfFail;
-        }
-
-        /// <summary>
-        /// Reference to the underlying UriQueryExpressionParser.
-        /// </summary>
-        public UriQueryExpressionParser UriQueryExpressionParser
-        {
-            get { return this.parser; }
-        }
-
-        /// <summary>
-        /// Reference to the lexer.
-        /// </summary>
-        public ExpressionLexer Lexer
-        {
-            get { return this.lexer; }
-        }
-
-        /// <summary>
-        /// Try to parse an identifier that represents a function. If the parser instance has
-        /// <see cref="restoreStateIfFail"/> set as false, then an <see cref="ODataException"/>
-        /// is thrown if the parser finds an error.
-        /// </summary>
-        /// <param name="parent">Token for the parent of the function being parsed.</param>
-        /// <param name="result">QueryToken representing this function.</param>
-        /// <returns>True if the parsing was successful.</returns>
-        public bool TryParseIdentifierAsFunction(QueryToken parent, out QueryToken result)
-        {
-            result = null;
-            ReadOnlySpan<char> functionName;
-
-            ExpressionLexer.ExpressionLexerPosition position = lexer.SnapshotPosition();
-
-            if (this.Lexer.PeekNextToken().Kind == ExpressionTokenKind.Dot)
-            {
-                // handle the case where we prefix a function with its namespace.
-                functionName = this.Lexer.ReadDottedIdentifier(false);
-            }
-            else
-            {
-                Debug.Assert(this.Lexer.CurrentToken.Kind == ExpressionTokenKind.Identifier, "Only identifier tokens can be treated as function calls.");
-                functionName = this.Lexer.CurrentToken.Span;
-                this.Lexer.NextToken();
-            }
-
-            FunctionParameterToken[] arguments = this.ParseArgumentListOrEntityKeyList(() => lexer.RestorePosition(position), functionName);
-            if (arguments != null)
-            {
-                result = new FunctionCallToken(functionName.ToString(), arguments, parent);
-            }
-
-            return result != null;
-        }
-
-        /// <summary>
-        /// Parses argument lists or entity key value list.
-        /// </summary>
-        /// <param name="restoreAction">Action invoked for restoring a state during failure.</param>
-        /// <param name="functionName">The name of the function being called. Default is an empty span.</param>
-        /// <returns>The lexical tokens representing the arguments.</returns>
-        public FunctionParameterToken[] ParseArgumentListOrEntityKeyList(Action restoreAction = null, ReadOnlySpan<char> functionName = default)
-        {
-            if (this.Lexer.CurrentToken.Kind != ExpressionTokenKind.OpenParen)
-            {
-                if (restoreStateIfFail && restoreAction != null)
-                {
-                    restoreAction();
-                    return null;
-                }
-
-                throw new ODataException(Error.Format(SRResources.UriQueryExpressionParser_OpenParenExpected, this.Lexer.CurrentToken.Position, this.Lexer.ExpressionText));
-            }
-
-            this.Lexer.NextToken();
-            FunctionParameterToken[] arguments;
-            if (this.Lexer.CurrentToken.Kind == ExpressionTokenKind.CloseParen)
-            {
-                arguments = FunctionParameterToken.EmptyParameterList;
-            }
-            else
-            {
-                arguments = this.ParseArguments(functionName);
-            }
-
-            if (this.Lexer.CurrentToken.Kind != ExpressionTokenKind.CloseParen)
-            {
-                if (restoreStateIfFail && restoreAction != null)
-                {
-                    restoreAction();
-                    return null;
-                }
-
-                throw new ODataException(Error.Format(SRResources.UriQueryExpressionParser_CloseParenOrCommaExpected, this.Lexer.CurrentToken.Position, this.Lexer.ExpressionText));
-            }
-
-            this.Lexer.NextToken();
-            return arguments;
-        }
-
-        /// <summary>
-        /// Parses comma-separated arguments.
-        /// </summary>
-        /// <remarks>
-        /// Arguments can either be of the form a=1,b=2,c=3 or 1,2,3.
-        /// They cannot be mixed between those two styles.
-        /// </remarks>
-        /// <param name="functionName">The name of the function being called. Default is an empty span.</param>
-        /// <returns>The lexical tokens representing the arguments.</returns>
-        public FunctionParameterToken[] ParseArguments(ReadOnlySpan<char> functionName = default)
-        {
-            ICollection<FunctionParameterToken> argList;
-            if (this.TryReadArgumentsAsNamedValues(out argList))
-            {
-                return argList.ToArray();
-            }
-
-            return this.ReadArgumentsAsPositionalValues(functionName).ToArray();
-        }
-
-        /// <summary>
-        /// Read the list of arguments as a set of positional values
-        /// </summary>
-        /// <param name="functionName">The name of the function being called. Default is an empty span.</param>
-        /// <returns>A list of FunctionParameterTokens representing each argument</returns>
-        private List<FunctionParameterToken> ReadArgumentsAsPositionalValues(ReadOnlySpan<char> functionName = default)
-        {
-            // Store the parent expression of the current argument.
-            Stack<QueryToken> expressionParents = new Stack<QueryToken>();
-            bool isFunctionCallNameCastOrIsOf = functionName.Length > 0 &&
-<<<<<<< HEAD
-                functionName.SequenceEqual(ExpressionConstants.UnboundFunctionCast.AsSpan()) || functionName.SequenceEqual(ExpressionConstants.UnboundFunctionIsOf.AsSpan());
-
-=======
-                (functionName.SequenceEqual(ExpressionConstants.UnboundFunctionCast.AsSpan()) || functionName.SequenceEqual(ExpressionConstants.UnboundFunctionIsOf.AsSpan()));
->>>>>>> 0679cdf0
-            List<FunctionParameterToken> argList = new List<FunctionParameterToken>();
-            while (true)
-            {
-                // If we have a parent expression, we need to set the parent of the next argument to the current argument.
-                QueryToken parentExpression = expressionParents.Count > 0 ? expressionParents.Pop() : null;
-                QueryToken parameterToken = this.parser.ParseExpression();
-
-                // If the function call is cast or isof, set the parent of the next argument to the current argument.
-                if (parentExpression != null && isFunctionCallNameCastOrIsOf)
-                {
-                    parameterToken = SetParentForCurrentParameterToken(parentExpression, parameterToken);
-                }
-
-                argList.Add(new FunctionParameterToken(null, parameterToken));
-                if (this.Lexer.CurrentToken.Kind != ExpressionTokenKind.Comma)
-                {
-                    break;
-                }
-
-                // In case of comma, we need to parse the next argument
-                // but first we need to set the parent of the next argument to the current argument.
-                expressionParents.Push(parameterToken);
-
-                this.Lexer.NextToken();
-            }
-
-            return argList;
-        }
-
-        /// <summary>
-        /// Try to read the list of arguments as a set of named values
-        /// </summary>
-        /// <param name="argList">the parsed list of arguments</param>
-        /// <returns>true if the arguments were successfully read.</returns>
-        private bool TryReadArgumentsAsNamedValues(out ICollection<FunctionParameterToken> argList)
-        {
-            if (this.parser.TrySplitFunctionParameters(out argList))
-            {
-                if (argList.Select(t => t.ParameterName).Distinct().Count() != argList.Count)
-                {
-                    throw new ODataException(SRResources.FunctionCallParser_DuplicateParameterOrEntityKeyName);
-                }
-
-                return true;
-            }
-
-            return false;
-        }
-
-        /// <summary>
-        /// Set the parent of the next argument to the current argument.
-        /// For example, in the following query:
-        ///     cast(Location, NS.HomeAddress) where Location is the parentExpression and NS.HomeAddress is the parameterToken.
-        ///     isof(Location, NS.HomeAddress) where Location is the parentExpression and NS.HomeAddress is the parameterToken.
-        /// </summary>
-        /// <param name="parentExpression">The previous parameter token.</param>
-        /// <param name="parameterToken">The current parameter token.</param>
-        /// <returns>The updated parameter token.</returns>
-        private static QueryToken SetParentForCurrentParameterToken(QueryToken parentExpression, QueryToken parameterToken)
-        {
-            // If the parameter is a dotted identifier, we need to set the parent of the next argument to the current argument.
-            // But if it is primitive literal, no need to set the parent.
-            if (parameterToken is DottedIdentifierToken dottedIdentifierToken && dottedIdentifierToken.NextToken == null)
-            {
-                // Check if the dottedIdentifier is a primitive type
-                IEdmSchemaElement schemaElement = EdmCoreModel.Instance.SchemaElements.Where(e => string.Equals(dottedIdentifierToken.Identifier, e.FullName(), StringComparison.OrdinalIgnoreCase)).FirstOrDefault();
-
-                // If the dottedIdentifier is not a primitive type, set the parent of the next argument to the current argument.
-                //  cast(1, Edm.Int32) -> Edm.Int32 is a dottedIdentifierToken but a primitive type
-                //  isof(1, edm.int64) -> edm.int64 is a dottedIdentifierToken but a primitive type
-                //  isof(MyAddress, NS.Address) -> NS.Address is a dottedIdentifierToken but not a primitive type
-                if (schemaElement is null or not IEdmPrimitiveType)
-                {
-                    dottedIdentifierToken.NextToken = parentExpression;
-                    parameterToken = dottedIdentifierToken;
-                }
-            }
-
-            return parameterToken;
-        }
-    }
-}
+﻿//---------------------------------------------------------------------
+// <copyright file="FunctionCallParser.cs" company="Microsoft">
+//      Copyright (C) Microsoft Corporation. All rights reserved. See License.txt in the project root for license information.
+// </copyright>
+//---------------------------------------------------------------------
+
+namespace Microsoft.OData.UriParser
+{
+    using System;
+    using System.Collections.Generic;
+    using System.Diagnostics;
+    using System.Linq;
+    using Microsoft.OData.Core;
+    using Microsoft.OData.Edm;
+
+    /// <summary>
+    /// Implementation of IFunctionCallParser that allows functions calls and parses arguments with a provided method.
+    /// TODO: This implementation is incomplete.
+    /// </summary>
+    internal sealed class FunctionCallParser : IFunctionCallParser
+    {
+        /// <summary>
+        /// Reference to the lexer.
+        /// </summary>
+        private readonly ExpressionLexer lexer;
+
+        /// <summary>
+        /// Method used to parse arguments.
+        /// </summary>
+        private readonly UriQueryExpressionParser parser;
+
+        /// <summary>
+        /// If set to true, catches any ODataException thrown while trying to parse function arguments.
+        /// </summary>
+        private readonly bool restoreStateIfFail;
+
+        /// <summary>
+        /// Create a new FunctionCallParser.
+        /// </summary>
+        /// <param name="lexer">Lexer positioned at a function identifier.</param>
+        /// <param name="parser">The UriQueryExpressionParser.</param>
+        public FunctionCallParser(ExpressionLexer lexer, UriQueryExpressionParser parser)
+            : this(lexer, parser, false /* restoreStateIfFail */)
+        {
+        }
+
+        /// <summary>
+        /// Create a new FunctionCallParser.
+        /// </summary>
+        /// <param name="lexer">Lexer positioned at a function identifier.</param>
+        /// <param name="parser">The UriQueryExpressionParser.</param>
+        /// <param name="restoreStateIfFail">If set to true, catches any ODataException thrown while trying to parse function arguments.</param>
+        public FunctionCallParser(ExpressionLexer lexer, UriQueryExpressionParser parser, bool restoreStateIfFail)
+        {
+            ExceptionUtils.CheckArgumentNotNull(lexer, "lexer");
+            ExceptionUtils.CheckArgumentNotNull(parser, "parser");
+            this.lexer = lexer;
+            this.parser = parser;
+            this.restoreStateIfFail = restoreStateIfFail;
+        }
+
+        /// <summary>
+        /// Reference to the underlying UriQueryExpressionParser.
+        /// </summary>
+        public UriQueryExpressionParser UriQueryExpressionParser
+        {
+            get { return this.parser; }
+        }
+
+        /// <summary>
+        /// Reference to the lexer.
+        /// </summary>
+        public ExpressionLexer Lexer
+        {
+            get { return this.lexer; }
+        }
+
+        /// <summary>
+        /// Try to parse an identifier that represents a function. If the parser instance has
+        /// <see cref="restoreStateIfFail"/> set as false, then an <see cref="ODataException"/>
+        /// is thrown if the parser finds an error.
+        /// </summary>
+        /// <param name="parent">Token for the parent of the function being parsed.</param>
+        /// <param name="result">QueryToken representing this function.</param>
+        /// <returns>True if the parsing was successful.</returns>
+        public bool TryParseIdentifierAsFunction(QueryToken parent, out QueryToken result)
+        {
+            result = null;
+            ReadOnlySpan<char> functionName;
+
+            ExpressionLexer.ExpressionLexerPosition position = lexer.SnapshotPosition();
+
+            if (this.Lexer.PeekNextToken().Kind == ExpressionTokenKind.Dot)
+            {
+                // handle the case where we prefix a function with its namespace.
+                functionName = this.Lexer.ReadDottedIdentifier(false);
+            }
+            else
+            {
+                Debug.Assert(this.Lexer.CurrentToken.Kind == ExpressionTokenKind.Identifier, "Only identifier tokens can be treated as function calls.");
+                functionName = this.Lexer.CurrentToken.Span;
+                this.Lexer.NextToken();
+            }
+
+            FunctionParameterToken[] arguments = this.ParseArgumentListOrEntityKeyList(() => lexer.RestorePosition(position), functionName);
+            if (arguments != null)
+            {
+                result = new FunctionCallToken(functionName.ToString(), arguments, parent);
+            }
+
+            return result != null;
+        }
+
+        /// <summary>
+        /// Parses argument lists or entity key value list.
+        /// </summary>
+        /// <param name="restoreAction">Action invoked for restoring a state during failure.</param>
+        /// <param name="functionName">The name of the function being called. Default is an empty span.</param>
+        /// <returns>The lexical tokens representing the arguments.</returns>
+        public FunctionParameterToken[] ParseArgumentListOrEntityKeyList(Action restoreAction = null, ReadOnlySpan<char> functionName = default)
+        {
+            if (this.Lexer.CurrentToken.Kind != ExpressionTokenKind.OpenParen)
+            {
+                if (restoreStateIfFail && restoreAction != null)
+                {
+                    restoreAction();
+                    return null;
+                }
+
+                throw new ODataException(Error.Format(SRResources.UriQueryExpressionParser_OpenParenExpected, this.Lexer.CurrentToken.Position, this.Lexer.ExpressionText));
+            }
+
+            this.Lexer.NextToken();
+            FunctionParameterToken[] arguments;
+            if (this.Lexer.CurrentToken.Kind == ExpressionTokenKind.CloseParen)
+            {
+                arguments = FunctionParameterToken.EmptyParameterList;
+            }
+            else
+            {
+                arguments = this.ParseArguments(functionName);
+            }
+
+            if (this.Lexer.CurrentToken.Kind != ExpressionTokenKind.CloseParen)
+            {
+                if (restoreStateIfFail && restoreAction != null)
+                {
+                    restoreAction();
+                    return null;
+                }
+
+                throw new ODataException(Error.Format(SRResources.UriQueryExpressionParser_CloseParenOrCommaExpected, this.Lexer.CurrentToken.Position, this.Lexer.ExpressionText));
+            }
+
+            this.Lexer.NextToken();
+            return arguments;
+        }
+
+        /// <summary>
+        /// Parses comma-separated arguments.
+        /// </summary>
+        /// <remarks>
+        /// Arguments can either be of the form a=1,b=2,c=3 or 1,2,3.
+        /// They cannot be mixed between those two styles.
+        /// </remarks>
+        /// <param name="functionName">The name of the function being called. Default is an empty span.</param>
+        /// <returns>The lexical tokens representing the arguments.</returns>
+        public FunctionParameterToken[] ParseArguments(ReadOnlySpan<char> functionName = default)
+        {
+            ICollection<FunctionParameterToken> argList;
+            if (this.TryReadArgumentsAsNamedValues(out argList))
+            {
+                return argList.ToArray();
+            }
+
+            return this.ReadArgumentsAsPositionalValues(functionName).ToArray();
+        }
+
+        /// <summary>
+        /// Read the list of arguments as a set of positional values
+        /// </summary>
+        /// <param name="functionName">The name of the function being called. Default is an empty span.</param>
+        /// <returns>A list of FunctionParameterTokens representing each argument</returns>
+        private List<FunctionParameterToken> ReadArgumentsAsPositionalValues(ReadOnlySpan<char> functionName = default)
+        {
+            // Store the parent expression of the current argument.
+            Stack<QueryToken> expressionParents = new Stack<QueryToken>();
+            bool isFunctionCallNameCastOrIsOf = functionName.Length > 0 &&
+                (functionName.SequenceEqual(ExpressionConstants.UnboundFunctionCast.AsSpan()) || functionName.SequenceEqual(ExpressionConstants.UnboundFunctionIsOf.AsSpan()));
+            List<FunctionParameterToken> argList = new List<FunctionParameterToken>();
+            while (true)
+            {
+                // If we have a parent expression, we need to set the parent of the next argument to the current argument.
+                QueryToken parentExpression = expressionParents.Count > 0 ? expressionParents.Pop() : null;
+                QueryToken parameterToken = this.parser.ParseExpression();
+
+                // If the function call is cast or isof, set the parent of the next argument to the current argument.
+                if (parentExpression != null && isFunctionCallNameCastOrIsOf)
+                {
+                    parameterToken = SetParentForCurrentParameterToken(parentExpression, parameterToken);
+                }
+
+                argList.Add(new FunctionParameterToken(null, parameterToken));
+                if (this.Lexer.CurrentToken.Kind != ExpressionTokenKind.Comma)
+                {
+                    break;
+                }
+
+                // In case of comma, we need to parse the next argument
+                // but first we need to set the parent of the next argument to the current argument.
+                expressionParents.Push(parameterToken);
+
+                this.Lexer.NextToken();
+            }
+
+            return argList;
+        }
+
+        /// <summary>
+        /// Try to read the list of arguments as a set of named values
+        /// </summary>
+        /// <param name="argList">the parsed list of arguments</param>
+        /// <returns>true if the arguments were successfully read.</returns>
+        private bool TryReadArgumentsAsNamedValues(out ICollection<FunctionParameterToken> argList)
+        {
+            if (this.parser.TrySplitFunctionParameters(out argList))
+            {
+                if (argList.Select(t => t.ParameterName).Distinct().Count() != argList.Count)
+                {
+                    throw new ODataException(SRResources.FunctionCallParser_DuplicateParameterOrEntityKeyName);
+                }
+
+                return true;
+            }
+
+            return false;
+        }
+
+        /// <summary>
+        /// Set the parent of the next argument to the current argument.
+        /// For example, in the following query:
+        ///     cast(Location, NS.HomeAddress) where Location is the parentExpression and NS.HomeAddress is the parameterToken.
+        ///     isof(Location, NS.HomeAddress) where Location is the parentExpression and NS.HomeAddress is the parameterToken.
+        /// </summary>
+        /// <param name="parentExpression">The previous parameter token.</param>
+        /// <param name="parameterToken">The current parameter token.</param>
+        /// <returns>The updated parameter token.</returns>
+        private static QueryToken SetParentForCurrentParameterToken(QueryToken parentExpression, QueryToken parameterToken)
+        {
+            if (parameterToken is not DottedIdentifierToken dottedIdentifierToken || dottedIdentifierToken?.NextToken is not null)
+            {
+                return parameterToken;
+            }
+
+            // Check if the identifier is a primitive type
+            IEdmSchemaElement schemaElement = EdmCoreModel.Instance.SchemaElements
+                .FirstOrDefault(e => string.Equals(dottedIdentifierToken.Identifier, e.FullName(), StringComparison.OrdinalIgnoreCase));
+
+            // If the identifier is a primitive type
+            if (schemaElement is IEdmPrimitiveType)
+            {
+                return parameterToken;
+            }
+
+            // Set the parent of the next argument to the current argument
+            dottedIdentifierToken.NextToken = parentExpression;
+            return dottedIdentifierToken;
+        }
+    }
+}
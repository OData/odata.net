--- conflicted
+++ resolved
@@ -1,1121 +1,1068 @@
-﻿//---------------------------------------------------------------------
-// <copyright file="UriQueryExpressionParser.cs" company="Microsoft">
-//      Copyright (C) Microsoft Corporation. All rights reserved. See License.txt in the project root for license information.
-// </copyright>
-//---------------------------------------------------------------------
-
-namespace Microsoft.OData.Core.UriParser.Parsers
-{
-    #region Namespaces
-    using System;
-    using System.Collections.Generic;
-    using System.Collections.ObjectModel;
-    using System.Diagnostics;
-    using Microsoft.OData.Core.UriParser.Parsers;
-    using Microsoft.OData.Core.UriParser.Parsers.Common;
-    using Microsoft.OData.Core.UriParser.Syntactic;
-    using Microsoft.OData.Core.UriParser.Aggregation;
-    using Microsoft.OData.Core.UriParser.TreeNodeKinds;
-    using Microsoft.OData.Edm;
-    using Microsoft.OData.Edm.Library;
-<<<<<<< HEAD
-    using Microsoft.OData.Core.UriParser.Extensions.Syntactic;
-    using Microsoft.OData.Core.UriParser.Parsers.TypeParsers;
-    using Microsoft.OData.Core.UriParser.Parsers.TypeParsers.Common;
-    using Microsoft.OData.Core.UriParser.Syntactic;
-
-=======
->>>>>>> 2731c226
-    using ODataErrorStrings = Microsoft.OData.Core.Strings;
-
-    #endregion Namespaces
-
-    /// <summary>
-    /// Parser which consumes the query expression ($filter, $orderby) and produces the lexical object model.
-    /// </summary>
-    internal sealed class UriQueryExpressionParser
-    {
-        /// <summary>
-        /// The maximum number of recursion nesting allowed.
-        /// </summary>
-        private readonly int maxDepth;
-
-        /// <summary>
-        /// List of supported $apply keywords
-        /// </summary>
-        private static readonly string supportedKeywords = string.Join("|", new string[] { ExpressionConstants.KeywordAggregate, ExpressionConstants.KeywordFilter, ExpressionConstants.KeywordGroupBy });
-
-        /// <summary>
-        /// Set of parsed parameters
-        /// </summary>
-        private readonly HashSet<string> parameters = new HashSet<string>(StringComparer.Ordinal)
-        {
-            ExpressionConstants.It
-        };
-
-        /// <summary>
-        /// The current recursion depth.
-        /// </summary>
-        private int recursionDepth;
-
-        /// <summary>
-        /// The lexer being used for the parsing.
-        /// </summary>
-        private ExpressionLexer lexer;
-
-        /// <summary>
-        /// Whether to allow case insensitive for builtin identifier.
-        /// </summary>
-        private bool enableCaseInsensitiveBuiltinIdentifier = false;
-
-        /// <summary>
-        /// Constructor.
-        /// </summary>
-        /// <param name="maxDepth">The maximum depth of each part of the query - a recursion limit.</param>
-        /// <param name="enableCaseInsensitiveBuiltinIdentifier">Whether to allow case insensitive for builtin identifier.</param>
-        internal UriQueryExpressionParser(int maxDepth, bool enableCaseInsensitiveBuiltinIdentifier = false)
-        {
-            Debug.Assert(maxDepth >= 0, "maxDepth >= 0");
-
-            this.maxDepth = maxDepth;
-            this.enableCaseInsensitiveBuiltinIdentifier = enableCaseInsensitiveBuiltinIdentifier;
-        }
-
-        /// <summary>
-        /// Constructor.
-        /// </summary>
-        /// <param name="maxDepth">The maximum depth of each part of the query - a recursion limit.</param>
-        /// <param name="lexer">The ExpressionLexer containing text to be parsed.</param>
-        internal UriQueryExpressionParser(int maxDepth, ExpressionLexer lexer)
-        {
-            Debug.Assert(maxDepth >= 0, "maxDepth >= 0");
-            Debug.Assert(lexer != null, "lexer != null");
-            this.maxDepth = maxDepth;
-            this.lexer = lexer;
-        }
-
-        /// <summary>
-        /// Delegate for a function that parses an expression and translates it into a QueryToken.
-        /// </summary>
-        /// <returns>A QueryToken</returns>
-        internal delegate QueryToken Parser();
-
-        /// <summary>
-        /// Reference to the lexer.
-        /// </summary>
-        internal ExpressionLexer Lexer
-        {
-            get { return this.lexer; }
-        }
-
-        /// <summary>
-        /// Parses a literal.
-        /// </summary>
-        /// <param name="lexer">The lexer to use.</param>
-        /// <returns>The literal query token or null if something else was found.</returns>
-        internal static LiteralToken TryParseLiteral(ExpressionLexer lexer)
-        {
-            Debug.Assert(lexer != null, "lexer != null");
-
-            switch (lexer.CurrentToken.Kind)
-            {
-                case ExpressionTokenKind.BooleanLiteral:
-                case ExpressionTokenKind.DateLiteral:
-                case ExpressionTokenKind.DecimalLiteral:
-                case ExpressionTokenKind.StringLiteral:
-                case ExpressionTokenKind.Int64Literal:
-                case ExpressionTokenKind.IntegerLiteral:
-                case ExpressionTokenKind.DoubleLiteral:
-                case ExpressionTokenKind.SingleLiteral:
-                case ExpressionTokenKind.GuidLiteral:
-                case ExpressionTokenKind.BinaryLiteral:
-                case ExpressionTokenKind.GeographyLiteral:
-                case ExpressionTokenKind.GeometryLiteral:
-                case ExpressionTokenKind.QuotedLiteral:
-<<<<<<< HEAD
-                case ExpressionTokenKind.CustomTypeLiteral:
-                    IEdmTypeReference literalEdmTypeReference = lexer.CurrentToken.GetLiteralEdmTypeReference();
-
-                    // Why not using EdmTypeReference.FullName? (literalEdmTypeReference.FullName)                  
-=======
-                case ExpressionTokenKind.DurationLiteral:
-                case ExpressionTokenKind.TimeOfDayLiteral:
-                case ExpressionTokenKind.DateTimeOffsetLiteral:
-                case ExpressionTokenKind.CustomTypeLiteral:
-                    IEdmTypeReference literalEdmTypeReference = lexer.CurrentToken.GetLiteralEdmTypeReference();
-
-                    // Why not using EdmTypeReference.FullName? (literalEdmTypeReference.FullName)
->>>>>>> 2731c226
-                    string edmConstantName = GetEdmConstantNames(literalEdmTypeReference);
-                    return ParseTypedLiteral(lexer, literalEdmTypeReference, edmConstantName);
-
-                case ExpressionTokenKind.BracketedExpression:
-                    {
-                        // TODO: need a BracketLiteralToken for real complex type vaule like [\"Barky\",\"Junior\"]  or {...}
-                        LiteralToken result = new LiteralToken(lexer.CurrentToken.Text, lexer.CurrentToken.Text);
-                        lexer.NextToken();
-                        return result;
-                    }
-<<<<<<< HEAD
-                case ExpressionTokenKind.DurationLiteral:
-                case ExpressionTokenKind.TimeOfDayLiteral:
-                case ExpressionTokenKind.DateTimeOffsetLiteral:
-                    IEdmTypeReference literalEdmPrimitiveTypeReference = lexer.CurrentToken.GetLiteralEdmTypeReference();
-                    EdmPrimitiveTypeKind literalEdmPrimitiveTypeKind = literalEdmPrimitiveTypeReference.PrimitiveKind();
-
-                    string edmPrimitiveConstantName = GetEdmConstantNames(literalEdmPrimitiveTypeReference);
-                    return ParseTypedLiteral(lexer, EdmCoreModel.Instance.GetTemporal(literalEdmPrimitiveTypeKind, false), edmPrimitiveConstantName);
-=======
->>>>>>> 2731c226
-
-                case ExpressionTokenKind.NullLiteral:
-                    return ParseNullLiteral(lexer);
-
-                default:
-                    return null;
-            }
-        }
-
-        internal static string GetEdmConstantNames(IEdmTypeReference edmTypeReference)
-        {
-            Debug.Assert(edmTypeReference != null, "Cannot be null");
-<<<<<<< HEAD
-            
-=======
-
->>>>>>> 2731c226
-            switch (edmTypeReference.PrimitiveKind())
-            {
-                case EdmPrimitiveTypeKind.Boolean:
-                    return Microsoft.OData.Core.Metadata.EdmConstants.EdmBooleanTypeName;
-                case EdmPrimitiveTypeKind.TimeOfDay:
-                    return Microsoft.OData.Core.Metadata.EdmConstants.EdmTimeOfDayTypeName;
-                case EdmPrimitiveTypeKind.Date:
-                    return Microsoft.OData.Core.Metadata.EdmConstants.EdmDateTypeName;
-                case EdmPrimitiveTypeKind.DateTimeOffset:
-                    return Microsoft.OData.Core.Metadata.EdmConstants.EdmDateTimeOffsetTypeName;
-                case EdmPrimitiveTypeKind.Duration:
-                    return Microsoft.OData.Core.Metadata.EdmConstants.EdmDurationTypeName;
-                case EdmPrimitiveTypeKind.Decimal:
-                    return Microsoft.OData.Core.Metadata.EdmConstants.EdmDecimalTypeName;
-                case EdmPrimitiveTypeKind.String:
-                    return Microsoft.OData.Core.Metadata.EdmConstants.EdmStringTypeName;
-                case EdmPrimitiveTypeKind.Int64:
-                    return Microsoft.OData.Core.Metadata.EdmConstants.EdmInt64TypeName;
-                case EdmPrimitiveTypeKind.Int32:
-                    return Microsoft.OData.Core.Metadata.EdmConstants.EdmInt32TypeName;
-                case EdmPrimitiveTypeKind.Double:
-                    return Microsoft.OData.Core.Metadata.EdmConstants.EdmDoubleTypeName;
-                case EdmPrimitiveTypeKind.Single:
-                    return Microsoft.OData.Core.Metadata.EdmConstants.EdmSingleTypeName;
-                case EdmPrimitiveTypeKind.Guid:
-                    return Microsoft.OData.Core.Metadata.EdmConstants.EdmGuidTypeName;
-                case EdmPrimitiveTypeKind.Binary:
-                    return Microsoft.OData.Core.Metadata.EdmConstants.EdmBinaryTypeName;
-                case EdmPrimitiveTypeKind.Geography:
-                    return Microsoft.OData.Core.Metadata.EdmConstants.EdmGeographyTypeName;
-                case EdmPrimitiveTypeKind.Geometry:
-                    return Microsoft.OData.Core.Metadata.EdmConstants.EdmGeometryTypeName;
-                default:
-                    return edmTypeReference.Definition.FullTypeName();
-            }
-        }
-
-        /// <summary>
-        /// Parses the $filter expression.
-        /// </summary>
-        /// <param name="filter">The $filter expression string to parse.</param>
-        /// <returns>The lexical token representing the filter.</returns>
-        internal QueryToken ParseFilter(string filter)
-        {
-            return this.ParseExpressionText(filter);
-        }
-
-        internal IEnumerable<QueryToken> ParseApply(string apply)
-        {
-            Debug.Assert(apply != null, "apply != null");
-
-            List<QueryToken> transformationTokens = new List<QueryToken>();
-
-            if (string.IsNullOrEmpty(apply))
-            {
-                return transformationTokens;
-            }
-
-            this.recursionDepth = 0;
-            this.lexer = CreateLexerForFilterOrOrderByOrApplyExpression(apply);
-
-            while (true)
-            {
-                switch (this.lexer.CurrentToken.GetIdentifier())
-                {
-                    case ExpressionConstants.KeywordAggregate:
-                        transformationTokens.Add(ParseAggregate());
-                        break;
-                    case ExpressionConstants.KeywordFilter:
-                        transformationTokens.Add(ParseApplyFilter());
-                        break;
-                    case ExpressionConstants.KeywordGroupBy:
-                        transformationTokens.Add(ParseGroupBy());
-                        break;
-                    default:
-                        throw ParseError(ODataErrorStrings.UriQueryExpressionParser_KeywordOrIdentifierExpected(supportedKeywords, this.lexer.CurrentToken.Position, this.lexer.ExpressionText));
-                }
-
-                // '/' indicates there are more transformations
-                if (this.lexer.CurrentToken.Kind != ExpressionTokenKind.Slash)
-                {
-                    break;
-                }
-
-                this.lexer.NextToken();
-            }
-
-            this.lexer.ValidateToken(ExpressionTokenKind.End);
-
-            return new ReadOnlyCollection<QueryToken>(transformationTokens);
-        }
-
-        // parses $apply aggregate tranformation (.e.g. aggregate(UnitPrice with sum as TotalUnitPrice)
-        internal AggregateToken ParseAggregate()
-        {
-            Debug.Assert(TokenIdentifierIs(ExpressionConstants.KeywordAggregate), "token identifier is aggregate");
-            lexer.NextToken();
-
-            // '('
-            if (this.lexer.CurrentToken.Kind != ExpressionTokenKind.OpenParen)
-            {
-                throw ParseError(ODataErrorStrings.UriQueryExpressionParser_OpenParenExpected(this.lexer.CurrentToken.Position, this.lexer.ExpressionText));
-            }
-
-            this.lexer.NextToken();
-
-            // series of statements separates by commas
-            var statements = new List<AggregateExpressionToken>();
-            while (true)
-            {
-                statements.Add(this.ParseAggregateExpression());
-
-                if (this.lexer.CurrentToken.Kind != ExpressionTokenKind.Comma)
-                {
-                    break;
-                }
-
-                this.lexer.NextToken();
-            }
-
-            // ")"
-            if (this.lexer.CurrentToken.Kind != ExpressionTokenKind.CloseParen)
-            {
-                throw ParseError(ODataErrorStrings.UriQueryExpressionParser_CloseParenOrCommaExpected(this.lexer.CurrentToken.Position, this.lexer.ExpressionText));
-            }
-
-            this.lexer.NextToken();
-
-            return new AggregateToken(statements);
-        }
-
-        internal AggregateExpressionToken ParseAggregateExpression()
-        {
-            // expression
-            var expression = this.ParseExpression();
-
-            // "with" verb
-            var verb = this.ParseAggregateWith();
-
-            // "as" alias
-            var alias = this.ParseAggregateAs();
-
-            return new AggregateExpressionToken(expression, verb, alias.Text);
-        }
-
-        // parses $apply groupby tranformation (.e.g. groupby(ProductID, CategoryId, aggregate(UnitPrice with sum as TotalUnitPrice))
-        internal GroupByToken ParseGroupBy()
-        {
-            Debug.Assert(TokenIdentifierIs(ExpressionConstants.KeywordGroupBy), "token identifier is groupby");
-            lexer.NextToken();
-
-            // '('
-            if (this.lexer.CurrentToken.Kind != ExpressionTokenKind.OpenParen)
-            {
-                throw ParseError(ODataErrorStrings.UriQueryExpressionParser_OpenParenExpected(this.lexer.CurrentToken.Position, this.lexer.ExpressionText));
-            }
-
-            this.lexer.NextToken();
-
-            // '('
-            if (this.lexer.CurrentToken.Kind != ExpressionTokenKind.OpenParen)
-            {
-                throw ParseError(ODataErrorStrings.UriQueryExpressionParser_OpenParenExpected(this.lexer.CurrentToken.Position, this.lexer.ExpressionText));
-            }
-
-            this.lexer.NextToken();
-
-            // properties
-            var properties = new List<EndPathToken>();
-            while (true)
-            {
-                var expression = this.ParsePrimary() as EndPathToken;
-
-                if (expression == null)
-                {
-                    throw ParseError(ODataErrorStrings.UriQueryExpressionParser_ExpressionExpected(this.lexer.CurrentToken.Position, this.lexer.ExpressionText));
-                }
-
-                properties.Add(expression);
-
-                if (this.lexer.CurrentToken.Kind != ExpressionTokenKind.Comma)
-                {
-                    break;
-                }
-
-                this.lexer.NextToken();
-            }
-
-            // ")"
-            if (this.lexer.CurrentToken.Kind != ExpressionTokenKind.CloseParen)
-            {
-                throw ParseError(ODataErrorStrings.UriQueryExpressionParser_CloseParenOrOperatorExpected(this.lexer.CurrentToken.Position, this.lexer.ExpressionText));
-            }
-
-            this.lexer.NextToken();
-
-            // optional child transformation
-            ApplyTransformationToken transformationToken = null;
-
-            // "," (comma)
-            if (this.lexer.CurrentToken.Kind == ExpressionTokenKind.Comma)
-            {
-                this.lexer.NextToken();
-
-                if (TokenIdentifierIs(ExpressionConstants.KeywordAggregate))
-                {
-                    transformationToken = this.ParseAggregate();
-                }
-                else
-                {
-                    throw ParseError(ODataErrorStrings.UriQueryExpressionParser_KeywordOrIdentifierExpected(ExpressionConstants.KeywordAggregate, this.lexer.CurrentToken.Position, this.lexer.ExpressionText));
-                }
-            }
-
-            // ")"
-            if (this.lexer.CurrentToken.Kind != ExpressionTokenKind.CloseParen)
-            {
-                throw ParseError(ODataErrorStrings.UriQueryExpressionParser_CloseParenOrCommaExpected(this.lexer.CurrentToken.Position, this.lexer.ExpressionText));
-            }
-
-            this.lexer.NextToken();
-
-            return new GroupByToken(properties, transformationToken);
-        }
-
-        // parses $apply filter tranformation (.e.g. filter(ProductName eq 'Aniseed Syrup'))
-        internal QueryToken ParseApplyFilter()
-        {
-            Debug.Assert(TokenIdentifierIs(ExpressionConstants.KeywordFilter), "token identifier is filter");
-            lexer.NextToken();
-
-            // '(' expression ')'
-            return this.ParseParenExpression();
-        }
-
-        /// <summary>
-        /// Parse expression text into Token.
-        /// </summary>
-        /// <param name="expressionText">The expression string to Parse.</param>
-        /// <returns>The lexical token representing the expression text.</returns>
-        internal QueryToken ParseExpressionText(string expressionText)
-        {
-            Debug.Assert(expressionText != null, "expressionText != null");
-
-            this.recursionDepth = 0;
-            this.lexer = CreateLexerForFilterOrOrderByOrApplyExpression(expressionText);
-            QueryToken result = this.ParseExpression();
-            this.lexer.ValidateToken(ExpressionTokenKind.End);
-
-            return result;
-        }
-
-        /// <summary>
-        /// Parses the $orderby expression.
-        /// </summary>
-        /// <param name="orderBy">The $orderby expression string to parse.</param>
-        /// <returns>The enumeraion of lexical tokens representing order by tokens.</returns>
-        internal IEnumerable<OrderByToken> ParseOrderBy(string orderBy)
-        {
-            Debug.Assert(orderBy != null, "orderBy != null");
-
-            this.recursionDepth = 0;
-            this.lexer = CreateLexerForFilterOrOrderByOrApplyExpression(orderBy);
-
-            List<OrderByToken> orderByTokens = new List<OrderByToken>();
-            while (true)
-            {
-                QueryToken expression = this.ParseExpression();
-                bool ascending = true;
-                if (this.TokenIdentifierIs(ExpressionConstants.KeywordAscending))
-                {
-                    this.lexer.NextToken();
-                }
-                else if (this.TokenIdentifierIs(ExpressionConstants.KeywordDescending))
-                {
-                    this.lexer.NextToken();
-                    ascending = false;
-                }
-
-                OrderByToken orderByToken = new OrderByToken(expression, ascending ? OrderByDirection.Ascending : OrderByDirection.Descending);
-                orderByTokens.Add(orderByToken);
-                if (this.lexer.CurrentToken.Kind != ExpressionTokenKind.Comma)
-                {
-                    break;
-                }
-
-                this.lexer.NextToken();
-            }
-
-            this.lexer.ValidateToken(ExpressionTokenKind.End);
-
-            return new ReadOnlyCollection<OrderByToken>(orderByTokens);
-        }
-
-        /// <summary>
-        /// Parses the expression.
-        /// </summary>
-        /// <returns>The lexical token representing the expression.</returns>
-        internal QueryToken ParseExpression()
-        {
-            this.RecurseEnter();
-            QueryToken token = this.ParseLogicalOr();
-            this.RecurseLeave();
-            return token;
-        }
-
-        /// <summary>
-        /// Creates a new <see cref="ExpressionLexer"/> for the given filter, orderby or apply expression.
-        /// </summary>
-        /// <param name="expression">The expression.</param>
-        /// <returns>The lexer for the expression, which will have already moved to the first token.</returns>
-        private static ExpressionLexer CreateLexerForFilterOrOrderByOrApplyExpression(string expression)
-        {
-            return new ExpressionLexer(expression, true /*moveToFirstToken*/, false /*useSemicolonDelimeter*/, true /*parsingFunctionParameters*/);
-        }
-
-        /// <summary>Creates an exception for a parse error.</summary>
-        /// <param name="message">Message text.</param>
-        /// <returns>A new Exception.</returns>
-        private static Exception ParseError(string message)
-        {
-            return new ODataException(message);
-        }
-
-
-        /// <summary>Creates an exception for a parse error.</summary>
-        /// <param name="message">Message text.</param>
-<<<<<<< HEAD
-        /// <param name="parseException">Type Parsing exception</param>
-        /// <returns>A new Exception.</returns>
-        private static Exception ParseError(string message, UriTypeParsingException parseException)
-        {
-            return new ODataException(message, parseException);
-=======
-        /// <param name="parsingException">Type Parsing exception</param>
-        /// <returns>A new Exception.</returns>
-        private static Exception ParseError(string message, UriLiteralParsingException parsingException)
-        {
-            return new ODataException(message, parsingException);
->>>>>>> 2731c226
-        }
-
-        /// <summary>
-        /// Parses parameter alias into token.
-        /// </summary>
-        /// <param name="lexer">The lexer to use.</param>
-        /// <returns>The parameter alias token.</returns>
-        private static FunctionParameterAliasToken ParseParameterAlias(ExpressionLexer lexer)
-        {
-            Debug.Assert(lexer != null, "lexer != null");
-            FunctionParameterAliasToken ret = new FunctionParameterAliasToken(lexer.CurrentToken.Text);
-            lexer.NextToken();
-            return ret;
-        }
-
-        /// <summary>
-        /// Parses typed literals.
-        /// </summary>
-        /// <param name="lexer">The lexer to use.</param>
-        /// <param name="targetTypeReference">Expected type to be parsed.</param>
-        /// <param name="targetTypeName">The EDM type name of the expected type to be parsed.</param>
-        /// <returns>The literal token produced by building the given literal.</returns>
-        private static LiteralToken ParseTypedLiteral(ExpressionLexer lexer, IEdmTypeReference targetTypeReference, string targetTypeName)
-        {
-            Debug.Assert(lexer != null, "lexer != null");
-
-<<<<<<< HEAD
-            UriTypeParsingException typeParsingExcpetion;
-            object targetValue = DefaultUriTypeParser.Instance.ParseUriStringToType(lexer.CurrentToken.Text, targetTypeReference, out typeParsingExcpetion);
-=======
-            UriLiteralParsingException typeParsingException;
-            object targetValue = DefaultUriLiteralParser.Instance.ParseUriStringToType(lexer.CurrentToken.Text, targetTypeReference, out typeParsingException);
->>>>>>> 2731c226
-
-            if (targetValue == null)
-            {
-                string message;
-
-<<<<<<< HEAD
-                if (typeParsingExcpetion == null)
-=======
-                if (typeParsingException == null)
->>>>>>> 2731c226
-                {
-                    message = ODataErrorStrings.UriQueryExpressionParser_UnrecognizedLiteral(
-                        targetTypeName,
-                        lexer.CurrentToken.Text,
-                        lexer.CurrentToken.Position,
-                        lexer.ExpressionText);
-
-                    throw ParseError(message);
-                }
-                else
-                {
-                    message = ODataErrorStrings.UriQueryExpressionParser_UnrecognizedLiteralWithReason(
-                        targetTypeName,
-                        lexer.CurrentToken.Text,
-                        lexer.CurrentToken.Position,
-                        lexer.ExpressionText,
-<<<<<<< HEAD
-                        typeParsingExcpetion.ParsingFailureReason);
-
-                    throw ParseError(message, typeParsingExcpetion);
-=======
-                        typeParsingException.Message);
-
-                    throw ParseError(message, typeParsingException);
->>>>>>> 2731c226
-                }
-            }
-
-            LiteralToken result = new LiteralToken(targetValue, lexer.CurrentToken.Text);
-            lexer.NextToken();
-            return result;
-        }
-
-        /// <summary>
-        /// Parses null literals.
-        /// </summary>
-        /// <param name="lexer">The lexer to use.</param>
-        /// <returns>The literal token produced by building the given literal.</returns>
-        private static LiteralToken ParseNullLiteral(ExpressionLexer lexer)
-        {
-            Debug.Assert(lexer != null, "lexer != null");
-            Debug.Assert(lexer.CurrentToken.Kind == ExpressionTokenKind.NullLiteral, "this.lexer.CurrentToken.InternalKind == ExpressionTokenKind.NullLiteral");
-
-            LiteralToken result = new LiteralToken(null, lexer.CurrentToken.Text);
-
-            lexer.NextToken();
-            return result;
-        }
-
-        /// <summary>
-        /// Parses the or operator.
-        /// </summary>
-        /// <returns>The lexical token representing the expression.</returns>
-        private QueryToken ParseLogicalOr()
-        {
-            this.RecurseEnter();
-            QueryToken left = this.ParseLogicalAnd();
-            while (this.TokenIdentifierIs(ExpressionConstants.KeywordOr))
-            {
-                this.lexer.NextToken();
-                QueryToken right = this.ParseLogicalAnd();
-                left = new BinaryOperatorToken(BinaryOperatorKind.Or, left, right);
-            }
-
-            this.RecurseLeave();
-            return left;
-        }
-
-        /// <summary>
-        /// Parses the and operator.
-        /// </summary>
-        /// <returns>The lexical token representing the expression.</returns>
-        private QueryToken ParseLogicalAnd()
-        {
-            this.RecurseEnter();
-            QueryToken left = this.ParseComparison();
-            while (this.TokenIdentifierIs(ExpressionConstants.KeywordAnd))
-            {
-                this.lexer.NextToken();
-                QueryToken right = this.ParseComparison();
-                left = new BinaryOperatorToken(BinaryOperatorKind.And, left, right);
-            }
-
-            this.RecurseLeave();
-            return left;
-        }
-
-        /// <summary>
-        /// Parses the eq, ne, lt, gt, le, ge operators.
-        /// </summary>
-        /// <returns>The lexical token representing the expression.</returns>
-        private QueryToken ParseComparison()
-        {
-            this.RecurseEnter();
-            QueryToken left = this.ParseAdditive();
-            while (true)
-            {
-                BinaryOperatorKind binaryOperatorKind;
-                if (this.TokenIdentifierIs(ExpressionConstants.KeywordEqual))
-                {
-                    binaryOperatorKind = BinaryOperatorKind.Equal;
-                }
-                else if (this.TokenIdentifierIs(ExpressionConstants.KeywordNotEqual))
-                {
-                    binaryOperatorKind = BinaryOperatorKind.NotEqual;
-                }
-                else if (this.TokenIdentifierIs(ExpressionConstants.KeywordGreaterThan))
-                {
-                    binaryOperatorKind = BinaryOperatorKind.GreaterThan;
-                }
-                else if (this.TokenIdentifierIs(ExpressionConstants.KeywordGreaterThanOrEqual))
-                {
-                    binaryOperatorKind = BinaryOperatorKind.GreaterThanOrEqual;
-                }
-                else if (this.TokenIdentifierIs(ExpressionConstants.KeywordLessThan))
-                {
-                    binaryOperatorKind = BinaryOperatorKind.LessThan;
-                }
-                else if (this.TokenIdentifierIs(ExpressionConstants.KeywordLessThanOrEqual))
-                {
-                    binaryOperatorKind = BinaryOperatorKind.LessThanOrEqual;
-                }
-                else if (this.TokenIdentifierIs(ExpressionConstants.KeywordHas))
-                {
-                    binaryOperatorKind = BinaryOperatorKind.Has;
-                }
-                else
-                {
-                    break;
-                }
-
-                this.lexer.NextToken();
-                QueryToken right = this.ParseAdditive();
-                left = new BinaryOperatorToken(binaryOperatorKind, left, right);
-            }
-
-            this.RecurseLeave();
-            return left;
-        }
-
-        /// <summary>
-        /// Parses the add, sub operators.
-        /// </summary>
-        /// <returns>The lexical token representing the expression.</returns>
-        private QueryToken ParseAdditive()
-        {
-            this.RecurseEnter();
-            QueryToken left = this.ParseMultiplicative();
-            while (this.TokenIdentifierIs(ExpressionConstants.KeywordAdd) ||
-                this.TokenIdentifierIs(ExpressionConstants.KeywordSub))
-            {
-                BinaryOperatorKind binaryOperatorKind;
-                if (this.TokenIdentifierIs(ExpressionConstants.KeywordAdd))
-                {
-                    binaryOperatorKind = BinaryOperatorKind.Add;
-                }
-                else
-                {
-                    Debug.Assert(this.TokenIdentifierIs(ExpressionConstants.KeywordSub), "Was a new binary operator added?");
-                    binaryOperatorKind = BinaryOperatorKind.Subtract;
-                }
-
-                this.lexer.NextToken();
-                QueryToken right = this.ParseMultiplicative();
-                left = new BinaryOperatorToken(binaryOperatorKind, left, right);
-            }
-
-            this.RecurseLeave();
-            return left;
-        }
-
-        /// <summary>
-        /// Parses the mul, div, mod operators.
-        /// </summary>
-        /// <returns>The lexical token representing the expression.</returns>
-        private QueryToken ParseMultiplicative()
-        {
-            this.RecurseEnter();
-            QueryToken left = this.ParseUnary();
-            while (this.TokenIdentifierIs(ExpressionConstants.KeywordMultiply) ||
-                this.TokenIdentifierIs(ExpressionConstants.KeywordDivide) ||
-                this.TokenIdentifierIs(ExpressionConstants.KeywordModulo))
-            {
-                BinaryOperatorKind binaryOperatorKind;
-                if (this.TokenIdentifierIs(ExpressionConstants.KeywordMultiply))
-                {
-                    binaryOperatorKind = BinaryOperatorKind.Multiply;
-                }
-                else if (this.TokenIdentifierIs(ExpressionConstants.KeywordDivide))
-                {
-                    binaryOperatorKind = BinaryOperatorKind.Divide;
-                }
-                else
-                {
-                    Debug.Assert(this.TokenIdentifierIs(ExpressionConstants.KeywordModulo), "Was a new binary operator added?");
-                    binaryOperatorKind = BinaryOperatorKind.Modulo;
-                }
-
-                this.lexer.NextToken();
-                QueryToken right = this.ParseUnary();
-                left = new BinaryOperatorToken(binaryOperatorKind, left, right);
-            }
-
-            this.RecurseLeave();
-            return left;
-        }
-
-        /// <summary>
-        /// Parses the -, not unary operators.
-        /// </summary>
-        /// <returns>The lexical token representing the expression.</returns>
-        private QueryToken ParseUnary()
-        {
-            this.RecurseEnter();
-            if (this.lexer.CurrentToken.Kind == ExpressionTokenKind.Minus || this.TokenIdentifierIs(ExpressionConstants.KeywordNot))
-            {
-                ExpressionToken operatorToken = this.lexer.CurrentToken;
-                this.lexer.NextToken();
-                if (operatorToken.Kind == ExpressionTokenKind.Minus && (ExpressionLexerUtils.IsNumeric(this.lexer.CurrentToken.Kind)))
-                {
-                    ExpressionToken numberLiteral = this.lexer.CurrentToken;
-                    numberLiteral.Text = "-" + numberLiteral.Text;
-                    numberLiteral.Position = operatorToken.Position;
-                    this.lexer.CurrentToken = numberLiteral;
-                    this.RecurseLeave();
-                    return this.ParsePrimary();
-                }
-
-                QueryToken operand = this.ParseUnary();
-                UnaryOperatorKind unaryOperatorKind;
-                if (operatorToken.Kind == ExpressionTokenKind.Minus)
-                {
-                    unaryOperatorKind = UnaryOperatorKind.Negate;
-                }
-                else
-                {
-                    Debug.Assert(operatorToken.IdentifierIs(ExpressionConstants.KeywordNot, enableCaseInsensitiveBuiltinIdentifier), "Was a new unary operator added?");
-                    unaryOperatorKind = UnaryOperatorKind.Not;
-                }
-
-                this.RecurseLeave();
-                return new UnaryOperatorToken(unaryOperatorKind, operand);
-            }
-
-            this.RecurseLeave();
-            return this.ParsePrimary();
-        }
-
-        /// <summary>
-        /// Parses the primary expressions.
-        /// </summary>
-        /// <returns>The lexical token representing the expression.</returns>
-        private QueryToken ParsePrimary()
-        {
-            this.RecurseEnter();
-            QueryToken expr;
-            if (this.lexer.PeekNextToken().Kind == ExpressionTokenKind.Slash)
-            {
-                expr = this.ParseSegment(null);
-            }
-            else
-            {
-                expr = this.ParsePrimaryStart();
-            }
-
-            while (true)
-            {
-                if (this.lexer.CurrentToken.Kind == ExpressionTokenKind.Slash)
-                {
-                    this.lexer.NextToken();
-                    if (this.TokenIdentifierIs(ExpressionConstants.KeywordAny))
-                    {
-                        expr = this.ParseAny(expr);
-                    }
-                    else if (this.TokenIdentifierIs(ExpressionConstants.KeywordAll))
-                    {
-                        expr = this.ParseAll(expr);
-                    }
-                    else if (this.lexer.PeekNextToken().Kind == ExpressionTokenKind.Slash)
-                    {
-                        expr = this.ParseSegment(expr);
-                    }
-                    else
-                    {
-                        IdentifierTokenizer identifierTokenizer = new IdentifierTokenizer(this.parameters, new FunctionCallParser(this.lexer, this));
-                        expr = identifierTokenizer.ParseIdentifier(expr);
-                    }
-                }
-                else
-                {
-                    break;
-                }
-            }
-
-            this.RecurseLeave();
-            return expr;
-        }
-
-        /// <summary>
-        /// Handles the start of primary expressions.
-        /// </summary>
-        /// <returns>The lexical token representing the expression.</returns>
-        private QueryToken ParsePrimaryStart()
-        {
-            switch (this.lexer.CurrentToken.Kind)
-            {
-                case ExpressionTokenKind.ParameterAlias:
-                    {
-                        return ParseParameterAlias(this.lexer);
-                    }
-
-                case ExpressionTokenKind.Identifier:
-                    {
-                        IdentifierTokenizer identifierTokenizer = new IdentifierTokenizer(this.parameters, new FunctionCallParser(this.lexer, this));
-                        return identifierTokenizer.ParseIdentifier(null);
-                    }
-
-                case ExpressionTokenKind.OpenParen:
-                    {
-                        return this.ParseParenExpression();
-                    }
-
-                case ExpressionTokenKind.Star:
-                    {
-                        IdentifierTokenizer identifierTokenizer = new IdentifierTokenizer(this.parameters, new FunctionCallParser(this.lexer, this));
-                        return identifierTokenizer.ParseStarMemberAccess(null);
-                    }
-
-                default:
-                    {
-                        QueryToken primitiveLiteralToken = TryParseLiteral(this.lexer);
-                        if (primitiveLiteralToken == null)
-                        {
-                            throw ParseError(ODataErrorStrings.UriQueryExpressionParser_ExpressionExpected(this.lexer.CurrentToken.Position, this.lexer.ExpressionText));
-                        }
-
-                        return primitiveLiteralToken;
-                    }
-            }
-        }
-
-        /// <summary>
-        /// Parses parenthesized expressions.
-        /// </summary>
-        /// <returns>The lexical token representing the expression.</returns>
-        private QueryToken ParseParenExpression()
-        {
-            if (this.lexer.CurrentToken.Kind != ExpressionTokenKind.OpenParen)
-            {
-                throw ParseError(ODataErrorStrings.UriQueryExpressionParser_OpenParenExpected(this.lexer.CurrentToken.Position, this.lexer.ExpressionText));
-            }
-
-            this.lexer.NextToken();
-            QueryToken result = this.ParseExpression();
-            if (this.lexer.CurrentToken.Kind != ExpressionTokenKind.CloseParen)
-            {
-                throw ParseError(ODataErrorStrings.UriQueryExpressionParser_CloseParenOrOperatorExpected(this.lexer.CurrentToken.Position, this.lexer.ExpressionText));
-            }
-
-            this.lexer.NextToken();
-            return result;
-        }
-
-        /// <summary>
-        /// Parses the Any portion of the query
-        /// </summary>
-        /// <param name="parent">The parent of the Any node.</param>
-        /// <returns>The lexical token representing the Any query.</returns>
-        private QueryToken ParseAny(QueryToken parent)
-        {
-            return this.ParseAnyAll(parent, true);
-        }
-
-        /// <summary>
-        /// Parses the All portion of the query
-        /// </summary>
-        /// <param name="parent">The parent of the All node.</param>
-        /// <returns>The lexical token representing the All query.</returns>
-        private QueryToken ParseAll(QueryToken parent)
-        {
-            return this.ParseAnyAll(parent, false);
-        }
-
-        /// <summary>
-        /// Parses the Any/All portion of the query
-        /// </summary>
-        /// <param name="parent">The parent of the Any/All node.</param>
-        /// <param name="isAny">Denotes whether an Any or All is to be parsed.</param>
-        /// <returns>The lexical token representing the Any/All query.</returns>
-        private QueryToken ParseAnyAll(QueryToken parent, bool isAny)
-        {
-            this.lexer.NextToken();
-            if (this.lexer.CurrentToken.Kind != ExpressionTokenKind.OpenParen)
-            {
-                throw ParseError(ODataErrorStrings.UriQueryExpressionParser_OpenParenExpected(this.lexer.CurrentToken.Position, this.lexer.ExpressionText));
-            }
-
-            this.lexer.NextToken();
-
-            // When faced with Any(), return the same thing as if you encountered Any(a : true)
-            if (this.lexer.CurrentToken.Kind == ExpressionTokenKind.CloseParen)
-            {
-                this.lexer.NextToken();
-                if (isAny)
-                {
-                    return new AnyToken(new LiteralToken(true, "True"), null, parent);
-                }
-                else
-                {
-                    return new AllToken(new LiteralToken(true, "True"), null, parent);
-                }
-            }
-
-            string parameter = this.lexer.CurrentToken.GetIdentifier();
-            if (!this.parameters.Add(parameter))
-            {
-                throw ParseError(ODataErrorStrings.UriQueryExpressionParser_RangeVariableAlreadyDeclared(parameter));
-            }
-
-            // read the ':' separating the range variable from the expression.
-            this.lexer.NextToken();
-            this.lexer.ValidateToken(ExpressionTokenKind.Colon);
-
-            this.lexer.NextToken();
-            QueryToken expr = this.ParseExpression();
-            if (this.lexer.CurrentToken.Kind != ExpressionTokenKind.CloseParen)
-            {
-                throw ParseError(ODataErrorStrings.UriQueryExpressionParser_CloseParenOrCommaExpected(this.lexer.CurrentToken.Position, this.lexer.ExpressionText));
-            }
-
-            // forget about the range variable after parsing the expression for this lambda.
-            this.parameters.Remove(parameter);
-
-            this.lexer.NextToken();
-            if (isAny)
-            {
-                return new AnyToken(expr, parameter, parent);
-            }
-            else
-            {
-                return new AllToken(expr, parameter, parent);
-            }
-        }
-
-        /// <summary>
-        /// Parses a segment.
-        /// </summary>
-        /// <param name="parent">The parent of the segment node.</param>
-        /// <returns>The lexical token representing the segment.</returns>
-        private QueryToken ParseSegment(QueryToken parent)
-        {
-            string propertyName = this.lexer.CurrentToken.GetIdentifier();
-            this.lexer.NextToken();
-            if (this.parameters.Contains(propertyName) && parent == null)
-            {
-                return new RangeVariableToken(propertyName);
-            }
-
-            return new InnerPathToken(propertyName, parent, null);
-        }
-
-        private AggregationMethod ParseAggregateWith()
-        {
-            if (!TokenIdentifierIs(ExpressionConstants.KeywordWith))
-            {
-                throw ParseError(ODataErrorStrings.UriQueryExpressionParser_WithExpected(this.lexer.CurrentToken.Position, this.lexer.ExpressionText));
-            }
-
-            lexer.NextToken();
-
-            AggregationMethod verb;
-
-            switch (lexer.CurrentToken.GetIdentifier())
-            {
-                case ExpressionConstants.KeywordAverage:
-                    verb = AggregationMethod.Average;
-                    break;
-                case ExpressionConstants.KeywordCountDistinct:
-                    verb = AggregationMethod.CountDistinct;
-                    break;
-                case ExpressionConstants.KeywordMax:
-                    verb = AggregationMethod.Max;
-                    break;
-                case ExpressionConstants.KeywordMin:
-                    verb = AggregationMethod.Min;
-                    break;
-                case ExpressionConstants.KeywordSum:
-                    verb = AggregationMethod.Sum;
-                    break;
-                default:
-                    throw ParseError(ODataErrorStrings.UriQueryExpressionParser_UnrecognizedWithVerb(lexer.CurrentToken.GetIdentifier(), this.lexer.CurrentToken.Position, this.lexer.ExpressionText));
-            }
-
-            lexer.NextToken();
-
-            return verb;
-        }
-
-        private StringLiteralToken ParseAggregateAs()
-        {
-            if (!TokenIdentifierIs(ExpressionConstants.KeywordAs))
-            {
-                throw ParseError(ODataErrorStrings.UriQueryExpressionParser_AsExpected(this.lexer.CurrentToken.Position, this.lexer.ExpressionText));
-            }
-
-            lexer.NextToken();
-
-            var alias = new StringLiteralToken(lexer.CurrentToken.Text);
-
-            lexer.NextToken();
-
-            return alias;
-        }
-
-
-        /// <summary>
-        /// Checks that the current token has the specified identifier.
-        /// </summary>
-        /// <param name="id">Identifier to check.</param>
-        /// <returns>true if the current token is an identifier with the specified text.</returns>
-        private bool TokenIdentifierIs(string id)
-        {
-            return this.lexer.CurrentToken.IdentifierIs(id, enableCaseInsensitiveBuiltinIdentifier);
-        }
-
-        /// <summary>
-        /// Marks the fact that a recursive method was entered, and checks that the depth is allowed.
-        /// </summary>
-        private void RecurseEnter()
-        {
-            Debug.Assert(this.lexer != null, "Trying to recurse without a lexer, nothing to parse without a lexer.");
-            Debug.Assert(this.recursionDepth <= this.maxDepth, "The recursion depth was already exceeded, we should have failed.");
-
-            this.recursionDepth++;
-            if (this.recursionDepth > this.maxDepth)
-            {
-                throw new ODataException(ODataErrorStrings.UriQueryExpressionParser_TooDeep);
-            }
-        }
-
-        /// <summary>
-        /// Marks the fact that a recursive method is leaving.
-        /// </summary>
-        private void RecurseLeave()
-        {
-            Debug.Assert(this.lexer != null, "Trying to recurse without a lexer, nothing to parse without a lexer.");
-            Debug.Assert(this.recursionDepth > 0, "Decreasing recursion depth below zero, imbalanced recursion calls.");
-
-            this.recursionDepth--;
-        }
-    }
+﻿//---------------------------------------------------------------------
+// <copyright file="UriQueryExpressionParser.cs" company="Microsoft">
+//      Copyright (C) Microsoft Corporation. All rights reserved. See License.txt in the project root for license information.
+// </copyright>
+//---------------------------------------------------------------------
+
+namespace Microsoft.OData.Core.UriParser.Parsers
+{
+    #region Namespaces
+    using System;
+    using System.Collections.Generic;
+    using System.Collections.ObjectModel;
+    using System.Diagnostics;
+    using Microsoft.OData.Core.UriParser.Parsers;
+    using Microsoft.OData.Core.UriParser.Parsers.Common;
+    using Microsoft.OData.Core.UriParser.Syntactic;
+    using Microsoft.OData.Core.UriParser.Aggregation;
+    using Microsoft.OData.Core.UriParser.TreeNodeKinds;
+    using Microsoft.OData.Edm;
+    using Microsoft.OData.Edm.Library;
+    using ODataErrorStrings = Microsoft.OData.Core.Strings;
+
+    #endregion Namespaces
+
+    /// <summary>
+    /// Parser which consumes the query expression ($filter, $orderby) and produces the lexical object model.
+    /// </summary>
+    internal sealed class UriQueryExpressionParser
+    {
+        /// <summary>
+        /// The maximum number of recursion nesting allowed.
+        /// </summary>
+        private readonly int maxDepth;
+
+        /// <summary>
+        /// List of supported $apply keywords
+        /// </summary>
+        private static readonly string supportedKeywords = string.Join("|", new string[] { ExpressionConstants.KeywordAggregate, ExpressionConstants.KeywordFilter, ExpressionConstants.KeywordGroupBy });
+
+        /// <summary>
+        /// Set of parsed parameters
+        /// </summary>
+        private readonly HashSet<string> parameters = new HashSet<string>(StringComparer.Ordinal)
+        {
+            ExpressionConstants.It
+        };
+
+        /// <summary>
+        /// The current recursion depth.
+        /// </summary>
+        private int recursionDepth;
+
+        /// <summary>
+        /// The lexer being used for the parsing.
+        /// </summary>
+        private ExpressionLexer lexer;
+
+        /// <summary>
+        /// Whether to allow case insensitive for builtin identifier.
+        /// </summary>
+        private bool enableCaseInsensitiveBuiltinIdentifier = false;
+
+        /// <summary>
+        /// Constructor.
+        /// </summary>
+        /// <param name="maxDepth">The maximum depth of each part of the query - a recursion limit.</param>
+        /// <param name="enableCaseInsensitiveBuiltinIdentifier">Whether to allow case insensitive for builtin identifier.</param>
+        internal UriQueryExpressionParser(int maxDepth, bool enableCaseInsensitiveBuiltinIdentifier = false)
+        {
+            Debug.Assert(maxDepth >= 0, "maxDepth >= 0");
+
+            this.maxDepth = maxDepth;
+            this.enableCaseInsensitiveBuiltinIdentifier = enableCaseInsensitiveBuiltinIdentifier;
+        }
+
+        /// <summary>
+        /// Constructor.
+        /// </summary>
+        /// <param name="maxDepth">The maximum depth of each part of the query - a recursion limit.</param>
+        /// <param name="lexer">The ExpressionLexer containing text to be parsed.</param>
+        internal UriQueryExpressionParser(int maxDepth, ExpressionLexer lexer)
+        {
+            Debug.Assert(maxDepth >= 0, "maxDepth >= 0");
+            Debug.Assert(lexer != null, "lexer != null");
+            this.maxDepth = maxDepth;
+            this.lexer = lexer;
+        }
+
+        /// <summary>
+        /// Delegate for a function that parses an expression and translates it into a QueryToken.
+        /// </summary>
+        /// <returns>A QueryToken</returns>
+        internal delegate QueryToken Parser();
+
+        /// <summary>
+        /// Reference to the lexer.
+        /// </summary>
+        internal ExpressionLexer Lexer
+        {
+            get { return this.lexer; }
+        }
+
+        /// <summary>
+        /// Parses a literal.
+        /// </summary>
+        /// <param name="lexer">The lexer to use.</param>
+        /// <returns>The literal query token or null if something else was found.</returns>
+        internal static LiteralToken TryParseLiteral(ExpressionLexer lexer)
+        {
+            Debug.Assert(lexer != null, "lexer != null");
+
+            switch (lexer.CurrentToken.Kind)
+            {
+                case ExpressionTokenKind.BooleanLiteral:
+                case ExpressionTokenKind.DateLiteral:
+                case ExpressionTokenKind.DecimalLiteral:
+                case ExpressionTokenKind.StringLiteral:
+                case ExpressionTokenKind.Int64Literal:
+                case ExpressionTokenKind.IntegerLiteral:
+                case ExpressionTokenKind.DoubleLiteral:
+                case ExpressionTokenKind.SingleLiteral:
+                case ExpressionTokenKind.GuidLiteral:
+                case ExpressionTokenKind.BinaryLiteral:
+                case ExpressionTokenKind.GeographyLiteral:
+                case ExpressionTokenKind.GeometryLiteral:
+                case ExpressionTokenKind.QuotedLiteral:
+                case ExpressionTokenKind.DurationLiteral:
+                case ExpressionTokenKind.TimeOfDayLiteral:
+                case ExpressionTokenKind.DateTimeOffsetLiteral:
+                case ExpressionTokenKind.CustomTypeLiteral:
+                    IEdmTypeReference literalEdmTypeReference = lexer.CurrentToken.GetLiteralEdmTypeReference();
+
+                    // Why not using EdmTypeReference.FullName? (literalEdmTypeReference.FullName)
+                    string edmConstantName = GetEdmConstantNames(literalEdmTypeReference);
+                    return ParseTypedLiteral(lexer, literalEdmTypeReference, edmConstantName);
+
+                case ExpressionTokenKind.BracketedExpression:
+                    {
+                        // TODO: need a BracketLiteralToken for real complex type vaule like [\"Barky\",\"Junior\"]  or {...}
+                        LiteralToken result = new LiteralToken(lexer.CurrentToken.Text, lexer.CurrentToken.Text);
+                        lexer.NextToken();
+                        return result;
+                    }
+
+                case ExpressionTokenKind.NullLiteral:
+                    return ParseNullLiteral(lexer);
+
+                default:
+                    return null;
+            }
+        }
+
+        internal static string GetEdmConstantNames(IEdmTypeReference edmTypeReference)
+        {
+            Debug.Assert(edmTypeReference != null, "Cannot be null");
+
+            switch (edmTypeReference.PrimitiveKind())
+            {
+                case EdmPrimitiveTypeKind.Boolean:
+                    return Microsoft.OData.Core.Metadata.EdmConstants.EdmBooleanTypeName;
+                case EdmPrimitiveTypeKind.TimeOfDay:
+                    return Microsoft.OData.Core.Metadata.EdmConstants.EdmTimeOfDayTypeName;
+                case EdmPrimitiveTypeKind.Date:
+                    return Microsoft.OData.Core.Metadata.EdmConstants.EdmDateTypeName;
+                case EdmPrimitiveTypeKind.DateTimeOffset:
+                    return Microsoft.OData.Core.Metadata.EdmConstants.EdmDateTimeOffsetTypeName;
+                case EdmPrimitiveTypeKind.Duration:
+                    return Microsoft.OData.Core.Metadata.EdmConstants.EdmDurationTypeName;
+                case EdmPrimitiveTypeKind.Decimal:
+                    return Microsoft.OData.Core.Metadata.EdmConstants.EdmDecimalTypeName;
+                case EdmPrimitiveTypeKind.String:
+                    return Microsoft.OData.Core.Metadata.EdmConstants.EdmStringTypeName;
+                case EdmPrimitiveTypeKind.Int64:
+                    return Microsoft.OData.Core.Metadata.EdmConstants.EdmInt64TypeName;
+                case EdmPrimitiveTypeKind.Int32:
+                    return Microsoft.OData.Core.Metadata.EdmConstants.EdmInt32TypeName;
+                case EdmPrimitiveTypeKind.Double:
+                    return Microsoft.OData.Core.Metadata.EdmConstants.EdmDoubleTypeName;
+                case EdmPrimitiveTypeKind.Single:
+                    return Microsoft.OData.Core.Metadata.EdmConstants.EdmSingleTypeName;
+                case EdmPrimitiveTypeKind.Guid:
+                    return Microsoft.OData.Core.Metadata.EdmConstants.EdmGuidTypeName;
+                case EdmPrimitiveTypeKind.Binary:
+                    return Microsoft.OData.Core.Metadata.EdmConstants.EdmBinaryTypeName;
+                case EdmPrimitiveTypeKind.Geography:
+                    return Microsoft.OData.Core.Metadata.EdmConstants.EdmGeographyTypeName;
+                case EdmPrimitiveTypeKind.Geometry:
+                    return Microsoft.OData.Core.Metadata.EdmConstants.EdmGeometryTypeName;
+                default:
+                    return edmTypeReference.Definition.FullTypeName();
+            }
+        }
+
+        /// <summary>
+        /// Parses the $filter expression.
+        /// </summary>
+        /// <param name="filter">The $filter expression string to parse.</param>
+        /// <returns>The lexical token representing the filter.</returns>
+        internal QueryToken ParseFilter(string filter)
+        {
+            return this.ParseExpressionText(filter);
+        }
+
+        internal IEnumerable<QueryToken> ParseApply(string apply)
+        {
+            Debug.Assert(apply != null, "apply != null");
+
+            List<QueryToken> transformationTokens = new List<QueryToken>();
+
+            if (string.IsNullOrEmpty(apply))
+            {
+                return transformationTokens;
+            }
+
+            this.recursionDepth = 0;
+            this.lexer = CreateLexerForFilterOrOrderByOrApplyExpression(apply);
+
+            while (true)
+            {
+                switch (this.lexer.CurrentToken.GetIdentifier())
+                {
+                    case ExpressionConstants.KeywordAggregate:
+                        transformationTokens.Add(ParseAggregate());
+                        break;
+                    case ExpressionConstants.KeywordFilter:
+                        transformationTokens.Add(ParseApplyFilter());
+                        break;
+                    case ExpressionConstants.KeywordGroupBy:
+                        transformationTokens.Add(ParseGroupBy());
+                        break;
+                    default:
+                        throw ParseError(ODataErrorStrings.UriQueryExpressionParser_KeywordOrIdentifierExpected(supportedKeywords, this.lexer.CurrentToken.Position, this.lexer.ExpressionText));
+                }
+
+                // '/' indicates there are more transformations
+                if (this.lexer.CurrentToken.Kind != ExpressionTokenKind.Slash)
+                {
+                    break;
+                }
+
+                this.lexer.NextToken();
+            }
+
+            this.lexer.ValidateToken(ExpressionTokenKind.End);
+
+            return new ReadOnlyCollection<QueryToken>(transformationTokens);
+        }
+
+        // parses $apply aggregate tranformation (.e.g. aggregate(UnitPrice with sum as TotalUnitPrice)
+        internal AggregateToken ParseAggregate()
+        {
+            Debug.Assert(TokenIdentifierIs(ExpressionConstants.KeywordAggregate), "token identifier is aggregate");
+            lexer.NextToken();
+
+            // '('
+            if (this.lexer.CurrentToken.Kind != ExpressionTokenKind.OpenParen)
+            {
+                throw ParseError(ODataErrorStrings.UriQueryExpressionParser_OpenParenExpected(this.lexer.CurrentToken.Position, this.lexer.ExpressionText));
+            }
+
+            this.lexer.NextToken();
+
+            // series of statements separates by commas
+            var statements = new List<AggregateExpressionToken>();
+            while (true)
+            {
+                statements.Add(this.ParseAggregateExpression());
+
+                if (this.lexer.CurrentToken.Kind != ExpressionTokenKind.Comma)
+                {
+                    break;
+                }
+
+                this.lexer.NextToken();
+            }
+
+            // ")"
+            if (this.lexer.CurrentToken.Kind != ExpressionTokenKind.CloseParen)
+            {
+                throw ParseError(ODataErrorStrings.UriQueryExpressionParser_CloseParenOrCommaExpected(this.lexer.CurrentToken.Position, this.lexer.ExpressionText));
+            }
+
+            this.lexer.NextToken();
+
+            return new AggregateToken(statements);
+        }
+
+        internal AggregateExpressionToken ParseAggregateExpression()
+        {
+            // expression
+            var expression = this.ParseExpression();
+
+            // "with" verb
+            var verb = this.ParseAggregateWith();
+
+            // "as" alias
+            var alias = this.ParseAggregateAs();
+
+            return new AggregateExpressionToken(expression, verb, alias.Text);
+        }
+
+        // parses $apply groupby tranformation (.e.g. groupby(ProductID, CategoryId, aggregate(UnitPrice with sum as TotalUnitPrice))
+        internal GroupByToken ParseGroupBy()
+        {
+            Debug.Assert(TokenIdentifierIs(ExpressionConstants.KeywordGroupBy), "token identifier is groupby");
+            lexer.NextToken();
+
+            // '('
+            if (this.lexer.CurrentToken.Kind != ExpressionTokenKind.OpenParen)
+            {
+                throw ParseError(ODataErrorStrings.UriQueryExpressionParser_OpenParenExpected(this.lexer.CurrentToken.Position, this.lexer.ExpressionText));
+            }
+
+            this.lexer.NextToken();
+
+            // '('
+            if (this.lexer.CurrentToken.Kind != ExpressionTokenKind.OpenParen)
+            {
+                throw ParseError(ODataErrorStrings.UriQueryExpressionParser_OpenParenExpected(this.lexer.CurrentToken.Position, this.lexer.ExpressionText));
+            }
+
+            this.lexer.NextToken();
+
+            // properties
+            var properties = new List<EndPathToken>();
+            while (true)
+            {
+                var expression = this.ParsePrimary() as EndPathToken;
+
+                if (expression == null)
+                {
+                    throw ParseError(ODataErrorStrings.UriQueryExpressionParser_ExpressionExpected(this.lexer.CurrentToken.Position, this.lexer.ExpressionText));
+                }
+
+                properties.Add(expression);
+
+                if (this.lexer.CurrentToken.Kind != ExpressionTokenKind.Comma)
+                {
+                    break;
+                }
+
+                this.lexer.NextToken();
+            }
+
+            // ")"
+            if (this.lexer.CurrentToken.Kind != ExpressionTokenKind.CloseParen)
+            {
+                throw ParseError(ODataErrorStrings.UriQueryExpressionParser_CloseParenOrOperatorExpected(this.lexer.CurrentToken.Position, this.lexer.ExpressionText));
+            }
+
+            this.lexer.NextToken();
+
+            // optional child transformation
+            ApplyTransformationToken transformationToken = null;
+
+            // "," (comma)
+            if (this.lexer.CurrentToken.Kind == ExpressionTokenKind.Comma)
+            {
+                this.lexer.NextToken();
+
+                if (TokenIdentifierIs(ExpressionConstants.KeywordAggregate))
+                {
+                    transformationToken = this.ParseAggregate();
+                }
+                else
+                {
+                    throw ParseError(ODataErrorStrings.UriQueryExpressionParser_KeywordOrIdentifierExpected(ExpressionConstants.KeywordAggregate, this.lexer.CurrentToken.Position, this.lexer.ExpressionText));
+                }
+            }
+
+            // ")"
+            if (this.lexer.CurrentToken.Kind != ExpressionTokenKind.CloseParen)
+            {
+                throw ParseError(ODataErrorStrings.UriQueryExpressionParser_CloseParenOrCommaExpected(this.lexer.CurrentToken.Position, this.lexer.ExpressionText));
+            }
+
+            this.lexer.NextToken();
+
+            return new GroupByToken(properties, transformationToken);
+        }
+
+        // parses $apply filter tranformation (.e.g. filter(ProductName eq 'Aniseed Syrup'))
+        internal QueryToken ParseApplyFilter()
+        {
+            Debug.Assert(TokenIdentifierIs(ExpressionConstants.KeywordFilter), "token identifier is filter");
+            lexer.NextToken();
+
+            // '(' expression ')'
+            return this.ParseParenExpression();
+        }
+
+        /// <summary>
+        /// Parse expression text into Token.
+        /// </summary>
+        /// <param name="expressionText">The expression string to Parse.</param>
+        /// <returns>The lexical token representing the expression text.</returns>
+        internal QueryToken ParseExpressionText(string expressionText)
+        {
+            Debug.Assert(expressionText != null, "expressionText != null");
+
+            this.recursionDepth = 0;
+            this.lexer = CreateLexerForFilterOrOrderByOrApplyExpression(expressionText);
+            QueryToken result = this.ParseExpression();
+            this.lexer.ValidateToken(ExpressionTokenKind.End);
+
+            return result;
+        }
+
+        /// <summary>
+        /// Parses the $orderby expression.
+        /// </summary>
+        /// <param name="orderBy">The $orderby expression string to parse.</param>
+        /// <returns>The enumeraion of lexical tokens representing order by tokens.</returns>
+        internal IEnumerable<OrderByToken> ParseOrderBy(string orderBy)
+        {
+            Debug.Assert(orderBy != null, "orderBy != null");
+
+            this.recursionDepth = 0;
+            this.lexer = CreateLexerForFilterOrOrderByOrApplyExpression(orderBy);
+
+            List<OrderByToken> orderByTokens = new List<OrderByToken>();
+            while (true)
+            {
+                QueryToken expression = this.ParseExpression();
+                bool ascending = true;
+                if (this.TokenIdentifierIs(ExpressionConstants.KeywordAscending))
+                {
+                    this.lexer.NextToken();
+                }
+                else if (this.TokenIdentifierIs(ExpressionConstants.KeywordDescending))
+                {
+                    this.lexer.NextToken();
+                    ascending = false;
+                }
+
+                OrderByToken orderByToken = new OrderByToken(expression, ascending ? OrderByDirection.Ascending : OrderByDirection.Descending);
+                orderByTokens.Add(orderByToken);
+                if (this.lexer.CurrentToken.Kind != ExpressionTokenKind.Comma)
+                {
+                    break;
+                }
+
+                this.lexer.NextToken();
+            }
+
+            this.lexer.ValidateToken(ExpressionTokenKind.End);
+
+            return new ReadOnlyCollection<OrderByToken>(orderByTokens);
+        }
+
+        /// <summary>
+        /// Parses the expression.
+        /// </summary>
+        /// <returns>The lexical token representing the expression.</returns>
+        internal QueryToken ParseExpression()
+        {
+            this.RecurseEnter();
+            QueryToken token = this.ParseLogicalOr();
+            this.RecurseLeave();
+            return token;
+        }
+
+        /// <summary>
+        /// Creates a new <see cref="ExpressionLexer"/> for the given filter, orderby or apply expression.
+        /// </summary>
+        /// <param name="expression">The expression.</param>
+        /// <returns>The lexer for the expression, which will have already moved to the first token.</returns>
+        private static ExpressionLexer CreateLexerForFilterOrOrderByOrApplyExpression(string expression)
+        {
+            return new ExpressionLexer(expression, true /*moveToFirstToken*/, false /*useSemicolonDelimeter*/, true /*parsingFunctionParameters*/);
+        }
+
+        /// <summary>Creates an exception for a parse error.</summary>
+        /// <param name="message">Message text.</param>
+        /// <returns>A new Exception.</returns>
+        private static Exception ParseError(string message)
+        {
+            return new ODataException(message);
+        }
+
+
+        /// <summary>Creates an exception for a parse error.</summary>
+        /// <param name="message">Message text.</param>
+        /// <param name="parsingException">Type Parsing exception</param>
+        /// <returns>A new Exception.</returns>
+        private static Exception ParseError(string message, UriLiteralParsingException parsingException)
+        {
+            return new ODataException(message, parsingException);
+        }
+
+        /// <summary>
+        /// Parses parameter alias into token.
+        /// </summary>
+        /// <param name="lexer">The lexer to use.</param>
+        /// <returns>The parameter alias token.</returns>
+        private static FunctionParameterAliasToken ParseParameterAlias(ExpressionLexer lexer)
+        {
+            Debug.Assert(lexer != null, "lexer != null");
+            FunctionParameterAliasToken ret = new FunctionParameterAliasToken(lexer.CurrentToken.Text);
+            lexer.NextToken();
+            return ret;
+        }
+
+        /// <summary>
+        /// Parses typed literals.
+        /// </summary>
+        /// <param name="lexer">The lexer to use.</param>
+        /// <param name="targetTypeReference">Expected type to be parsed.</param>
+        /// <param name="targetTypeName">The EDM type name of the expected type to be parsed.</param>
+        /// <returns>The literal token produced by building the given literal.</returns>
+        private static LiteralToken ParseTypedLiteral(ExpressionLexer lexer, IEdmTypeReference targetTypeReference, string targetTypeName)
+        {
+            Debug.Assert(lexer != null, "lexer != null");
+
+            UriLiteralParsingException typeParsingException;
+            object targetValue = DefaultUriLiteralParser.Instance.ParseUriStringToType(lexer.CurrentToken.Text, targetTypeReference, out typeParsingException);
+
+            if (targetValue == null)
+            {
+                string message;
+
+                if (typeParsingException == null)
+                {
+                    message = ODataErrorStrings.UriQueryExpressionParser_UnrecognizedLiteral(
+                        targetTypeName,
+                        lexer.CurrentToken.Text,
+                        lexer.CurrentToken.Position,
+                        lexer.ExpressionText);
+
+                    throw ParseError(message);
+                }
+                else
+                {
+                    message = ODataErrorStrings.UriQueryExpressionParser_UnrecognizedLiteralWithReason(
+                        targetTypeName,
+                        lexer.CurrentToken.Text,
+                        lexer.CurrentToken.Position,
+                        lexer.ExpressionText,
+                        typeParsingException.Message);
+
+                    throw ParseError(message, typeParsingException);
+                }
+            }
+
+            LiteralToken result = new LiteralToken(targetValue, lexer.CurrentToken.Text);
+            lexer.NextToken();
+            return result;
+        }
+
+        /// <summary>
+        /// Parses null literals.
+        /// </summary>
+        /// <param name="lexer">The lexer to use.</param>
+        /// <returns>The literal token produced by building the given literal.</returns>
+        private static LiteralToken ParseNullLiteral(ExpressionLexer lexer)
+        {
+            Debug.Assert(lexer != null, "lexer != null");
+            Debug.Assert(lexer.CurrentToken.Kind == ExpressionTokenKind.NullLiteral, "this.lexer.CurrentToken.InternalKind == ExpressionTokenKind.NullLiteral");
+
+            LiteralToken result = new LiteralToken(null, lexer.CurrentToken.Text);
+
+            lexer.NextToken();
+            return result;
+        }
+
+        /// <summary>
+        /// Parses the or operator.
+        /// </summary>
+        /// <returns>The lexical token representing the expression.</returns>
+        private QueryToken ParseLogicalOr()
+        {
+            this.RecurseEnter();
+            QueryToken left = this.ParseLogicalAnd();
+            while (this.TokenIdentifierIs(ExpressionConstants.KeywordOr))
+            {
+                this.lexer.NextToken();
+                QueryToken right = this.ParseLogicalAnd();
+                left = new BinaryOperatorToken(BinaryOperatorKind.Or, left, right);
+            }
+
+            this.RecurseLeave();
+            return left;
+        }
+
+        /// <summary>
+        /// Parses the and operator.
+        /// </summary>
+        /// <returns>The lexical token representing the expression.</returns>
+        private QueryToken ParseLogicalAnd()
+        {
+            this.RecurseEnter();
+            QueryToken left = this.ParseComparison();
+            while (this.TokenIdentifierIs(ExpressionConstants.KeywordAnd))
+            {
+                this.lexer.NextToken();
+                QueryToken right = this.ParseComparison();
+                left = new BinaryOperatorToken(BinaryOperatorKind.And, left, right);
+            }
+
+            this.RecurseLeave();
+            return left;
+        }
+
+        /// <summary>
+        /// Parses the eq, ne, lt, gt, le, ge operators.
+        /// </summary>
+        /// <returns>The lexical token representing the expression.</returns>
+        private QueryToken ParseComparison()
+        {
+            this.RecurseEnter();
+            QueryToken left = this.ParseAdditive();
+            while (true)
+            {
+                BinaryOperatorKind binaryOperatorKind;
+                if (this.TokenIdentifierIs(ExpressionConstants.KeywordEqual))
+                {
+                    binaryOperatorKind = BinaryOperatorKind.Equal;
+                }
+                else if (this.TokenIdentifierIs(ExpressionConstants.KeywordNotEqual))
+                {
+                    binaryOperatorKind = BinaryOperatorKind.NotEqual;
+                }
+                else if (this.TokenIdentifierIs(ExpressionConstants.KeywordGreaterThan))
+                {
+                    binaryOperatorKind = BinaryOperatorKind.GreaterThan;
+                }
+                else if (this.TokenIdentifierIs(ExpressionConstants.KeywordGreaterThanOrEqual))
+                {
+                    binaryOperatorKind = BinaryOperatorKind.GreaterThanOrEqual;
+                }
+                else if (this.TokenIdentifierIs(ExpressionConstants.KeywordLessThan))
+                {
+                    binaryOperatorKind = BinaryOperatorKind.LessThan;
+                }
+                else if (this.TokenIdentifierIs(ExpressionConstants.KeywordLessThanOrEqual))
+                {
+                    binaryOperatorKind = BinaryOperatorKind.LessThanOrEqual;
+                }
+                else if (this.TokenIdentifierIs(ExpressionConstants.KeywordHas))
+                {
+                    binaryOperatorKind = BinaryOperatorKind.Has;
+                }
+                else
+                {
+                    break;
+                }
+
+                this.lexer.NextToken();
+                QueryToken right = this.ParseAdditive();
+                left = new BinaryOperatorToken(binaryOperatorKind, left, right);
+            }
+
+            this.RecurseLeave();
+            return left;
+        }
+
+        /// <summary>
+        /// Parses the add, sub operators.
+        /// </summary>
+        /// <returns>The lexical token representing the expression.</returns>
+        private QueryToken ParseAdditive()
+        {
+            this.RecurseEnter();
+            QueryToken left = this.ParseMultiplicative();
+            while (this.TokenIdentifierIs(ExpressionConstants.KeywordAdd) ||
+                this.TokenIdentifierIs(ExpressionConstants.KeywordSub))
+            {
+                BinaryOperatorKind binaryOperatorKind;
+                if (this.TokenIdentifierIs(ExpressionConstants.KeywordAdd))
+                {
+                    binaryOperatorKind = BinaryOperatorKind.Add;
+                }
+                else
+                {
+                    Debug.Assert(this.TokenIdentifierIs(ExpressionConstants.KeywordSub), "Was a new binary operator added?");
+                    binaryOperatorKind = BinaryOperatorKind.Subtract;
+                }
+
+                this.lexer.NextToken();
+                QueryToken right = this.ParseMultiplicative();
+                left = new BinaryOperatorToken(binaryOperatorKind, left, right);
+            }
+
+            this.RecurseLeave();
+            return left;
+        }
+
+        /// <summary>
+        /// Parses the mul, div, mod operators.
+        /// </summary>
+        /// <returns>The lexical token representing the expression.</returns>
+        private QueryToken ParseMultiplicative()
+        {
+            this.RecurseEnter();
+            QueryToken left = this.ParseUnary();
+            while (this.TokenIdentifierIs(ExpressionConstants.KeywordMultiply) ||
+                this.TokenIdentifierIs(ExpressionConstants.KeywordDivide) ||
+                this.TokenIdentifierIs(ExpressionConstants.KeywordModulo))
+            {
+                BinaryOperatorKind binaryOperatorKind;
+                if (this.TokenIdentifierIs(ExpressionConstants.KeywordMultiply))
+                {
+                    binaryOperatorKind = BinaryOperatorKind.Multiply;
+                }
+                else if (this.TokenIdentifierIs(ExpressionConstants.KeywordDivide))
+                {
+                    binaryOperatorKind = BinaryOperatorKind.Divide;
+                }
+                else
+                {
+                    Debug.Assert(this.TokenIdentifierIs(ExpressionConstants.KeywordModulo), "Was a new binary operator added?");
+                    binaryOperatorKind = BinaryOperatorKind.Modulo;
+                }
+
+                this.lexer.NextToken();
+                QueryToken right = this.ParseUnary();
+                left = new BinaryOperatorToken(binaryOperatorKind, left, right);
+            }
+
+            this.RecurseLeave();
+            return left;
+        }
+
+        /// <summary>
+        /// Parses the -, not unary operators.
+        /// </summary>
+        /// <returns>The lexical token representing the expression.</returns>
+        private QueryToken ParseUnary()
+        {
+            this.RecurseEnter();
+            if (this.lexer.CurrentToken.Kind == ExpressionTokenKind.Minus || this.TokenIdentifierIs(ExpressionConstants.KeywordNot))
+            {
+                ExpressionToken operatorToken = this.lexer.CurrentToken;
+                this.lexer.NextToken();
+                if (operatorToken.Kind == ExpressionTokenKind.Minus && (ExpressionLexerUtils.IsNumeric(this.lexer.CurrentToken.Kind)))
+                {
+                    ExpressionToken numberLiteral = this.lexer.CurrentToken;
+                    numberLiteral.Text = "-" + numberLiteral.Text;
+                    numberLiteral.Position = operatorToken.Position;
+                    this.lexer.CurrentToken = numberLiteral;
+                    this.RecurseLeave();
+                    return this.ParsePrimary();
+                }
+
+                QueryToken operand = this.ParseUnary();
+                UnaryOperatorKind unaryOperatorKind;
+                if (operatorToken.Kind == ExpressionTokenKind.Minus)
+                {
+                    unaryOperatorKind = UnaryOperatorKind.Negate;
+                }
+                else
+                {
+                    Debug.Assert(operatorToken.IdentifierIs(ExpressionConstants.KeywordNot, enableCaseInsensitiveBuiltinIdentifier), "Was a new unary operator added?");
+                    unaryOperatorKind = UnaryOperatorKind.Not;
+                }
+
+                this.RecurseLeave();
+                return new UnaryOperatorToken(unaryOperatorKind, operand);
+            }
+
+            this.RecurseLeave();
+            return this.ParsePrimary();
+        }
+
+        /// <summary>
+        /// Parses the primary expressions.
+        /// </summary>
+        /// <returns>The lexical token representing the expression.</returns>
+        private QueryToken ParsePrimary()
+        {
+            this.RecurseEnter();
+            QueryToken expr;
+            if (this.lexer.PeekNextToken().Kind == ExpressionTokenKind.Slash)
+            {
+                expr = this.ParseSegment(null);
+            }
+            else
+            {
+                expr = this.ParsePrimaryStart();
+            }
+
+            while (true)
+            {
+                if (this.lexer.CurrentToken.Kind == ExpressionTokenKind.Slash)
+                {
+                    this.lexer.NextToken();
+                    if (this.TokenIdentifierIs(ExpressionConstants.KeywordAny))
+                    {
+                        expr = this.ParseAny(expr);
+                    }
+                    else if (this.TokenIdentifierIs(ExpressionConstants.KeywordAll))
+                    {
+                        expr = this.ParseAll(expr);
+                    }
+                    else if (this.lexer.PeekNextToken().Kind == ExpressionTokenKind.Slash)
+                    {
+                        expr = this.ParseSegment(expr);
+                    }
+                    else
+                    {
+                        IdentifierTokenizer identifierTokenizer = new IdentifierTokenizer(this.parameters, new FunctionCallParser(this.lexer, this));
+                        expr = identifierTokenizer.ParseIdentifier(expr);
+                    }
+                }
+                else
+                {
+                    break;
+                }
+            }
+
+            this.RecurseLeave();
+            return expr;
+        }
+
+        /// <summary>
+        /// Handles the start of primary expressions.
+        /// </summary>
+        /// <returns>The lexical token representing the expression.</returns>
+        private QueryToken ParsePrimaryStart()
+        {
+            switch (this.lexer.CurrentToken.Kind)
+            {
+                case ExpressionTokenKind.ParameterAlias:
+                    {
+                        return ParseParameterAlias(this.lexer);
+                    }
+
+                case ExpressionTokenKind.Identifier:
+                    {
+                        IdentifierTokenizer identifierTokenizer = new IdentifierTokenizer(this.parameters, new FunctionCallParser(this.lexer, this));
+                        return identifierTokenizer.ParseIdentifier(null);
+                    }
+
+                case ExpressionTokenKind.OpenParen:
+                    {
+                        return this.ParseParenExpression();
+                    }
+
+                case ExpressionTokenKind.Star:
+                    {
+                        IdentifierTokenizer identifierTokenizer = new IdentifierTokenizer(this.parameters, new FunctionCallParser(this.lexer, this));
+                        return identifierTokenizer.ParseStarMemberAccess(null);
+                    }
+
+                default:
+                    {
+                        QueryToken primitiveLiteralToken = TryParseLiteral(this.lexer);
+                        if (primitiveLiteralToken == null)
+                        {
+                            throw ParseError(ODataErrorStrings.UriQueryExpressionParser_ExpressionExpected(this.lexer.CurrentToken.Position, this.lexer.ExpressionText));
+                        }
+
+                        return primitiveLiteralToken;
+                    }
+            }
+        }
+
+        /// <summary>
+        /// Parses parenthesized expressions.
+        /// </summary>
+        /// <returns>The lexical token representing the expression.</returns>
+        private QueryToken ParseParenExpression()
+        {
+            if (this.lexer.CurrentToken.Kind != ExpressionTokenKind.OpenParen)
+            {
+                throw ParseError(ODataErrorStrings.UriQueryExpressionParser_OpenParenExpected(this.lexer.CurrentToken.Position, this.lexer.ExpressionText));
+            }
+
+            this.lexer.NextToken();
+            QueryToken result = this.ParseExpression();
+            if (this.lexer.CurrentToken.Kind != ExpressionTokenKind.CloseParen)
+            {
+                throw ParseError(ODataErrorStrings.UriQueryExpressionParser_CloseParenOrOperatorExpected(this.lexer.CurrentToken.Position, this.lexer.ExpressionText));
+            }
+
+            this.lexer.NextToken();
+            return result;
+        }
+
+        /// <summary>
+        /// Parses the Any portion of the query
+        /// </summary>
+        /// <param name="parent">The parent of the Any node.</param>
+        /// <returns>The lexical token representing the Any query.</returns>
+        private QueryToken ParseAny(QueryToken parent)
+        {
+            return this.ParseAnyAll(parent, true);
+        }
+
+        /// <summary>
+        /// Parses the All portion of the query
+        /// </summary>
+        /// <param name="parent">The parent of the All node.</param>
+        /// <returns>The lexical token representing the All query.</returns>
+        private QueryToken ParseAll(QueryToken parent)
+        {
+            return this.ParseAnyAll(parent, false);
+        }
+
+        /// <summary>
+        /// Parses the Any/All portion of the query
+        /// </summary>
+        /// <param name="parent">The parent of the Any/All node.</param>
+        /// <param name="isAny">Denotes whether an Any or All is to be parsed.</param>
+        /// <returns>The lexical token representing the Any/All query.</returns>
+        private QueryToken ParseAnyAll(QueryToken parent, bool isAny)
+        {
+            this.lexer.NextToken();
+            if (this.lexer.CurrentToken.Kind != ExpressionTokenKind.OpenParen)
+            {
+                throw ParseError(ODataErrorStrings.UriQueryExpressionParser_OpenParenExpected(this.lexer.CurrentToken.Position, this.lexer.ExpressionText));
+            }
+
+            this.lexer.NextToken();
+
+            // When faced with Any(), return the same thing as if you encountered Any(a : true)
+            if (this.lexer.CurrentToken.Kind == ExpressionTokenKind.CloseParen)
+            {
+                this.lexer.NextToken();
+                if (isAny)
+                {
+                    return new AnyToken(new LiteralToken(true, "True"), null, parent);
+                }
+                else
+                {
+                    return new AllToken(new LiteralToken(true, "True"), null, parent);
+                }
+            }
+
+            string parameter = this.lexer.CurrentToken.GetIdentifier();
+            if (!this.parameters.Add(parameter))
+            {
+                throw ParseError(ODataErrorStrings.UriQueryExpressionParser_RangeVariableAlreadyDeclared(parameter));
+            }
+
+            // read the ':' separating the range variable from the expression.
+            this.lexer.NextToken();
+            this.lexer.ValidateToken(ExpressionTokenKind.Colon);
+
+            this.lexer.NextToken();
+            QueryToken expr = this.ParseExpression();
+            if (this.lexer.CurrentToken.Kind != ExpressionTokenKind.CloseParen)
+            {
+                throw ParseError(ODataErrorStrings.UriQueryExpressionParser_CloseParenOrCommaExpected(this.lexer.CurrentToken.Position, this.lexer.ExpressionText));
+            }
+
+            // forget about the range variable after parsing the expression for this lambda.
+            this.parameters.Remove(parameter);
+
+            this.lexer.NextToken();
+            if (isAny)
+            {
+                return new AnyToken(expr, parameter, parent);
+            }
+            else
+            {
+                return new AllToken(expr, parameter, parent);
+            }
+        }
+
+        /// <summary>
+        /// Parses a segment.
+        /// </summary>
+        /// <param name="parent">The parent of the segment node.</param>
+        /// <returns>The lexical token representing the segment.</returns>
+        private QueryToken ParseSegment(QueryToken parent)
+        {
+            string propertyName = this.lexer.CurrentToken.GetIdentifier();
+            this.lexer.NextToken();
+            if (this.parameters.Contains(propertyName) && parent == null)
+            {
+                return new RangeVariableToken(propertyName);
+            }
+
+            return new InnerPathToken(propertyName, parent, null);
+        }
+
+        private AggregationMethod ParseAggregateWith()
+        {
+            if (!TokenIdentifierIs(ExpressionConstants.KeywordWith))
+            {
+                throw ParseError(ODataErrorStrings.UriQueryExpressionParser_WithExpected(this.lexer.CurrentToken.Position, this.lexer.ExpressionText));
+            }
+
+            lexer.NextToken();
+
+            AggregationMethod verb;
+
+            switch (lexer.CurrentToken.GetIdentifier())
+            {
+                case ExpressionConstants.KeywordAverage:
+                    verb = AggregationMethod.Average;
+                    break;
+                case ExpressionConstants.KeywordCountDistinct:
+                    verb = AggregationMethod.CountDistinct;
+                    break;
+                case ExpressionConstants.KeywordMax:
+                    verb = AggregationMethod.Max;
+                    break;
+                case ExpressionConstants.KeywordMin:
+                    verb = AggregationMethod.Min;
+                    break;
+                case ExpressionConstants.KeywordSum:
+                    verb = AggregationMethod.Sum;
+                    break;
+                default:
+                    throw ParseError(ODataErrorStrings.UriQueryExpressionParser_UnrecognizedWithVerb(lexer.CurrentToken.GetIdentifier(), this.lexer.CurrentToken.Position, this.lexer.ExpressionText));
+            }
+
+            lexer.NextToken();
+
+            return verb;
+        }
+
+        private StringLiteralToken ParseAggregateAs()
+        {
+            if (!TokenIdentifierIs(ExpressionConstants.KeywordAs))
+            {
+                throw ParseError(ODataErrorStrings.UriQueryExpressionParser_AsExpected(this.lexer.CurrentToken.Position, this.lexer.ExpressionText));
+            }
+
+            lexer.NextToken();
+
+            var alias = new StringLiteralToken(lexer.CurrentToken.Text);
+
+            lexer.NextToken();
+
+            return alias;
+        }
+
+
+        /// <summary>
+        /// Checks that the current token has the specified identifier.
+        /// </summary>
+        /// <param name="id">Identifier to check.</param>
+        /// <returns>true if the current token is an identifier with the specified text.</returns>
+        private bool TokenIdentifierIs(string id)
+        {
+            return this.lexer.CurrentToken.IdentifierIs(id, enableCaseInsensitiveBuiltinIdentifier);
+        }
+
+        /// <summary>
+        /// Marks the fact that a recursive method was entered, and checks that the depth is allowed.
+        /// </summary>
+        private void RecurseEnter()
+        {
+            Debug.Assert(this.lexer != null, "Trying to recurse without a lexer, nothing to parse without a lexer.");
+            Debug.Assert(this.recursionDepth <= this.maxDepth, "The recursion depth was already exceeded, we should have failed.");
+
+            this.recursionDepth++;
+            if (this.recursionDepth > this.maxDepth)
+            {
+                throw new ODataException(ODataErrorStrings.UriQueryExpressionParser_TooDeep);
+            }
+        }
+
+        /// <summary>
+        /// Marks the fact that a recursive method is leaving.
+        /// </summary>
+        private void RecurseLeave()
+        {
+            Debug.Assert(this.lexer != null, "Trying to recurse without a lexer, nothing to parse without a lexer.");
+            Debug.Assert(this.recursionDepth > 0, "Decreasing recursion depth below zero, imbalanced recursion calls.");
+
+            this.recursionDepth--;
+        }
+    }
 }
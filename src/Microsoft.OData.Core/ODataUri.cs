--- conflicted
+++ resolved
@@ -1,224 +1,220 @@
-﻿//---------------------------------------------------------------------
-// <copyright file="ODataUri.cs" company="Microsoft">
-//      Copyright (C) Microsoft Corporation. All rights reserved. See License.txt in the project root for license information.
-// </copyright>
-//---------------------------------------------------------------------
-
-namespace Microsoft.OData.Core
-{
-    #region Namespaces
-    using System;
-    using System.Collections.Generic;
-    using System.Collections.ObjectModel;
-    using System.Linq;
-    using Microsoft.OData.Core.UriParser.Semantic;
-    #endregion Namespaces
-
-    /// <summary>
-    /// The root node of a query. Holds the query itself plus additional metadata about the query.
-    /// </summary>
-    public sealed class ODataUri
-    {
-        /// <summary>
-        /// Cache MetadataSegment as relative Uri
-        /// </summary>
-        private static readonly Uri MetadataSegment = new Uri(ODataConstants.UriMetadataSegment, UriKind.Relative);
-
-        /// <summary>
-        /// service Root Uri
-        /// </summary>
-        private Uri serviceRoot;
-
-        /// <summary>
-        /// Initializes a new instance of the <see cref="ODataUri"/> class. 
-        /// </summary>
-        public ODataUri()
-        {
-            IDictionary<string, string> dictionary = new Dictionary<string, string>(StringComparer.Ordinal);
-            this.ParameterAliasValueAccessor = new ParameterAliasValueAccessor(dictionary);
-        }
-
-        /// <summary>
-        /// Create a new ODataUri. This contains the semantic meaning of the 
-        /// entire uri.
-        /// </summary>
-        /// <param name="parameterAliasValueAccessor">The ParameterAliasValueAccessor.</param>
-        /// <param name="path">The top level path for this uri.</param>
-        /// <param name="customQueryOptions">Any custom query options for this uri. Can be null.</param>
-        /// <param name="selectAndExpand">Any $select or $expand option for this uri. Can be null.</param>
-        /// <param name="filter">Any $filter option for this uri. Can be null.</param>
-        /// <param name="orderby">Any $orderby option for this uri. Can be null</param>
-        /// <param name="search">Any $search option for this uri. Can be null</param>
-        /// <param name="skip">Any $skip option for this uri. Can be null.</param>
-        /// <param name="top">Any $top option for this uri. Can be null.</param>
-        /// <param name="queryCount">Any query $count option for this uri. Can be null.</param>
-        internal ODataUri(
-            ParameterAliasValueAccessor parameterAliasValueAccessor,
-            ODataPath path,
-            IEnumerable<QueryNode> customQueryOptions,
-            SelectExpandClause selectAndExpand,
-            FilterClause filter,
-            OrderByClause orderby,
-            SearchClause search,
-            long? skip,
-            long? top,
-            bool? queryCount)
-        {
-            this.ParameterAliasValueAccessor = parameterAliasValueAccessor;
-            this.Path = path;
-            this.CustomQueryOptions = new ReadOnlyCollection<QueryNode>(customQueryOptions.ToList());
-            this.SelectAndExpand = selectAndExpand;
-            this.Filter = filter;
-            this.OrderBy = orderby;
-            this.Search = search;
-            this.Skip = skip;
-            this.Top = top;
-            this.QueryCount = queryCount;
-        }
-
-        /// <summary>
-        /// Gets or sets the request Uri.
-        /// </summary>
-        public Uri RequestUri { get; set; }
-
-        /// <summary>
-        /// Gets or sets the service root Uri.
-        /// </summary>
-        public Uri ServiceRoot
-        {
-            get
-            {
-                return this.serviceRoot;
-            }
-
-            set
-            {
-                if (value == null)
-                {
-                    this.serviceRoot = null;
-                    this.MetadataDocumentUri = null;
-                    return;
-                }
-
-                if (!value.IsAbsoluteUri)
-                {
-                    throw new ODataException(Strings.WriterValidationUtils_MessageWriterSettingsServiceDocumentUriMustBeNullOrAbsolute(Core.UriUtils.UriToString(value)));
-                }
-
-                this.serviceRoot = Core.UriUtils.EnsureTaillingSlash(value);
-                this.MetadataDocumentUri = new Uri(this.serviceRoot, MetadataSegment);
-            }
-        }
-
-        /// <summary>
-        /// Get the parameter alias nodes info.
-        /// </summary>
-        public IDictionary<string, SingleValueNode> ParameterAliasNodes
-        {
-            get
-            {
-                if (this.ParameterAliasValueAccessor == null)
-                {
-                    return null;
-                }
-
-                return this.ParameterAliasValueAccessor.ParameterAliasValueNodesCached;
-            }
-        }
-
-        /// <summary>
-        /// Gets or sets the top level path for this uri.
-        /// </summary>
-        public ODataPath Path { get; set; }
-
-        /// <summary>
-        /// Gets or sets any custom query options for this uri. 
-        /// </summary>
-        public IEnumerable<QueryNode> CustomQueryOptions { get; set; }
-
-        /// <summary>
-        /// Gets or sets any $select or $expand option for this uri.
-        /// </summary>
-        public SelectExpandClause SelectAndExpand { get; set; }
-
-        /// <summary>
-        /// Gets or sets any $filter option for this uri.
-        /// </summary>
-        public FilterClause Filter { get; set; }
-
-        /// <summary>
-        /// Gets or sets any $orderby option for this uri.
-        /// </summary>
-        public OrderByClause OrderBy { get; set; }
-
-        /// <summary>
-        /// Gets or sets any $search option for this uri.
-        /// </summary>
-        public SearchClause Search { get; set; }
-
-        /// <summary>
-        /// Gets or sets any $skip option for this uri.
-        /// </summary>
-        public long? Skip { get; set; }
-
-        /// <summary>
-        /// Gets or sets any $top option for this uri.
-        /// </summary>
-        public long? Top { get; set; }
-
-        /// <summary>
-        /// Get or sets any query $count option for this uri.
-        /// </summary>
-        public bool? QueryCount { get; set; }
-
-        /// <summary>
-<<<<<<< HEAD
-        /// Gets or sets any $deltaToken option for this uri.
-        /// </summary>
-        public string DeltaToken { get; set; }
-=======
-        /// Gets or sets any $skipToken option for this uri.
-        /// </summary>
-        public string SkipToken { get; set; }
->>>>>>> d51656a9
-
-        /// <summary>
-        /// Get or sets the MetadataDocumentUri, which is always ServiceRoot + $metadata
-        /// </summary>
-        internal Uri MetadataDocumentUri { get; private set; }
-
-        /// <summary>
-        /// Gets or sets the ParameterAliasValueAccessor.
-        /// </summary>
-        internal ParameterAliasValueAccessor ParameterAliasValueAccessor { get; set; }
-
-        /// <summary>
-        /// Return a copy of current ODataUri.
-        /// </summary>
-        /// <returns>A copy of current ODataUri.</returns>
-        public ODataUri Clone()
-        {
-            return new ODataUri()
-            {
-                RequestUri = RequestUri,
-                serviceRoot = ServiceRoot, // Use field instead of property for perf.
-                MetadataDocumentUri = MetadataDocumentUri,
-                ParameterAliasValueAccessor = ParameterAliasValueAccessor,
-                Path = Path,
-                CustomQueryOptions = CustomQueryOptions,
-                SelectAndExpand = SelectAndExpand,
-                Filter = Filter,
-                OrderBy = OrderBy,
-                Search = Search,
-                Skip = Skip,
-                Top = Top,
-                QueryCount = QueryCount,
-<<<<<<< HEAD
-                DeltaToken = DeltaToken,
-=======
-                SkipToken = SkipToken,
->>>>>>> d51656a9
-            };
-        }
-    }
-}
+﻿//---------------------------------------------------------------------
+// <copyright file="ODataUri.cs" company="Microsoft">
+//      Copyright (C) Microsoft Corporation. All rights reserved. See License.txt in the project root for license information.
+// </copyright>
+//---------------------------------------------------------------------
+
+namespace Microsoft.OData.Core
+{
+    #region Namespaces
+    using System;
+    using System.Collections.Generic;
+    using System.Collections.ObjectModel;
+    using System.Linq;
+    using Microsoft.OData.Core.UriParser.Semantic;
+    #endregion Namespaces
+
+    /// <summary>
+    /// The root node of a query. Holds the query itself plus additional metadata about the query.
+    /// </summary>
+    public sealed class ODataUri
+    {
+        /// <summary>
+        /// Cache MetadataSegment as relative Uri
+        /// </summary>
+        private static readonly Uri MetadataSegment = new Uri(ODataConstants.UriMetadataSegment, UriKind.Relative);
+
+        /// <summary>
+        /// service Root Uri
+        /// </summary>
+        private Uri serviceRoot;
+
+        /// <summary>
+        /// Initializes a new instance of the <see cref="ODataUri"/> class. 
+        /// </summary>
+        public ODataUri()
+        {
+            IDictionary<string, string> dictionary = new Dictionary<string, string>(StringComparer.Ordinal);
+            this.ParameterAliasValueAccessor = new ParameterAliasValueAccessor(dictionary);
+        }
+
+        /// <summary>
+        /// Create a new ODataUri. This contains the semantic meaning of the 
+        /// entire uri.
+        /// </summary>
+        /// <param name="parameterAliasValueAccessor">The ParameterAliasValueAccessor.</param>
+        /// <param name="path">The top level path for this uri.</param>
+        /// <param name="customQueryOptions">Any custom query options for this uri. Can be null.</param>
+        /// <param name="selectAndExpand">Any $select or $expand option for this uri. Can be null.</param>
+        /// <param name="filter">Any $filter option for this uri. Can be null.</param>
+        /// <param name="orderby">Any $orderby option for this uri. Can be null</param>
+        /// <param name="search">Any $search option for this uri. Can be null</param>
+        /// <param name="skip">Any $skip option for this uri. Can be null.</param>
+        /// <param name="top">Any $top option for this uri. Can be null.</param>
+        /// <param name="queryCount">Any query $count option for this uri. Can be null.</param>
+        internal ODataUri(
+            ParameterAliasValueAccessor parameterAliasValueAccessor,
+            ODataPath path,
+            IEnumerable<QueryNode> customQueryOptions,
+            SelectExpandClause selectAndExpand,
+            FilterClause filter,
+            OrderByClause orderby,
+            SearchClause search,
+            long? skip,
+            long? top,
+            bool? queryCount)
+        {
+            this.ParameterAliasValueAccessor = parameterAliasValueAccessor;
+            this.Path = path;
+            this.CustomQueryOptions = new ReadOnlyCollection<QueryNode>(customQueryOptions.ToList());
+            this.SelectAndExpand = selectAndExpand;
+            this.Filter = filter;
+            this.OrderBy = orderby;
+            this.Search = search;
+            this.Skip = skip;
+            this.Top = top;
+            this.QueryCount = queryCount;
+        }
+
+        /// <summary>
+        /// Gets or sets the request Uri.
+        /// </summary>
+        public Uri RequestUri { get; set; }
+
+        /// <summary>
+        /// Gets or sets the service root Uri.
+        /// </summary>
+        public Uri ServiceRoot
+        {
+            get
+            {
+                return this.serviceRoot;
+            }
+
+            set
+            {
+                if (value == null)
+                {
+                    this.serviceRoot = null;
+                    this.MetadataDocumentUri = null;
+                    return;
+                }
+
+                if (!value.IsAbsoluteUri)
+                {
+                    throw new ODataException(Strings.WriterValidationUtils_MessageWriterSettingsServiceDocumentUriMustBeNullOrAbsolute(Core.UriUtils.UriToString(value)));
+                }
+
+                this.serviceRoot = Core.UriUtils.EnsureTaillingSlash(value);
+                this.MetadataDocumentUri = new Uri(this.serviceRoot, MetadataSegment);
+            }
+        }
+
+        /// <summary>
+        /// Get the parameter alias nodes info.
+        /// </summary>
+        public IDictionary<string, SingleValueNode> ParameterAliasNodes
+        {
+            get
+            {
+                if (this.ParameterAliasValueAccessor == null)
+                {
+                    return null;
+                }
+
+                return this.ParameterAliasValueAccessor.ParameterAliasValueNodesCached;
+            }
+        }
+
+        /// <summary>
+        /// Gets or sets the top level path for this uri.
+        /// </summary>
+        public ODataPath Path { get; set; }
+
+        /// <summary>
+        /// Gets or sets any custom query options for this uri. 
+        /// </summary>
+        public IEnumerable<QueryNode> CustomQueryOptions { get; set; }
+
+        /// <summary>
+        /// Gets or sets any $select or $expand option for this uri.
+        /// </summary>
+        public SelectExpandClause SelectAndExpand { get; set; }
+
+        /// <summary>
+        /// Gets or sets any $filter option for this uri.
+        /// </summary>
+        public FilterClause Filter { get; set; }
+
+        /// <summary>
+        /// Gets or sets any $orderby option for this uri.
+        /// </summary>
+        public OrderByClause OrderBy { get; set; }
+
+        /// <summary>
+        /// Gets or sets any $search option for this uri.
+        /// </summary>
+        public SearchClause Search { get; set; }
+
+        /// <summary>
+        /// Gets or sets any $skip option for this uri.
+        /// </summary>
+        public long? Skip { get; set; }
+
+        /// <summary>
+        /// Gets or sets any $top option for this uri.
+        /// </summary>
+        public long? Top { get; set; }
+
+        /// <summary>
+        /// Get or sets any query $count option for this uri.
+        /// </summary>
+        public bool? QueryCount { get; set; }
+
+        /// <summary>
+        /// Gets or sets any $deltaToken option for this uri.
+        /// </summary>
+        public string DeltaToken { get; set; }
+
+        /// <summary>
+        /// Gets or sets any $skipToken option for this uri.
+        /// </summary>
+        public string SkipToken { get; set; }
+
+        /// <summary>
+        /// Get or sets the MetadataDocumentUri, which is always ServiceRoot + $metadata
+        /// </summary>
+        internal Uri MetadataDocumentUri { get; private set; }
+
+        /// <summary>
+        /// Gets or sets the ParameterAliasValueAccessor.
+        /// </summary>
+        internal ParameterAliasValueAccessor ParameterAliasValueAccessor { get; set; }
+
+        /// <summary>
+        /// Return a copy of current ODataUri.
+        /// </summary>
+        /// <returns>A copy of current ODataUri.</returns>
+        public ODataUri Clone()
+        {
+            return new ODataUri()
+            {
+                RequestUri = RequestUri,
+                serviceRoot = ServiceRoot, // Use field instead of property for perf.
+                MetadataDocumentUri = MetadataDocumentUri,
+                ParameterAliasValueAccessor = ParameterAliasValueAccessor,
+                Path = Path,
+                CustomQueryOptions = CustomQueryOptions,
+                SelectAndExpand = SelectAndExpand,
+                Filter = Filter,
+                OrderBy = OrderBy,
+                Search = Search,
+                Skip = Skip,
+                Top = Top,
+                QueryCount = QueryCount,
+                DeltaToken = DeltaToken,
+                SkipToken = SkipToken,
+            };
+        }
+    }
+}
﻿<Project Sdk="Microsoft.NET.Sdk">

  <PropertyGroup>
    <TargetFramework>net8.0</TargetFramework>
    <AssemblyName>Microsoft.OData.Core</AssemblyName>
    <RootNamespace>Microsoft.OData.Core</RootNamespace>

    <DocumentationFile>$(AssemblyName).xml</DocumentationFile>
    <PackageReadmeFile>README.md</PackageReadmeFile>
    <DefineConstants>$(DefineConstants);ODATA_CORE;SUPPRESS_PORTABLELIB_TARGETFRAMEWORK_ATTRIBUTE;DelaySignKeys</DefineConstants>
    <GenerateAssemblyInfo>false</GenerateAssemblyInfo>
    <AllowUnsafeBlocks>true</AllowUnsafeBlocks>
  </PropertyGroup>
 
  <Import Project="..\Build.props" />

  <PropertyGroup Condition="'$(TreatWarningsAsErrors)' == 'false' or '$(TreatWarningsAsErrors)' == ''">
    <TreatWarningsAsErrors>false</TreatWarningsAsErrors>
    <WarningsAsErrors>$(WarningsAsErrors);RS0017;RS0025</WarningsAsErrors>
  </PropertyGroup>

  <ItemGroup Condition="'$(TargetFramework)' == 'netstandard1.1' ">
    <PackageReference Include="System.ComponentModel" Version="4.3.0" />
  </ItemGroup>
  
  <ItemGroup>
    <InternalsVisibleTo Include="Microsoft.OData.Core.Tests" />
  </ItemGroup>

  <ItemGroup>
    <None Include="README.md" Pack="true" PackagePath="\"/>
  </ItemGroup>

  <ItemGroup>
    <Compile Include="..\AssemblyInfo\AssemblyKeys.cs" Link="AssemblyKeys.cs" />
    <Compile Include="..\PlatformHelper.cs" Link="PlatformHelper.cs" />
    <Compile Include="..\Microsoft.OData.Edm\Csdl\EdmValueWriter.cs" Link="EdmValueWriter.cs" />
    <Compile Include="..\Microsoft.OData.Edm\Csdl\EdmValueParser.cs" Link="EdmValueParser.cs" />
  </ItemGroup>

  <ItemGroup>
    <PackageReference Include="Microsoft.CodeAnalysis.NetAnalyzers" Version="9.0.0">
      <PrivateAssets>all</PrivateAssets>
      <IncludeAssets>runtime; build; native; contentfiles; analyzers; buildtransitive</IncludeAssets>
    </PackageReference>
    <PackageReference Include="Microsoft.CodeAnalysis.PublicApiAnalyzers" Version="3.3.3">
      <PrivateAssets>all</PrivateAssets>
      <IncludeAssets>runtime; build; native; contentfiles; analyzers; buildtransitive</IncludeAssets>
    </PackageReference>
    <PackageReference Include="Microsoft.Extensions.DependencyInjection" Version="8.0.0" />
    <PackageReference Include="Microsoft.SourceLink.GitHub" Version="1.0.0">
      <PrivateAssets>all</PrivateAssets>
      <IncludeAssets>runtime; build; native; contentfiles; analyzers; buildtransitive</IncludeAssets>
    </PackageReference>
    <PackageReference Include="System.Buffers" Version="4.5.1" />
  </ItemGroup>

  <ItemGroup>
    <ProjectReference Include="..\Microsoft.OData.Edm\Microsoft.OData.Edm.csproj" />
    <ProjectReference Include="..\Microsoft.Spatial\Microsoft.Spatial.csproj" />
  </ItemGroup>

  <ItemGroup Condition="'$(TargetFramework)' == 'net8.0'">
	<PackageReference Include="Microsoft.Extensions.ObjectPool">
	  <Version>6.0.3</Version>
	</PackageReference>
  </ItemGroup>

  <ItemGroup>
    <AdditionalFiles Include="PublicAPI/$(TargetFramework)/PublicAPI.Shipped.txt" />
    <AdditionalFiles Include="PublicAPI/$(TargetFramework)/PublicAPI.Unshipped.txt" />
  </ItemGroup>

  <ItemGroup>
<<<<<<< HEAD
    <None Update="Docs\README.md">
      <CopyToOutputDirectory>PreserveNewest</CopyToOutputDirectory>
    </None>
=======
    <Compile Update="SRResources.Designer.cs">
      <DesignTime>True</DesignTime>
      <AutoGen>True</AutoGen>
      <DependentUpon>SRResources.resx</DependentUpon>
    </Compile>
  </ItemGroup>

  <ItemGroup>
    <EmbeddedResource Update="SRResources.resx">
      <Generator>ResXFileCodeGenerator</Generator>
      <LastGenOutput>SRResources.Designer.cs</LastGenOutput>
    </EmbeddedResource>
>>>>>>> 70eef8a0
  </ItemGroup>

</Project>
<|MERGE_RESOLUTION|>--- conflicted
+++ resolved
@@ -1,95 +1,89 @@
-﻿<Project Sdk="Microsoft.NET.Sdk">
-
-  <PropertyGroup>
-    <TargetFramework>net8.0</TargetFramework>
-    <AssemblyName>Microsoft.OData.Core</AssemblyName>
-    <RootNamespace>Microsoft.OData.Core</RootNamespace>
-
-    <DocumentationFile>$(AssemblyName).xml</DocumentationFile>
-    <PackageReadmeFile>README.md</PackageReadmeFile>
-    <DefineConstants>$(DefineConstants);ODATA_CORE;SUPPRESS_PORTABLELIB_TARGETFRAMEWORK_ATTRIBUTE;DelaySignKeys</DefineConstants>
-    <GenerateAssemblyInfo>false</GenerateAssemblyInfo>
-    <AllowUnsafeBlocks>true</AllowUnsafeBlocks>
-  </PropertyGroup>
- 
-  <Import Project="..\Build.props" />
-
-  <PropertyGroup Condition="'$(TreatWarningsAsErrors)' == 'false' or '$(TreatWarningsAsErrors)' == ''">
-    <TreatWarningsAsErrors>false</TreatWarningsAsErrors>
-    <WarningsAsErrors>$(WarningsAsErrors);RS0017;RS0025</WarningsAsErrors>
-  </PropertyGroup>
-
-  <ItemGroup Condition="'$(TargetFramework)' == 'netstandard1.1' ">
-    <PackageReference Include="System.ComponentModel" Version="4.3.0" />
-  </ItemGroup>
-  
-  <ItemGroup>
-    <InternalsVisibleTo Include="Microsoft.OData.Core.Tests" />
-  </ItemGroup>
-
-  <ItemGroup>
-    <None Include="README.md" Pack="true" PackagePath="\"/>
-  </ItemGroup>
-
-  <ItemGroup>
-    <Compile Include="..\AssemblyInfo\AssemblyKeys.cs" Link="AssemblyKeys.cs" />
-    <Compile Include="..\PlatformHelper.cs" Link="PlatformHelper.cs" />
-    <Compile Include="..\Microsoft.OData.Edm\Csdl\EdmValueWriter.cs" Link="EdmValueWriter.cs" />
-    <Compile Include="..\Microsoft.OData.Edm\Csdl\EdmValueParser.cs" Link="EdmValueParser.cs" />
-  </ItemGroup>
-
-  <ItemGroup>
-    <PackageReference Include="Microsoft.CodeAnalysis.NetAnalyzers" Version="9.0.0">
-      <PrivateAssets>all</PrivateAssets>
-      <IncludeAssets>runtime; build; native; contentfiles; analyzers; buildtransitive</IncludeAssets>
-    </PackageReference>
-    <PackageReference Include="Microsoft.CodeAnalysis.PublicApiAnalyzers" Version="3.3.3">
-      <PrivateAssets>all</PrivateAssets>
-      <IncludeAssets>runtime; build; native; contentfiles; analyzers; buildtransitive</IncludeAssets>
-    </PackageReference>
-    <PackageReference Include="Microsoft.Extensions.DependencyInjection" Version="8.0.0" />
-    <PackageReference Include="Microsoft.SourceLink.GitHub" Version="1.0.0">
-      <PrivateAssets>all</PrivateAssets>
-      <IncludeAssets>runtime; build; native; contentfiles; analyzers; buildtransitive</IncludeAssets>
-    </PackageReference>
-    <PackageReference Include="System.Buffers" Version="4.5.1" />
-  </ItemGroup>
-
-  <ItemGroup>
-    <ProjectReference Include="..\Microsoft.OData.Edm\Microsoft.OData.Edm.csproj" />
-    <ProjectReference Include="..\Microsoft.Spatial\Microsoft.Spatial.csproj" />
-  </ItemGroup>
-
-  <ItemGroup Condition="'$(TargetFramework)' == 'net8.0'">
-	<PackageReference Include="Microsoft.Extensions.ObjectPool">
-	  <Version>6.0.3</Version>
-	</PackageReference>
-  </ItemGroup>
-
-  <ItemGroup>
-    <AdditionalFiles Include="PublicAPI/$(TargetFramework)/PublicAPI.Shipped.txt" />
-    <AdditionalFiles Include="PublicAPI/$(TargetFramework)/PublicAPI.Unshipped.txt" />
-  </ItemGroup>
-
-  <ItemGroup>
-<<<<<<< HEAD
-    <None Update="Docs\README.md">
-      <CopyToOutputDirectory>PreserveNewest</CopyToOutputDirectory>
-    </None>
-=======
-    <Compile Update="SRResources.Designer.cs">
-      <DesignTime>True</DesignTime>
-      <AutoGen>True</AutoGen>
-      <DependentUpon>SRResources.resx</DependentUpon>
-    </Compile>
-  </ItemGroup>
-
-  <ItemGroup>
-    <EmbeddedResource Update="SRResources.resx">
-      <Generator>ResXFileCodeGenerator</Generator>
-      <LastGenOutput>SRResources.Designer.cs</LastGenOutput>
-    </EmbeddedResource>
->>>>>>> 70eef8a0
-  </ItemGroup>
-
-</Project>
+﻿<Project Sdk="Microsoft.NET.Sdk">
+
+  <PropertyGroup>
+    <TargetFramework>net8.0</TargetFramework>
+    <AssemblyName>Microsoft.OData.Core</AssemblyName>
+    <RootNamespace>Microsoft.OData.Core</RootNamespace>
+
+    <DocumentationFile>$(AssemblyName).xml</DocumentationFile>
+    <PackageReadmeFile>README.md</PackageReadmeFile>
+    <DefineConstants>$(DefineConstants);ODATA_CORE;SUPPRESS_PORTABLELIB_TARGETFRAMEWORK_ATTRIBUTE;DelaySignKeys</DefineConstants>
+    <GenerateAssemblyInfo>false</GenerateAssemblyInfo>
+    <AllowUnsafeBlocks>true</AllowUnsafeBlocks>
+  </PropertyGroup>
+ 
+  <Import Project="..\Build.props" />
+
+  <PropertyGroup Condition="'$(TreatWarningsAsErrors)' == 'false' or '$(TreatWarningsAsErrors)' == ''">
+    <TreatWarningsAsErrors>false</TreatWarningsAsErrors>
+    <WarningsAsErrors>$(WarningsAsErrors);RS0017;RS0025</WarningsAsErrors>
+  </PropertyGroup>
+
+  <ItemGroup Condition="'$(TargetFramework)' == 'netstandard1.1' ">
+    <PackageReference Include="System.ComponentModel" Version="4.3.0" />
+  </ItemGroup>
+  
+  <ItemGroup>
+    <InternalsVisibleTo Include="Microsoft.OData.Core.Tests" />
+  </ItemGroup>
+
+  <ItemGroup>
+    <None Include="README.md" Pack="true" PackagePath="\"/>
+  </ItemGroup>
+
+  <ItemGroup>
+    <Compile Include="..\AssemblyInfo\AssemblyKeys.cs" Link="AssemblyKeys.cs" />
+    <Compile Include="..\PlatformHelper.cs" Link="PlatformHelper.cs" />
+    <Compile Include="..\Microsoft.OData.Edm\Csdl\EdmValueWriter.cs" Link="EdmValueWriter.cs" />
+    <Compile Include="..\Microsoft.OData.Edm\Csdl\EdmValueParser.cs" Link="EdmValueParser.cs" />
+  </ItemGroup>
+
+  <ItemGroup>
+    <PackageReference Include="Microsoft.CodeAnalysis.NetAnalyzers" Version="9.0.0">
+      <PrivateAssets>all</PrivateAssets>
+      <IncludeAssets>runtime; build; native; contentfiles; analyzers; buildtransitive</IncludeAssets>
+    </PackageReference>
+    <PackageReference Include="Microsoft.CodeAnalysis.PublicApiAnalyzers" Version="3.3.3">
+      <PrivateAssets>all</PrivateAssets>
+      <IncludeAssets>runtime; build; native; contentfiles; analyzers; buildtransitive</IncludeAssets>
+    </PackageReference>
+    <PackageReference Include="Microsoft.Extensions.DependencyInjection" Version="8.0.0" />
+    <PackageReference Include="Microsoft.SourceLink.GitHub" Version="1.0.0">
+      <PrivateAssets>all</PrivateAssets>
+      <IncludeAssets>runtime; build; native; contentfiles; analyzers; buildtransitive</IncludeAssets>
+    </PackageReference>
+    <PackageReference Include="System.Buffers" Version="4.5.1" />
+  </ItemGroup>
+
+  <ItemGroup>
+    <ProjectReference Include="..\Microsoft.OData.Edm\Microsoft.OData.Edm.csproj" />
+    <ProjectReference Include="..\Microsoft.Spatial\Microsoft.Spatial.csproj" />
+  </ItemGroup>
+
+  <ItemGroup Condition="'$(TargetFramework)' == 'net8.0'">
+	<PackageReference Include="Microsoft.Extensions.ObjectPool">
+	  <Version>6.0.3</Version>
+	</PackageReference>
+  </ItemGroup>
+
+  <ItemGroup>
+    <AdditionalFiles Include="PublicAPI/$(TargetFramework)/PublicAPI.Shipped.txt" />
+    <AdditionalFiles Include="PublicAPI/$(TargetFramework)/PublicAPI.Unshipped.txt" />
+  </ItemGroup>
+
+  <ItemGroup>
+    <Compile Update="SRResources.Designer.cs">
+      <DesignTime>True</DesignTime>
+      <AutoGen>True</AutoGen>
+      <DependentUpon>SRResources.resx</DependentUpon>
+    </Compile>
+  </ItemGroup>
+
+  <ItemGroup>
+    <EmbeddedResource Update="SRResources.resx">
+      <Generator>ResXFileCodeGenerator</Generator>
+      <LastGenOutput>SRResources.Designer.cs</LastGenOutput>
+    </EmbeddedResource>
+  </ItemGroup>
+
+</Project>
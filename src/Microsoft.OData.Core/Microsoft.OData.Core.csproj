﻿<?xml version="1.0" encoding="utf-8"?>
<Project ToolsVersion="4.0" DefaultTargets="Build" xmlns="http://schemas.microsoft.com/developer/msbuild/2003">
  <PropertyGroup>
    <AssemblyName>Microsoft.OData.Core</AssemblyName>
    <OutputType>Library</OutputType>
    <TargetFrameworkVersion>v4.5</TargetFrameworkVersion>
    <TargetFrameworkProfile>Profile111</TargetFrameworkProfile>
    <TargetFrameworkIdentifier>.NETPortable</TargetFrameworkIdentifier>
    <GenerateTargetFrameworkAttribute>true</GenerateTargetFrameworkAttribute>
    <TransparentAssembly>true</TransparentAssembly>
    <SecurityMigration>false</SecurityMigration>
    <RootNamespace>Microsoft.OData</RootNamespace>
    <ProjectGuid>{989A83CC-B864-4A75-8BF3-5EDA99203A86}</ProjectGuid>
    <DocumentationFile>$(AssemblyName).xml</DocumentationFile>
    <ProjectTypeGuids>{786C830F-07A1-408B-BD7F-6EE04809D6DB};{FAE04EC0-301F-11D3-BF4B-00C04F79EFBC}</ProjectTypeGuids>
    <MinimumVisualStudioVersion>10.0</MinimumVisualStudioVersion>
    <DefineConstants>$(DefineConstants);ODATA_CORE;PORTABLELIB;SUPPRESS_PORTABLELIB_TARGETFRAMEWORK_ATTRIBUTE</DefineConstants>
    <EnableLocalization>true</EnableLocalization>
  </PropertyGroup>
  <Import Project="..\Build.props" />
  <!-- References -->
  <ItemGroup>
    <ProjectReference Include="$(EnlistmentRoot)\src\Microsoft.OData.Edm\Microsoft.OData.Edm.csproj">
      <Project>{7D921888-FE03-4C3F-80FE-2F624505461C}</Project>
      <Name>Microsoft.OData.Edm</Name>
    </ProjectReference>
    <ProjectReference Include="$(EnlistmentRoot)\src\Microsoft.Spatial\Microsoft.Spatial.csproj">
      <Project>{5D921888-FE03-4C3F-40FE-2F624505461D}</Project>
      <Name>Microsoft.Spatial</Name>
    </ProjectReference>
  </ItemGroup>
  <!-- Generated files -->
  <ItemGroup>
    <TextStringResource Include="Microsoft.OData.Core.txt">
      <ResFile>Microsoft.OData.Core</ResFile>
      <Sealed>true</Sealed>
      <Parameterize>true</Parameterize>
      <Visibility>internal</Visibility>
      <GenerateResource>true</GenerateResource>
      <FullClassName>Microsoft.OData.Core.TextRes</FullClassName>
    </TextStringResource>
  </ItemGroup>
  <ItemGroup>
    <Compile Include="AnnotationFilter.cs" />
    <Compile Include="AnnotationFilterPattern.cs" />
    <Compile Include="AsyncBufferedStream.cs" />
    <Compile Include="ContainerBuilderExtensions.cs" />
    <Compile Include="EdmExtensionMethods.cs" />
    <Compile Include="Evaluation\ODataConventionalResourceMetadataBuilder.cs" />
    <Compile Include="JsonLight\ODataJsonLightBatchAtomicGroupCache.cs" />
    <Compile Include="JsonLight\ODataJsonLightBatchBodyContentReaderStream.cs" />
    <Compile Include="JsonLight\ODataJsonLightBatchPayloadItemPropertiesCache.cs" />
    <Compile Include="JsonLight\ODataJsonLightBatchReader.cs" />
    <Compile Include="JsonLight\ODataJsonLightBatchReaderStream.cs" />
    <Compile Include="JsonLight\ODataJsonLightBatchWriter.cs" />
    <Compile Include="ODataLibraryCompatibility.cs" />
    <Compile Include="MultipartMixed\DependsOnIdsTracker.cs" />
    <Compile Include="MultipartMixed\ODataMultipartMixedBatchFormat.cs" />
    <Compile Include="MultipartMixed\ODataMultipartMixedBatchInputContext.cs" />
    <Compile Include="MultipartMixed\ODataMultipartMixedBatchOutputContext.cs" />
    <Compile Include="MultipartMixed\ODataMultipartMixedBatchWriterUtils.cs" />
    <Compile Include="MultipartMixed\ODataMultipartMixedBatchReader.cs" />
    <Compile Include="MultipartMixed\ODataMultipartMixedBatchReaderStream.cs" />
    <Compile Include="MultipartMixed\ODataMultipartMixedBatchWriter.cs" />
    <Compile Include="UnknownEntitySet.cs" />
    <Compile Include="IContainerProvider.cs" />
    <Compile Include="IDuplicatePropertyNameChecker.cs" />
    <Compile Include="IReaderValidator.cs" />
    <Compile Include="IWriterValidator.cs" />
    <Compile Include="Json\DefaultJsonReaderFactory.cs" />
    <Compile Include="Json\DefaultJsonWriterFactory.cs" />
    <Compile Include="Json\IJsonReader.cs" />
    <Compile Include="Json\IJsonReaderFactory.cs" />
    <Compile Include="Json\IJsonWriterFactory.cs" />
    <Compile Include="ODataNestedResourceInfoSerializationInfo.cs" />
    <Compile Include="ODataSimplifiedOptions.cs" />
    <Compile Include="PropertyCacheHandler.cs" />
    <Compile Include="PropertyCache.cs" />
    <Compile Include="PropertyMetadataTypeInfo.cs" />
    <Compile Include="PropertySerializationInfo.cs" />
    <Compile Include="DuplicatePropertyNameChecker.cs" />
    <Compile Include="PropertyValueTypeInfo.cs" />
    <Compile Include="BindingPathHelper.cs" />
    <Compile Include="UriParser\Binders\ComputeBinder.cs" />
<<<<<<< HEAD
    <Compile Include="UriParser\Binders\InBinder.cs" />
=======
    <Compile Include="UriParser\Aggregation\AggregateTokenBase.cs" />
    <Compile Include="UriParser\Aggregation\ApplyTransformationToken.cs" />
    <Compile Include="UriParser\Aggregation\EntitySetAggregateExpression.cs" />
    <Compile Include="UriParser\Aggregation\EntitySetAggregateToken.cs" />
    <Compile Include="UriParser\Aggregation\AggregateExpression.cs" />
>>>>>>> 25c0dbd2
    <Compile Include="UriParser\ODataPathInfo.cs" />
    <Compile Include="UriParser\SemanticAst\AggregatedCollectionPropertyNode.cs" />
    <Compile Include="UriParser\SemanticAst\CollectionComplexNode.cs" />
    <Compile Include="UriParser\SemanticAst\CollectionConstantNode.cs" />
    <Compile Include="UriParser\SemanticAst\ComputeClause.cs" />
    <Compile Include="UriParser\SemanticAst\ComputeExpression.cs" />
    <Compile Include="UriParser\SemanticAst\CountVirtualPropertyNode.cs" />
    <Compile Include="UriParser\SemanticAst\AnnotationSegment.cs" />
    <Compile Include="UriParser\SemanticAst\InNode.cs" />
    <Compile Include="UriParser\SemanticAst\SingleComplexNode.cs" />
    <Compile Include="UriParser\SemanticAst\SingleValueCastNode.cs" />
    <Compile Include="UriParser\SemanticAst\SingleResourceNode.cs" />
    <Compile Include="UriParser\SyntacticAst\ComputeToken.cs" />
    <Compile Include="UriParser\SyntacticAst\ComputeExpressionToken.cs" />
    <Compile Include="UriParser\SyntacticAst\InToken.cs" />
    <Compile Include="UriParser\TypeFacetsPromotionRules.cs" />
    <Compile Include="ValidationKinds.cs" />
    <Compile Include="ReaderValidator.cs" />
    <Compile Include="ServiceLifetime.cs" />
    <Compile Include="IContainerBuilder.cs" />
    <Compile Include="Metadata\ODataAtomErrorDeserializer.cs" />
    <Compile Include="Metadata\ODataMetadataConstants.cs" />
    <Compile Include="ODataBatchPayloadUriOptions.cs" />
    <Compile Include="ODataEdmPropertyAnnotation.cs" />
    <Compile Include="ODataNullValueBehaviorKind.cs" />
    <Compile Include="ODataRawValueUtils.cs" />
    <Compile Include="Metadata\BufferingXmlReader.cs" />
    <Compile Include="ODataRawValueConverter.cs" />
    <Compile Include="Metadata\ODataMetadataReaderUtils.cs" />
    <Compile Include="Metadata\ODataMetadataWriterUtils.cs" />
    <Compile Include="Metadata\XmlReaderExtensions.cs" />
    <Compile Include="BufferedReadStream.cs" />
    <Compile Include="BufferingReadStream.cs" />
    <Compile Include="CollectionWithoutExpectedTypeValidator.cs" />
    <Compile Include="PropertyAndAnnotationCollector.cs" />
    <Compile Include="ErrorUtils.cs" />
    <Compile Include="Evaluation\EdmValueUtils.cs" />
    <Compile Include="Evaluation\IODataResourceMetadataContext.cs" />
    <Compile Include="Evaluation\KeySerializer.cs" />
    <Compile Include="Evaluation\LiteralFormatter.cs" />
    <Compile Include="Evaluation\NoOpResourceMetadataBuilder.cs" />
    <Compile Include="Evaluation\ODataConventionalEntityMetadataBuilder.cs" />
    <Compile Include="Evaluation\ODataConventionalUriBuilder.cs" />
    <Compile Include="Evaluation\ODataResourceMetadataBuilder.cs" />
    <Compile Include="Evaluation\ODataResourceMetadataContext.cs" />
    <Compile Include="Evaluation\ODataMetadataContext.cs" />
    <Compile Include="Evaluation\ODataMissingOperationGenerator.cs" />
    <Compile Include="Evaluation\ODataUriBuilder.cs" />
    <Compile Include="ExceptionUtils.cs" />
    <Compile Include="ResourceSetWithoutExpectedTypeValidator.cs" />
    <Compile Include="GeographyTypeConverter.cs" />
    <Compile Include="GeometryTypeConverter.cs" />
    <Compile Include="HttpHeaderValue.cs" />
    <Compile Include="HttpHeaderValueElement.cs" />
    <Compile Include="HttpHeaderValueLexer.cs" />
    <Compile Include="HttpUtils.cs" />
    <Compile Include="IODataBatchOperationListener.cs" />
    <Compile Include="IODataResourceTypeContext.cs" />
    <Compile Include="IODataOutputInStreamErrorListener.cs" />
    <Compile Include="IODataReaderWriterListener.cs" />
    <Compile Include="IODataRequestMessage.cs" />
    <Compile Include="IODataRequestMessageAsync.cs" />
    <Compile Include="IODataResponseMessage.cs" />
    <Compile Include="IODataResponseMessageAsync.cs" />
    <Compile Include="IODataPayloadUriConverter.cs" />
    <Compile Include="IPrimitiveTypeConverter.cs" />
    <Compile Include="InstanceAnnotationWriteTracker.cs" />
    <Compile Include="InternalErrorCodes.cs" />
    <Compile Include="InternalErrorCodesCommon.cs" />
    <Compile Include="JsonLight\IODataJsonLightReaderResourceState.cs" />
    <Compile Include="JsonLight\IODataJsonLightWriterResourceState.cs" />
    <Compile Include="JsonLight\JsonFullMetadataLevel.cs" />
    <Compile Include="JsonLight\JsonFullMetadataTypeNameOracle.cs" />
    <Compile Include="JsonLight\JsonLightConstants.cs" />
    <Compile Include="JsonLight\JsonLightMetadataLevel.cs" />
    <Compile Include="JsonLight\JsonLightODataAnnotationWriter.cs" />
    <Compile Include="JsonLight\JsonLightTypeNameOracle.cs" />
    <Compile Include="JsonLight\JsonMinimalMetadataLevel.cs" />
    <Compile Include="JsonLight\JsonMinimalMetadataTypeNameOracle.cs" />
    <Compile Include="JsonLight\JsonNoMetadataLevel.cs" />
    <Compile Include="JsonLight\JsonNoMetadataTypeNameOracle.cs" />
    <Compile Include="JsonLight\ODataAnnotationNames.cs" />
    <Compile Include="JsonLight\ODataJsonLightCollectionDeserializer.cs" />
    <Compile Include="JsonLight\ODataJsonLightCollectionReader.cs" />
    <Compile Include="JsonLight\ODataJsonLightCollectionSerializer.cs" />
    <Compile Include="JsonLight\ODataJsonLightCollectionWriter.cs" />
    <Compile Include="JsonLight\ODataJsonLightContextUriParseResult.cs" />
    <Compile Include="JsonLight\ODataJsonLightContextUriParser.cs" />
    <Compile Include="JsonLight\ODataJsonLightDeltaReader.cs" />
    <Compile Include="JsonLight\ODataJsonLightDeltaWriter.cs" />
    <Compile Include="JsonLight\ODataJsonLightDeserializer.cs" />
    <Compile Include="JsonLight\ODataJsonLightEntityReferenceLinkDeserializer.cs" />
    <Compile Include="JsonLight\ODataJsonLightEntityReferenceLinkSerializer.cs" />
    <Compile Include="JsonLight\ODataJsonLightResourceDeserializer.cs" />
    <Compile Include="JsonLight\ODataJsonLightResourceSerializer.cs" />
    <Compile Include="JsonLight\ODataJsonLightErrorDeserializer.cs" />
    <Compile Include="JsonLight\ODataJsonLightInputContext.cs" />
    <Compile Include="JsonLight\ODataJsonLightOutputContext.cs" />
    <Compile Include="JsonLight\ODataJsonLightParameterDeserializer.cs" />
    <Compile Include="JsonLight\ODataJsonLightParameterReader.cs" />
    <Compile Include="JsonLight\ODataJsonLightParameterWriter.cs" />
    <Compile Include="JsonLight\ODataJsonLightPayloadKindDetectionDeserializer.cs" />
    <Compile Include="JsonLight\ODataJsonLightPropertyAndValueDeserializer.cs" />
    <Compile Include="JsonLight\ODataJsonLightPropertySerializer.cs" />
    <Compile Include="JsonLight\ODataJsonLightReader.cs" />
    <Compile Include="JsonLight\ODataJsonLightReaderNestedResourceInfo.cs" />
    <Compile Include="JsonLight\ODataJsonLightReaderUtils.cs" />
    <Compile Include="JsonLight\ODataJsonLightSerializer.cs" />
    <Compile Include="JsonLight\ODataJsonLightServiceDocumentDeserializer.cs" />
    <Compile Include="JsonLight\ODataJsonLightServiceDocumentSerializer.cs" />
    <Compile Include="JsonLight\ODataJsonLightUtils.cs" />
    <Compile Include="JsonLight\ODataJsonLightValidationUtils.cs" />
    <Compile Include="JsonLight\ODataJsonLightValueSerializer.cs" />
    <Compile Include="JsonLight\ODataJsonLightWriter.cs" />
    <Compile Include="JsonLight\ODataJsonLightWriterUtils.cs" />
    <Compile Include="JsonLight\ReorderingJsonReader.cs" />
    <Compile Include="Json\BufferingJsonReader.cs" />
    <Compile Include="Json\ODataJsonFormat.cs" />
    <Compile Include="Json\GeoJsonWriterAdapter.cs" />
    <Compile Include="Json\IJsonWriter.cs" />
    <Compile Include="Json\IODataJsonOperationsDeserializerContext.cs" />
    <Compile Include="Json\JsonConstants.cs" />
    <Compile Include="Json\JsonLightInstanceAnnotationWriter.cs" />
    <Compile Include="Json\JsonNodeType.cs" />
    <Compile Include="Json\JsonReader.cs" />
    <Compile Include="Json\JsonReaderExtensions.cs" />
    <Compile Include="Json\JsonSharedUtils.cs" />
    <Compile Include="Json\JsonValueUtils.cs" />
    <Compile Include="Json\JsonWriter.cs" />
    <Compile Include="Json\JsonWriterExtensions.cs" />
    <Compile Include="Json\NonIndentedTextWriter.cs" />
    <Compile Include="Json\ODataJsonReaderCoreUtils.cs" />
    <Compile Include="Json\ODataJsonWriterUtils.cs" />
    <Compile Include="Json\TextWriterWrapper.cs" />
    <Compile Include="ODataErrorDetail.cs" />
    <Compile Include="ODataUntypedValue.cs" />
    <Compile Include="ODataMediaType.cs" />
    <Compile Include="ODataMediaTypeResolver.cs" />
    <Compile Include="MediaTypeUtils.cs" />
    <Compile Include="ODataMediaTypeFormat.cs" />
    <Compile Include="MessageStreamWrapper.cs" />
    <Compile Include="Metadata\CachedPrimitiveKeepInContentAnnotation.cs" />
    <Compile Include="Metadata\EdmConstants.cs" />
    <Compile Include="Metadata\EdmLibraryExtensions.cs" />
    <Compile Include="Metadata\EdmTypeReaderResolver.cs" />
    <Compile Include="Metadata\EdmTypeResolver.cs" />
    <Compile Include="Metadata\EdmTypeWriterResolver.cs" />
    <Compile Include="Metadata\MetadataUtils.cs" />
    <Compile Include="Metadata\MetadataUtilsCommon.cs" />
    <Compile Include="MimeConstants.cs" />
    <Compile Include="NonDisposingStream.cs" />
    <Compile Include="ODataAction.cs" />
    <Compile Include="ODataAnnotatable.cs" />
    <Compile Include="ODataAsynchronousReader.cs" />
    <Compile Include="ODataAsynchronousResponseMessage.cs" />
    <Compile Include="ODataAsynchronousWriter.cs" />
    <Compile Include="ODataBatchOperationHeaders.cs" />
    <Compile Include="ODataBatchOperationMessage.cs" />
    <Compile Include="ODataBatchOperationReadStream.cs" />
    <Compile Include="ODataBatchOperationRequestMessage.cs" />
    <Compile Include="ODataBatchOperationResponseMessage.cs" />
    <Compile Include="ODataBatchOperationStream.cs" />
    <Compile Include="ODataBatchOperationWriteStream.cs" />
    <Compile Include="ODataBatchReader.cs" />
    <Compile Include="ODataBatchReaderState.cs" />
    <Compile Include="ODataBatchReaderStream.cs" />
    <Compile Include="ODataBatchReaderStreamBuffer.cs" />
    <Compile Include="ODataBatchReaderStreamScanResult.cs" />
    <Compile Include="ODataBatchPayloadUriConverter.cs" />
    <Compile Include="ODataBatchUtils.cs" />
    <Compile Include="ODataBatchWriter.cs" />
    <Compile Include="ODataCollectionReader.cs" />
    <Compile Include="ODataCollectionReaderCore.cs" />
    <Compile Include="ODataCollectionReaderCoreAsync.cs" />
    <Compile Include="ODataCollectionReaderState.cs" />
    <Compile Include="ODataCollectionStart.cs" />
    <Compile Include="ODataCollectionStartSerializationInfo.cs" />
    <Compile Include="ODataCollectionValue.cs" />
    <Compile Include="ODataCollectionWriter.cs" />
    <Compile Include="ODataCollectionWriterCore.cs" />
    <Compile Include="ODataConstants.cs" />
    <Compile Include="ODataContentTypeException.cs" />
    <Compile Include="ODataContextUriBuilder.cs" />
    <Compile Include="ODataContextUrlInfo.cs" />
    <Compile Include="ODataContextUrlLevel.cs" />
    <Compile Include="ODataDeltaDeletedEntry.cs" />
    <Compile Include="ODataDeltaDeletedLink.cs" />
    <Compile Include="ODataDeltaResourceSet.cs" />
    <Compile Include="ODataDeltaResourceSetSerializationInfo.cs" />
    <Compile Include="ODataDeltaKind.cs" />
    <Compile Include="ODataDeltaLink.cs" />
    <Compile Include="ODataDeltaLinkBase.cs" />
    <Compile Include="ODataDeltaReader.cs" />
    <Compile Include="ODataDeltaReaderState.cs" />
    <Compile Include="ODataDeltaSerializationInfo.cs" />
    <Compile Include="ODataDeltaWriter.cs" />
    <Compile Include="ODataDeserializer.cs" />
    <Compile Include="ODataEntityReferenceLink.cs" />
    <Compile Include="ODataEntityReferenceLinks.cs" />
    <Compile Include="ODataEntitySetInfo.cs" />
    <Compile Include="ODataResource.cs" />
    <Compile Include="ODataEnumValue.cs" />
    <Compile Include="ODataError.cs" />
    <Compile Include="ODataErrorException.cs" />
    <Compile Include="ODataException.cs" />
    <Compile Include="ODataResourceSet.cs" />
    <Compile Include="ODataResourceSerializationInfo.cs" />
    <Compile Include="ODataResourceTypeContext.cs" />
    <Compile Include="ODataResourceSetBase.cs" />
    <Compile Include="ODataFormat.cs" />
    <Compile Include="ODataFunction.cs" />
    <Compile Include="ODataFunctionImportInfo.cs" />
    <Compile Include="ODataInnerError.cs" />
    <Compile Include="ODataInputContext.cs" />
    <Compile Include="ODataInstanceAnnotation.cs" />
    <Compile Include="ODataItem.cs" />
    <Compile Include="ODataJsonDateTimeFormat.cs" />
    <Compile Include="ODataMessage.cs" />
    <Compile Include="ODataMessageExtensions.cs" />
    <Compile Include="ODataMessageInfo.cs" />
    <Compile Include="ODataMessageQuotas.cs" />
    <Compile Include="ODataMessageReader.cs" />
    <Compile Include="ODataMessageReaderSettings.cs" />
    <Compile Include="ODataMessageWriter.cs" />
    <Compile Include="ODataMessageWriterSettings.cs" />
    <Compile Include="ODataMetadataFormat.cs" />
    <Compile Include="ODataMetadataInputContext.cs" />
    <Compile Include="ODataMetadataOutputContext.cs" />
    <Compile Include="ODataNestedResourceInfo.cs" />
    <Compile Include="ODataNullValue.cs" />
    <Compile Include="ODataObjectModelExtensions.cs" />
    <Compile Include="ODataOperation.cs" />
    <Compile Include="ODataOutputContext.cs" />
    <Compile Include="ODataParameterReader.cs" />
    <Compile Include="ODataParameterReaderCore.cs" />
    <Compile Include="ODataParameterReaderCoreAsync.cs" />
    <Compile Include="ODataParameterReaderState.cs" />
    <Compile Include="ODataParameterWriter.cs" />
    <Compile Include="ODataParameterWriterCore.cs" />
    <Compile Include="ODataPayloadKind.cs" />
    <Compile Include="ODataPayloadKindDetectionInfo.cs" />
    <Compile Include="ODataPayloadKindDetectionResult.cs" />
    <Compile Include="ODataPayloadValueConverter.cs" />
    <Compile Include="ODataPreferenceHeader.cs" />
    <Compile Include="ODataPrimitiveValue.cs" />
    <Compile Include="ODataProperty.cs" />
    <Compile Include="ODataPropertyKind.cs" />
    <Compile Include="ODataPropertySerializationInfo.cs" />
    <Compile Include="ODataRawInputContext.cs" />
    <Compile Include="ODataRawOutputContext.cs" />
    <Compile Include="ODataRawValueFormat.cs" />
    <Compile Include="ODataReader.cs" />
    <Compile Include="ODataReaderCore.cs" />
    <Compile Include="ODataReaderCoreAsync.cs" />
    <Compile Include="ODataReaderState.cs" />
    <Compile Include="ODataRequestMessage.cs" />
    <Compile Include="ODataResponseMessage.cs" />
    <Compile Include="ODataSerializer.cs" />
    <Compile Include="ODataServiceDocument.cs" />
    <Compile Include="ODataServiceDocumentElement.cs" />
    <Compile Include="ODataSingletonInfo.cs" />
    <Compile Include="ODataStreamReferenceValue.cs" />
    <Compile Include="ODataTypeAnnotation.cs" />
    <Compile Include="ODataUtils.cs" />
    <Compile Include="ODataUtilsInternal.cs" />
    <Compile Include="ODataValue.cs" />
    <Compile Include="ODataValueUtils.cs" />
    <Compile Include="ODataVersion.cs" />
    <Compile Include="ODataVersionCache.cs" />
    <Compile Include="ODataWriter.cs" />
    <Compile Include="ODataWriterCore.cs" />
    <Compile Include="PrimitiveConverter.cs" />
    <Compile Include="RawValueWriter.cs" />
    <Compile Include="ReadOnlyEnumerable.cs" />
    <Compile Include="ReadOnlyEnumerableExtensions.cs" />
    <Compile Include="ReadOnlyEnumerableOfT.cs" />
    <Compile Include="ReaderUtils.cs" />
    <Compile Include="ReaderValidationUtils.cs" />
    <Compile Include="ReferenceEqualityComparer.cs" />
    <Compile Include="SelectedPropertiesNode.cs" />
    <Compile Include="ServicePrototype.cs" />
    <Compile Include="ServiceProviderExtensions.cs" />
    <Compile Include="SimpleLazy.cs" />
    <Compile Include="TaskUtils.cs" />
    <Compile Include="TypeNameOracle.cs" />
    <Compile Include="TypeUtils.cs" />
    <Compile Include="UriParser\ParseDynamicPathSegment.cs" />
    <Compile Include="UriParser\Parsers\CustomUriLiteralParsers.cs" />
    <Compile Include="UriParser\Parsers\DefaultUriLiteralParser.cs" />
    <Compile Include="UriParser\Parsers\IUriLiteralParser.cs" />
    <Compile Include="UriParser\Parsers\PathParserModelUtils.cs" />
    <Compile Include="UriParser\Parsers\UriLiteralParsingException.cs" />
    <Compile Include="UriParser\Parsers\UriPrimitiveTypeParser.cs" />
    <Compile Include="UriParser\UriEdmHelpers.cs" />
    <Compile Include="Uri\ExpressionConstants.cs" />
    <Compile Include="Uri\NodeToStringBuilder.cs" />
    <Compile Include="Uri\ODataUri.cs" />
    <Compile Include="Uri\ODataUriConversionUtils.cs" />
    <Compile Include="Uri\ODataUriExtensions.cs" />
    <Compile Include="Uri\ODataUriUtils.cs" />
    <Compile Include="Uri\ODataUrlKeyDelimiter.cs" />
    <Compile Include="Uri\SelectExpandClauseToStringBuilder.cs" />
    <Compile Include="Uri\ApplyClauseToStringBuilder.cs" />
    <Compile Include="UriParser\Binders\BinaryOperatorBinder.cs" />
    <Compile Include="UriParser\Binders\BinderBase.cs" />
    <Compile Include="UriParser\Binders\BindingState.cs" />
    <Compile Include="UriParser\Binders\DottedIdentifierBinder.cs" />
    <Compile Include="UriParser\Binders\EndPathBinder.cs" />
    <Compile Include="UriParser\Binders\EnumBinder.cs" />
    <Compile Include="UriParser\Binders\ExpandTreeNormalizer.cs" />
    <Compile Include="UriParser\Binders\FilterBinder.cs" />
    <Compile Include="UriParser\Binders\FunctionCallBinder.cs" />
    <Compile Include="UriParser\Binders\InnerPathTokenBinder.cs" />
    <Compile Include="UriParser\Binders\KeyBinder.cs" />
    <Compile Include="UriParser\Binders\LambdaBinder.cs" />
    <Compile Include="UriParser\Binders\LiteralBinder.cs" />
    <Compile Include="UriParser\Binders\MetadataBinder.cs" />
    <Compile Include="UriParser\Binders\MetadataBindingUtils.cs" />
    <Compile Include="UriParser\Binders\OrderByBinder.cs" />
    <Compile Include="UriParser\Binders\ParameterAliasBinder.cs" />
    <Compile Include="UriParser\Binders\RangeVariableBinder.cs" />
    <Compile Include="UriParser\Binders\SearchBinder.cs" />
    <Compile Include="UriParser\Binders\SelectBinder.cs" />
    <Compile Include="UriParser\Binders\SelectExpandBinder.cs" />
    <Compile Include="UriParser\Binders\SelectExpandClauseFinisher.cs" />
    <Compile Include="UriParser\Binders\SelectExpandPathBinder.cs" />
    <Compile Include="UriParser\Binders\SelectExpandSemanticBinder.cs" />
    <Compile Include="UriParser\Binders\SelectExpandSyntacticUnifier.cs" />
    <Compile Include="UriParser\Binders\SelectPathSegmentTokenBinder.cs" />
    <Compile Include="UriParser\Binders\SelectTreeNormalizer.cs" />
    <Compile Include="UriParser\Binders\UnaryOperatorBinder.cs" />
    <Compile Include="UriParser\BuiltInUriFunctions.cs" />
    <Compile Include="UriParser\CustomUriFunctions.cs" />
    <Compile Include="UriParser\CustomUriLiteralPrefixes.cs" />
    <Compile Include="UriParser\ExceptionUtil.cs" />
    <Compile Include="UriParser\ExpressionLexer.cs" />
    <Compile Include="UriParser\ExpressionLexerLiteralExtensions.cs" />
    <Compile Include="UriParser\ExpressionLexerUtils.cs" />
    <Compile Include="UriParser\ExpressionToken.cs" />
    <Compile Include="UriParser\FunctionSignature.cs" />
    <Compile Include="UriParser\FunctionSignatureWithReturnType.cs" />
    <Compile Include="UriParser\InternalErrorCodes.cs" />
    <Compile Include="UriParser\KeyPropertyValue.cs" />
    <Compile Include="UriParser\LiteralUtils.cs" />
    <Compile Include="UriParser\Resolver\AlternateKeysODataUriResolver.cs" />
    <Compile Include="UriParser\Resolver\StringAsEnumResolver.cs" />
    <Compile Include="UriParser\Resolver\ODataUriResolver.cs" />
    <Compile Include="UriParser\Resolver\UnqualifiedODataUriResolver.cs" />
    <Compile Include="UriParser\NamedValue.cs" />
    <Compile Include="UriParser\ODataQueryOptionParser.cs" />
    <Compile Include="UriParser\ODataUnrecognizedPathException.cs" />
    <Compile Include="UriParser\ODataUriParser.cs" />
    <Compile Include="UriParser\ODataUriParserConfiguration.cs" />
    <Compile Include="UriParser\ODataUriParserSettings.cs" />
    <Compile Include="UriParser\OrderByDirection.cs" />
    <Compile Include="UriParser\Parsers\ExpandDepthAndCountValidator.cs" />
    <Compile Include="UriParser\Parsers\ExpandOptionParser.cs" />
    <Compile Include="UriParser\Parsers\FunctionCallParser.cs" />
    <Compile Include="UriParser\Parsers\FunctionOverloadResolver.cs" />
    <Compile Include="UriParser\Parsers\FunctionParameterParser.cs" />
    <Compile Include="UriParser\Parsers\IFunctionCallParser.cs" />
    <Compile Include="UriParser\Parsers\IdentifierTokenizer.cs" />
    <Compile Include="UriParser\Parsers\KeyFinder.cs" />
    <Compile Include="UriParser\Parsers\LiteralParser.cs" />
    <Compile Include="UriParser\Parsers\NodeFactory.cs" />
    <Compile Include="UriParser\Parsers\ODataPathFactory.cs" />
    <Compile Include="UriParser\Parsers\ODataPathParser.cs" />
    <Compile Include="UriParser\Parsers\PathReverser.cs" />
    <Compile Include="UriParser\Parsers\SearchParser.cs" />
    <Compile Include="UriParser\Parsers\SegmentArgumentParser.cs" />
    <Compile Include="UriParser\Parsers\SegmentKeyHandler.cs" />
    <Compile Include="UriParser\Parsers\SelectExpandParser.cs" />
    <Compile Include="UriParser\Parsers\SelectExpandSyntacticParser.cs" />
    <Compile Include="UriParser\Parsers\SelectExpandTermParser.cs" />
    <Compile Include="UriParser\Parsers\UriParserHelper.cs" />
    <Compile Include="UriParser\Parsers\UriPathParser.cs" />
    <Compile Include="UriParser\Parsers\UriQueryExpressionParser.cs" />
    <Compile Include="UriParser\Parsers\UriTemplateParser.cs" />
    <Compile Include="UriParser\QueryNodeUtils.cs" />
    <Compile Include="UriParser\QueryOptionUtils.cs" />
    <Compile Include="UriParser\ReadOnlyEnumerableForUriParser.cs" />
    <Compile Include="UriParser\SearchLexer.cs" />
    <Compile Include="UriParser\SemanticAst\AllNode.cs" />
    <Compile Include="UriParser\SemanticAst\AnyNode.cs" />
    <Compile Include="UriParser\SemanticAst\BatchReferenceSegment.cs" />
    <Compile Include="UriParser\SemanticAst\BatchSegment.cs" />
    <Compile Include="UriParser\SemanticAst\BinaryOperatorNode.cs" />
    <Compile Include="UriParser\SemanticAst\CollectionFunctionCallNode.cs" />
    <Compile Include="UriParser\SemanticAst\CollectionNavigationNode.cs" />
    <Compile Include="UriParser\SemanticAst\CollectionNode.cs" />
    <Compile Include="UriParser\SemanticAst\CollectionOpenPropertyAccessNode.cs" />
    <Compile Include="UriParser\SemanticAst\CollectionPropertyAccessNode.cs" />
    <Compile Include="UriParser\SemanticAst\ConstantNode.cs" />
    <Compile Include="UriParser\SemanticAst\ConvertNode.cs" />
    <Compile Include="UriParser\SemanticAst\CountNode.cs" />
    <Compile Include="UriParser\SemanticAst\CountSegment.cs" />
    <Compile Include="UriParser\SemanticAst\DetermineNavigationSourceTranslator.cs" />
    <Compile Include="UriParser\SemanticAst\CollectionResourceCastNode.cs" />
    <Compile Include="UriParser\SemanticAst\CollectionResourceFunctionCallNode.cs" />
    <Compile Include="UriParser\SemanticAst\CollectionResourceNode.cs" />
    <Compile Include="UriParser\SemanticAst\EntityIdSegment.cs" />
    <Compile Include="UriParser\SemanticAst\ResourceRangeVariable.cs" />
    <Compile Include="UriParser\SemanticAst\ResourceRangeVariableReferenceNode.cs" />
    <Compile Include="UriParser\SemanticAst\EntitySetSegment.cs" />
    <Compile Include="UriParser\SemanticAst\ExpandedNavigationSelectItem.cs" />
    <Compile Include="UriParser\SemanticAst\ExpandedReferenceSelectItem.cs" />
    <Compile Include="UriParser\SemanticAst\FilterClause.cs" />
    <Compile Include="UriParser\SemanticAst\KeyLookupNode.cs" />
    <Compile Include="UriParser\SemanticAst\KeySegment.cs" />
    <Compile Include="UriParser\SemanticAst\LambdaNode.cs" />
    <Compile Include="UriParser\SemanticAst\LevelsClause.cs" />
    <Compile Include="UriParser\SemanticAst\MetadataSegment.cs" />
    <Compile Include="UriParser\SemanticAst\NamedFunctionParameterNode.cs" />
    <Compile Include="UriParser\SemanticAst\NamespaceQualifiedWildcardSelectItem.cs" />
    <Compile Include="UriParser\SemanticAst\NavigationPropertyLinkSegment.cs" />
    <Compile Include="UriParser\SemanticAst\NavigationPropertySegment.cs" />
    <Compile Include="UriParser\SemanticAst\NonResourceRangeVariable.cs" />
    <Compile Include="UriParser\SemanticAst\NonResourceRangeVariableReferenceNode.cs" />
    <Compile Include="UriParser\SemanticAst\ODataExpandPath.cs" />
    <Compile Include="UriParser\SemanticAst\ODataPath.cs" />
    <Compile Include="UriParser\SemanticAst\ODataPathExtensions.cs" />
    <Compile Include="UriParser\SemanticAst\ODataPathSegment.cs" />
    <Compile Include="UriParser\SemanticAst\ODataSelectPath.cs" />
    <Compile Include="UriParser\SemanticAst\ODataUnresolvedFunctionParameterAlias.cs" />
    <Compile Include="UriParser\SemanticAst\DynamicPathSegment.cs" />
    <Compile Include="UriParser\SemanticAst\OperationImportSegment.cs" />
    <Compile Include="UriParser\SemanticAst\OperationSegment.cs" />
    <Compile Include="UriParser\SemanticAst\OperationSegmentParameter.cs" />
    <Compile Include="UriParser\SemanticAst\OrderByClause.cs" />
    <Compile Include="UriParser\SemanticAst\ParameterAliasNode.cs" />
    <Compile Include="UriParser\SemanticAst\ParameterAliasValueAccessor.cs" />
    <Compile Include="UriParser\SemanticAst\PathSelectItem.cs" />
    <Compile Include="UriParser\SemanticAst\PathTemplateSegment.cs" />
    <Compile Include="UriParser\SemanticAst\PropertySegment.cs" />
    <Compile Include="UriParser\SemanticAst\QueryNode.cs" />
    <Compile Include="UriParser\SemanticAst\RangeVariable.cs" />
    <Compile Include="UriParser\SemanticAst\RangeVariableKind.cs" />
    <Compile Include="UriParser\SemanticAst\SearchClause.cs" />
    <Compile Include="UriParser\SemanticAst\SearchTermNode.cs" />
    <Compile Include="UriParser\SemanticAst\SelectExpandClause.cs" />
    <Compile Include="UriParser\SemanticAst\SelectExpandClauseExtensions.cs" />
    <Compile Include="UriParser\SemanticAst\SelectItem.cs" />
    <Compile Include="UriParser\SemanticAst\SingleResourceCastNode.cs" />
    <Compile Include="UriParser\SemanticAst\SingleResourceFunctionCallNode.cs" />
    <Compile Include="UriParser\SemanticAst\SingleEntityNode.cs" />
    <Compile Include="UriParser\SemanticAst\SingleNavigationNode.cs" />
    <Compile Include="UriParser\SemanticAst\SingleValueFunctionCallNode.cs" />
    <Compile Include="UriParser\SemanticAst\SingleValueNode.cs" />
    <Compile Include="UriParser\SemanticAst\SingleValueOpenPropertyAccessNode.cs" />
    <Compile Include="UriParser\SemanticAst\SingleValuePropertyAccessNode.cs" />
    <Compile Include="UriParser\SemanticAst\SingletonSegment.cs" />
    <Compile Include="UriParser\SemanticAst\TypeSegment.cs" />
    <Compile Include="UriParser\SemanticAst\UnaryOperatorNode.cs" />
    <Compile Include="UriParser\SemanticAst\UriTemplateExpression.cs" />
    <Compile Include="UriParser\SemanticAst\ValueSegment.cs" />
    <Compile Include="UriParser\SemanticAst\WildcardSelectItem.cs" />
    <Compile Include="UriParser\SyntacticAst\AllToken.cs" />
    <Compile Include="UriParser\SyntacticAst\AnyToken.cs" />
    <Compile Include="UriParser\SyntacticAst\BinaryOperatorToken.cs" />
    <Compile Include="UriParser\SyntacticAst\CustomQueryOptionToken.cs" />
    <Compile Include="UriParser\SyntacticAst\DottedIdentifierToken.cs" />
    <Compile Include="UriParser\SyntacticAst\EndPathToken.cs" />
    <Compile Include="UriParser\SyntacticAst\ExpandTermToken.cs" />
    <Compile Include="UriParser\SyntacticAst\ExpandToken.cs" />
    <Compile Include="UriParser\SyntacticAst\FunctionCallToken.cs" />
    <Compile Include="UriParser\SyntacticAst\FunctionParameterAliasToken.cs" />
    <Compile Include="UriParser\SyntacticAst\FunctionParameterToken.cs" />
    <Compile Include="UriParser\SyntacticAst\InnerPathToken.cs" />
    <Compile Include="UriParser\SyntacticAst\LambdaToken.cs" />
    <Compile Include="UriParser\SyntacticAst\LiteralToken.cs" />
    <Compile Include="UriParser\SyntacticAst\NonSystemToken.cs" />
    <Compile Include="UriParser\SyntacticAst\OrderByToken.cs" />
    <Compile Include="UriParser\SyntacticAst\PathSegmentToken.cs" />
    <Compile Include="UriParser\SyntacticAst\PathToken.cs" />
    <Compile Include="UriParser\SyntacticAst\QueryToken.cs" />
    <Compile Include="UriParser\SyntacticAst\RangeVariableToken.cs" />
    <Compile Include="UriParser\SyntacticAst\SelectToken.cs" />
    <Compile Include="UriParser\SyntacticAst\StarToken.cs" />
    <Compile Include="UriParser\SyntacticAst\StringLiteralToken.cs" />
    <Compile Include="UriParser\SyntacticAst\SystemToken.cs" />
    <Compile Include="UriParser\SyntacticAst\UnaryOperatorToken.cs" />
    <Compile Include="UriParser\TreeNodeKinds\BinaryOperatorKind.cs" />
    <Compile Include="UriParser\TreeNodeKinds\ExpressionTokenKind.cs" />
    <Compile Include="UriParser\TreeNodeKinds\QueryNodeKind.cs" />
    <Compile Include="UriParser\SyntacticAst\QueryTokenKind.cs" />
    <Compile Include="UriParser\TreeNodeKinds\RequestTargetKind.cs" />
    <Compile Include="UriParser\TreeNodeKinds\UnaryOperatorKind.cs" />
    <Compile Include="UriParser\TypePromotionUtils.cs" />
    <Compile Include="UriParser\UriFunctionsHelper.cs" />
    <Compile Include="UriParser\UriQueryConstants.cs" />
    <Compile Include="UriParser\Visitors\IPathSegmentTokenVisitor.cs" />
    <Compile Include="UriParser\Visitors\ISyntacticTreeVisitor.cs" />
    <Compile Include="UriParser\Visitors\IsCollectionTranslator.cs" />
    <Compile Include="UriParser\Visitors\PathSegmentHandler.cs" />
    <Compile Include="UriParser\Visitors\PathSegmentToContextUrlPathTranslator.cs" />
    <Compile Include="UriParser\Visitors\PathSegmentToResourcePathTranslator.cs" />
    <Compile Include="UriParser\Visitors\PathSegmentToStringTranslator.cs" />
    <Compile Include="UriParser\Visitors\PathSegmentTokenEqualityComparer.cs" />
    <Compile Include="UriParser\Visitors\PathSegmentTokenVisitor.cs" />
    <Compile Include="UriParser\Visitors\PathSegmentTranslator.cs" />
    <Compile Include="UriParser\Visitors\QueryNodeVisitor.cs" />
    <Compile Include="UriParser\Visitors\SelectItemHandler.cs" />
    <Compile Include="UriParser\Visitors\SelectItemTranslator.cs" />
    <Compile Include="UriParser\Visitors\SelectPropertyVisitor.cs" />
    <Compile Include="UriParser\Visitors\SplitEndingSegmentOfTypeHandler.cs" />
    <Compile Include="UriParser\Visitors\SyntacticTreeVisitor.cs" />
    <Compile Include="UriUtils.cs" />
    <Compile Include="Utils.cs" />
    <Compile Include="ValidationUtils.cs" />
    <Compile Include="WriterUtils.cs" />
    <Compile Include="WriterValidationUtils.cs" />
    <Compile Include="UriParser\Aggregation\ApplyBinder.cs" />
    <Compile Include="UriParser\Aggregation\FilterTransformationNode.cs" />
    <Compile Include="UriParser\Aggregation\TransformationNode.cs" />
    <Compile Include="UriParser\Aggregation\AggregateTransformationNode.cs" />
    <Compile Include="UriParser\Aggregation\ComputeTransformationNode.cs" />
    <Compile Include="UriParser\Aggregation\AggregateExpressionBase.cs" />
    <Compile Include="UriParser\Aggregation\ApplyClause.cs" />
    <Compile Include="UriParser\Aggregation\GroupByTransformationNode.cs" />
    <Compile Include="UriParser\Aggregation\GroupByPropertyNode.cs" />
    <Compile Include="UriParser\Aggregation\AggregateExpressionToken.cs" />
    <Compile Include="UriParser\Aggregation\AggregateToken.cs" />
    <Compile Include="UriParser\Aggregation\GroupByToken.cs" />
    <Compile Include="UriParser\Aggregation\AggregationMethod.cs" />
    <Compile Include="UriParser\Aggregation\TransformationNodeKind.cs" />
    <Compile Include="$(EnlistmentRoot)\src\Microsoft.OData.Edm\Csdl\EdmValueParser.cs">
      <Link>EdmValueParser.cs</Link>
    </Compile>
    <Compile Include="$(EnlistmentRoot)\src\Microsoft.OData.Edm\Csdl\EdmValueWriter.cs">
      <Link>EdmValueWriter.cs</Link>
    </Compile>
    <Compile Include="..\PlatformHelper.cs">
      <Link>PlatformHelper.cs</Link>
    </Compile>
    <Compile Include="WriterValidator.cs" />
    <None Include="obj2c\i386\AssemblyAttributes.cs">
      <Visible>false</Visible>
    </None>
    <None Include="obj2c\i386\AssemblyRefs.cs">
      <Visible>false</Visible>
    </None>
    <Compile Include="GlobalSuppressions.cs" />
  </ItemGroup>
  <ItemGroup>
    <Compile Include="ShippingAssemblyAttributes.cs">
      <IncludeInOpenSource>false</IncludeInOpenSource>
    </Compile>
    <Compile Include="$(AssemblyKeysCSharpFilePath)">
      <IncludeInOpenSource>false</IncludeInOpenSource>
    </Compile>
  </ItemGroup>
  <ItemGroup>
    <None Include="Microsoft.OData.Core.tt">
      <Generator>TextTemplatingFileGenerator</Generator>
      <LastGenOutput>Microsoft.OData.Core.cs</LastGenOutput>
    </None>
    <Compile Include="Microsoft.OData.Core.cs">
      <AutoGen>True</AutoGen>
      <DesignTime>True</DesignTime>
      <DependentUpon>Microsoft.OData.Core.tt</DependentUpon>
      <ExcludeFromStyleCop>true</ExcludeFromStyleCop>
    </Compile>
    <None Include="Parameterized.Microsoft.OData.Core.tt">
      <Generator>TextTemplatingFileGenerator</Generator>
      <LastGenOutput>Parameterized.Microsoft.OData.Core.cs</LastGenOutput>
    </None>
    <Compile Include="Parameterized.Microsoft.OData.Core.cs">
      <AutoGen>True</AutoGen>
      <DesignTime>True</DesignTime>
      <DependentUpon>Parameterized.Microsoft.OData.Core.tt</DependentUpon>
      <ExcludeFromStyleCop>true</ExcludeFromStyleCop>
    </Compile>
  </ItemGroup>
  <ItemGroup>
    <!-- Some of the test projects have a dependency on this ddl and just adding reference to this project from 
          those test projects is not sufficient. We have to place the dll in the suitebin folder for those test
          projects to be able to find the dll. (Note that we are not adding this dll to the GAC.)
     -->
    <SuiteBin Include="$(IntermediateOutputPath)$(AssemblyName).dll">
      <Visible>false</Visible>
    </SuiteBin>
    <SuiteBin Include="$(IntermediateOutputPath)$(AssemblyName).pdb">
      <Visible>false</Visible>
    </SuiteBin>
    <CopyFile Include="@(SuiteBin)">
      <DestFolder>$(SuiteBinPath)</DestFolder>
    </CopyFile>
  </ItemGroup>
  <ItemGroup>
    <Service Include="{508349B6-6B84-4DF5-91F0-309BEEBAD82D}" />
  </ItemGroup>
  <Import Project="$(BuildExtensionsPath)\Portable.targets" />
</Project><|MERGE_RESOLUTION|>--- conflicted
+++ resolved
@@ -1,686 +1,683 @@
-﻿<?xml version="1.0" encoding="utf-8"?>
-<Project ToolsVersion="4.0" DefaultTargets="Build" xmlns="http://schemas.microsoft.com/developer/msbuild/2003">
-  <PropertyGroup>
-    <AssemblyName>Microsoft.OData.Core</AssemblyName>
-    <OutputType>Library</OutputType>
-    <TargetFrameworkVersion>v4.5</TargetFrameworkVersion>
-    <TargetFrameworkProfile>Profile111</TargetFrameworkProfile>
-    <TargetFrameworkIdentifier>.NETPortable</TargetFrameworkIdentifier>
-    <GenerateTargetFrameworkAttribute>true</GenerateTargetFrameworkAttribute>
-    <TransparentAssembly>true</TransparentAssembly>
-    <SecurityMigration>false</SecurityMigration>
-    <RootNamespace>Microsoft.OData</RootNamespace>
-    <ProjectGuid>{989A83CC-B864-4A75-8BF3-5EDA99203A86}</ProjectGuid>
-    <DocumentationFile>$(AssemblyName).xml</DocumentationFile>
-    <ProjectTypeGuids>{786C830F-07A1-408B-BD7F-6EE04809D6DB};{FAE04EC0-301F-11D3-BF4B-00C04F79EFBC}</ProjectTypeGuids>
-    <MinimumVisualStudioVersion>10.0</MinimumVisualStudioVersion>
-    <DefineConstants>$(DefineConstants);ODATA_CORE;PORTABLELIB;SUPPRESS_PORTABLELIB_TARGETFRAMEWORK_ATTRIBUTE</DefineConstants>
-    <EnableLocalization>true</EnableLocalization>
-  </PropertyGroup>
-  <Import Project="..\Build.props" />
-  <!-- References -->
-  <ItemGroup>
-    <ProjectReference Include="$(EnlistmentRoot)\src\Microsoft.OData.Edm\Microsoft.OData.Edm.csproj">
-      <Project>{7D921888-FE03-4C3F-80FE-2F624505461C}</Project>
-      <Name>Microsoft.OData.Edm</Name>
-    </ProjectReference>
-    <ProjectReference Include="$(EnlistmentRoot)\src\Microsoft.Spatial\Microsoft.Spatial.csproj">
-      <Project>{5D921888-FE03-4C3F-40FE-2F624505461D}</Project>
-      <Name>Microsoft.Spatial</Name>
-    </ProjectReference>
-  </ItemGroup>
-  <!-- Generated files -->
-  <ItemGroup>
-    <TextStringResource Include="Microsoft.OData.Core.txt">
-      <ResFile>Microsoft.OData.Core</ResFile>
-      <Sealed>true</Sealed>
-      <Parameterize>true</Parameterize>
-      <Visibility>internal</Visibility>
-      <GenerateResource>true</GenerateResource>
-      <FullClassName>Microsoft.OData.Core.TextRes</FullClassName>
-    </TextStringResource>
-  </ItemGroup>
-  <ItemGroup>
-    <Compile Include="AnnotationFilter.cs" />
-    <Compile Include="AnnotationFilterPattern.cs" />
-    <Compile Include="AsyncBufferedStream.cs" />
-    <Compile Include="ContainerBuilderExtensions.cs" />
-    <Compile Include="EdmExtensionMethods.cs" />
-    <Compile Include="Evaluation\ODataConventionalResourceMetadataBuilder.cs" />
-    <Compile Include="JsonLight\ODataJsonLightBatchAtomicGroupCache.cs" />
-    <Compile Include="JsonLight\ODataJsonLightBatchBodyContentReaderStream.cs" />
-    <Compile Include="JsonLight\ODataJsonLightBatchPayloadItemPropertiesCache.cs" />
-    <Compile Include="JsonLight\ODataJsonLightBatchReader.cs" />
-    <Compile Include="JsonLight\ODataJsonLightBatchReaderStream.cs" />
-    <Compile Include="JsonLight\ODataJsonLightBatchWriter.cs" />
-    <Compile Include="ODataLibraryCompatibility.cs" />
-    <Compile Include="MultipartMixed\DependsOnIdsTracker.cs" />
-    <Compile Include="MultipartMixed\ODataMultipartMixedBatchFormat.cs" />
-    <Compile Include="MultipartMixed\ODataMultipartMixedBatchInputContext.cs" />
-    <Compile Include="MultipartMixed\ODataMultipartMixedBatchOutputContext.cs" />
-    <Compile Include="MultipartMixed\ODataMultipartMixedBatchWriterUtils.cs" />
-    <Compile Include="MultipartMixed\ODataMultipartMixedBatchReader.cs" />
-    <Compile Include="MultipartMixed\ODataMultipartMixedBatchReaderStream.cs" />
-    <Compile Include="MultipartMixed\ODataMultipartMixedBatchWriter.cs" />
-    <Compile Include="UnknownEntitySet.cs" />
-    <Compile Include="IContainerProvider.cs" />
-    <Compile Include="IDuplicatePropertyNameChecker.cs" />
-    <Compile Include="IReaderValidator.cs" />
-    <Compile Include="IWriterValidator.cs" />
-    <Compile Include="Json\DefaultJsonReaderFactory.cs" />
-    <Compile Include="Json\DefaultJsonWriterFactory.cs" />
-    <Compile Include="Json\IJsonReader.cs" />
-    <Compile Include="Json\IJsonReaderFactory.cs" />
-    <Compile Include="Json\IJsonWriterFactory.cs" />
-    <Compile Include="ODataNestedResourceInfoSerializationInfo.cs" />
-    <Compile Include="ODataSimplifiedOptions.cs" />
-    <Compile Include="PropertyCacheHandler.cs" />
-    <Compile Include="PropertyCache.cs" />
-    <Compile Include="PropertyMetadataTypeInfo.cs" />
-    <Compile Include="PropertySerializationInfo.cs" />
-    <Compile Include="DuplicatePropertyNameChecker.cs" />
-    <Compile Include="PropertyValueTypeInfo.cs" />
-    <Compile Include="BindingPathHelper.cs" />
-    <Compile Include="UriParser\Binders\ComputeBinder.cs" />
-<<<<<<< HEAD
-    <Compile Include="UriParser\Binders\InBinder.cs" />
-=======
-    <Compile Include="UriParser\Aggregation\AggregateTokenBase.cs" />
-    <Compile Include="UriParser\Aggregation\ApplyTransformationToken.cs" />
-    <Compile Include="UriParser\Aggregation\EntitySetAggregateExpression.cs" />
-    <Compile Include="UriParser\Aggregation\EntitySetAggregateToken.cs" />
-    <Compile Include="UriParser\Aggregation\AggregateExpression.cs" />
->>>>>>> 25c0dbd2
-    <Compile Include="UriParser\ODataPathInfo.cs" />
-    <Compile Include="UriParser\SemanticAst\AggregatedCollectionPropertyNode.cs" />
-    <Compile Include="UriParser\SemanticAst\CollectionComplexNode.cs" />
-    <Compile Include="UriParser\SemanticAst\CollectionConstantNode.cs" />
-    <Compile Include="UriParser\SemanticAst\ComputeClause.cs" />
-    <Compile Include="UriParser\SemanticAst\ComputeExpression.cs" />
-    <Compile Include="UriParser\SemanticAst\CountVirtualPropertyNode.cs" />
-    <Compile Include="UriParser\SemanticAst\AnnotationSegment.cs" />
-    <Compile Include="UriParser\SemanticAst\InNode.cs" />
-    <Compile Include="UriParser\SemanticAst\SingleComplexNode.cs" />
-    <Compile Include="UriParser\SemanticAst\SingleValueCastNode.cs" />
-    <Compile Include="UriParser\SemanticAst\SingleResourceNode.cs" />
-    <Compile Include="UriParser\SyntacticAst\ComputeToken.cs" />
-    <Compile Include="UriParser\SyntacticAst\ComputeExpressionToken.cs" />
-    <Compile Include="UriParser\SyntacticAst\InToken.cs" />
-    <Compile Include="UriParser\TypeFacetsPromotionRules.cs" />
-    <Compile Include="ValidationKinds.cs" />
-    <Compile Include="ReaderValidator.cs" />
-    <Compile Include="ServiceLifetime.cs" />
-    <Compile Include="IContainerBuilder.cs" />
-    <Compile Include="Metadata\ODataAtomErrorDeserializer.cs" />
-    <Compile Include="Metadata\ODataMetadataConstants.cs" />
-    <Compile Include="ODataBatchPayloadUriOptions.cs" />
-    <Compile Include="ODataEdmPropertyAnnotation.cs" />
-    <Compile Include="ODataNullValueBehaviorKind.cs" />
-    <Compile Include="ODataRawValueUtils.cs" />
-    <Compile Include="Metadata\BufferingXmlReader.cs" />
-    <Compile Include="ODataRawValueConverter.cs" />
-    <Compile Include="Metadata\ODataMetadataReaderUtils.cs" />
-    <Compile Include="Metadata\ODataMetadataWriterUtils.cs" />
-    <Compile Include="Metadata\XmlReaderExtensions.cs" />
-    <Compile Include="BufferedReadStream.cs" />
-    <Compile Include="BufferingReadStream.cs" />
-    <Compile Include="CollectionWithoutExpectedTypeValidator.cs" />
-    <Compile Include="PropertyAndAnnotationCollector.cs" />
-    <Compile Include="ErrorUtils.cs" />
-    <Compile Include="Evaluation\EdmValueUtils.cs" />
-    <Compile Include="Evaluation\IODataResourceMetadataContext.cs" />
-    <Compile Include="Evaluation\KeySerializer.cs" />
-    <Compile Include="Evaluation\LiteralFormatter.cs" />
-    <Compile Include="Evaluation\NoOpResourceMetadataBuilder.cs" />
-    <Compile Include="Evaluation\ODataConventionalEntityMetadataBuilder.cs" />
-    <Compile Include="Evaluation\ODataConventionalUriBuilder.cs" />
-    <Compile Include="Evaluation\ODataResourceMetadataBuilder.cs" />
-    <Compile Include="Evaluation\ODataResourceMetadataContext.cs" />
-    <Compile Include="Evaluation\ODataMetadataContext.cs" />
-    <Compile Include="Evaluation\ODataMissingOperationGenerator.cs" />
-    <Compile Include="Evaluation\ODataUriBuilder.cs" />
-    <Compile Include="ExceptionUtils.cs" />
-    <Compile Include="ResourceSetWithoutExpectedTypeValidator.cs" />
-    <Compile Include="GeographyTypeConverter.cs" />
-    <Compile Include="GeometryTypeConverter.cs" />
-    <Compile Include="HttpHeaderValue.cs" />
-    <Compile Include="HttpHeaderValueElement.cs" />
-    <Compile Include="HttpHeaderValueLexer.cs" />
-    <Compile Include="HttpUtils.cs" />
-    <Compile Include="IODataBatchOperationListener.cs" />
-    <Compile Include="IODataResourceTypeContext.cs" />
-    <Compile Include="IODataOutputInStreamErrorListener.cs" />
-    <Compile Include="IODataReaderWriterListener.cs" />
-    <Compile Include="IODataRequestMessage.cs" />
-    <Compile Include="IODataRequestMessageAsync.cs" />
-    <Compile Include="IODataResponseMessage.cs" />
-    <Compile Include="IODataResponseMessageAsync.cs" />
-    <Compile Include="IODataPayloadUriConverter.cs" />
-    <Compile Include="IPrimitiveTypeConverter.cs" />
-    <Compile Include="InstanceAnnotationWriteTracker.cs" />
-    <Compile Include="InternalErrorCodes.cs" />
-    <Compile Include="InternalErrorCodesCommon.cs" />
-    <Compile Include="JsonLight\IODataJsonLightReaderResourceState.cs" />
-    <Compile Include="JsonLight\IODataJsonLightWriterResourceState.cs" />
-    <Compile Include="JsonLight\JsonFullMetadataLevel.cs" />
-    <Compile Include="JsonLight\JsonFullMetadataTypeNameOracle.cs" />
-    <Compile Include="JsonLight\JsonLightConstants.cs" />
-    <Compile Include="JsonLight\JsonLightMetadataLevel.cs" />
-    <Compile Include="JsonLight\JsonLightODataAnnotationWriter.cs" />
-    <Compile Include="JsonLight\JsonLightTypeNameOracle.cs" />
-    <Compile Include="JsonLight\JsonMinimalMetadataLevel.cs" />
-    <Compile Include="JsonLight\JsonMinimalMetadataTypeNameOracle.cs" />
-    <Compile Include="JsonLight\JsonNoMetadataLevel.cs" />
-    <Compile Include="JsonLight\JsonNoMetadataTypeNameOracle.cs" />
-    <Compile Include="JsonLight\ODataAnnotationNames.cs" />
-    <Compile Include="JsonLight\ODataJsonLightCollectionDeserializer.cs" />
-    <Compile Include="JsonLight\ODataJsonLightCollectionReader.cs" />
-    <Compile Include="JsonLight\ODataJsonLightCollectionSerializer.cs" />
-    <Compile Include="JsonLight\ODataJsonLightCollectionWriter.cs" />
-    <Compile Include="JsonLight\ODataJsonLightContextUriParseResult.cs" />
-    <Compile Include="JsonLight\ODataJsonLightContextUriParser.cs" />
-    <Compile Include="JsonLight\ODataJsonLightDeltaReader.cs" />
-    <Compile Include="JsonLight\ODataJsonLightDeltaWriter.cs" />
-    <Compile Include="JsonLight\ODataJsonLightDeserializer.cs" />
-    <Compile Include="JsonLight\ODataJsonLightEntityReferenceLinkDeserializer.cs" />
-    <Compile Include="JsonLight\ODataJsonLightEntityReferenceLinkSerializer.cs" />
-    <Compile Include="JsonLight\ODataJsonLightResourceDeserializer.cs" />
-    <Compile Include="JsonLight\ODataJsonLightResourceSerializer.cs" />
-    <Compile Include="JsonLight\ODataJsonLightErrorDeserializer.cs" />
-    <Compile Include="JsonLight\ODataJsonLightInputContext.cs" />
-    <Compile Include="JsonLight\ODataJsonLightOutputContext.cs" />
-    <Compile Include="JsonLight\ODataJsonLightParameterDeserializer.cs" />
-    <Compile Include="JsonLight\ODataJsonLightParameterReader.cs" />
-    <Compile Include="JsonLight\ODataJsonLightParameterWriter.cs" />
-    <Compile Include="JsonLight\ODataJsonLightPayloadKindDetectionDeserializer.cs" />
-    <Compile Include="JsonLight\ODataJsonLightPropertyAndValueDeserializer.cs" />
-    <Compile Include="JsonLight\ODataJsonLightPropertySerializer.cs" />
-    <Compile Include="JsonLight\ODataJsonLightReader.cs" />
-    <Compile Include="JsonLight\ODataJsonLightReaderNestedResourceInfo.cs" />
-    <Compile Include="JsonLight\ODataJsonLightReaderUtils.cs" />
-    <Compile Include="JsonLight\ODataJsonLightSerializer.cs" />
-    <Compile Include="JsonLight\ODataJsonLightServiceDocumentDeserializer.cs" />
-    <Compile Include="JsonLight\ODataJsonLightServiceDocumentSerializer.cs" />
-    <Compile Include="JsonLight\ODataJsonLightUtils.cs" />
-    <Compile Include="JsonLight\ODataJsonLightValidationUtils.cs" />
-    <Compile Include="JsonLight\ODataJsonLightValueSerializer.cs" />
-    <Compile Include="JsonLight\ODataJsonLightWriter.cs" />
-    <Compile Include="JsonLight\ODataJsonLightWriterUtils.cs" />
-    <Compile Include="JsonLight\ReorderingJsonReader.cs" />
-    <Compile Include="Json\BufferingJsonReader.cs" />
-    <Compile Include="Json\ODataJsonFormat.cs" />
-    <Compile Include="Json\GeoJsonWriterAdapter.cs" />
-    <Compile Include="Json\IJsonWriter.cs" />
-    <Compile Include="Json\IODataJsonOperationsDeserializerContext.cs" />
-    <Compile Include="Json\JsonConstants.cs" />
-    <Compile Include="Json\JsonLightInstanceAnnotationWriter.cs" />
-    <Compile Include="Json\JsonNodeType.cs" />
-    <Compile Include="Json\JsonReader.cs" />
-    <Compile Include="Json\JsonReaderExtensions.cs" />
-    <Compile Include="Json\JsonSharedUtils.cs" />
-    <Compile Include="Json\JsonValueUtils.cs" />
-    <Compile Include="Json\JsonWriter.cs" />
-    <Compile Include="Json\JsonWriterExtensions.cs" />
-    <Compile Include="Json\NonIndentedTextWriter.cs" />
-    <Compile Include="Json\ODataJsonReaderCoreUtils.cs" />
-    <Compile Include="Json\ODataJsonWriterUtils.cs" />
-    <Compile Include="Json\TextWriterWrapper.cs" />
-    <Compile Include="ODataErrorDetail.cs" />
-    <Compile Include="ODataUntypedValue.cs" />
-    <Compile Include="ODataMediaType.cs" />
-    <Compile Include="ODataMediaTypeResolver.cs" />
-    <Compile Include="MediaTypeUtils.cs" />
-    <Compile Include="ODataMediaTypeFormat.cs" />
-    <Compile Include="MessageStreamWrapper.cs" />
-    <Compile Include="Metadata\CachedPrimitiveKeepInContentAnnotation.cs" />
-    <Compile Include="Metadata\EdmConstants.cs" />
-    <Compile Include="Metadata\EdmLibraryExtensions.cs" />
-    <Compile Include="Metadata\EdmTypeReaderResolver.cs" />
-    <Compile Include="Metadata\EdmTypeResolver.cs" />
-    <Compile Include="Metadata\EdmTypeWriterResolver.cs" />
-    <Compile Include="Metadata\MetadataUtils.cs" />
-    <Compile Include="Metadata\MetadataUtilsCommon.cs" />
-    <Compile Include="MimeConstants.cs" />
-    <Compile Include="NonDisposingStream.cs" />
-    <Compile Include="ODataAction.cs" />
-    <Compile Include="ODataAnnotatable.cs" />
-    <Compile Include="ODataAsynchronousReader.cs" />
-    <Compile Include="ODataAsynchronousResponseMessage.cs" />
-    <Compile Include="ODataAsynchronousWriter.cs" />
-    <Compile Include="ODataBatchOperationHeaders.cs" />
-    <Compile Include="ODataBatchOperationMessage.cs" />
-    <Compile Include="ODataBatchOperationReadStream.cs" />
-    <Compile Include="ODataBatchOperationRequestMessage.cs" />
-    <Compile Include="ODataBatchOperationResponseMessage.cs" />
-    <Compile Include="ODataBatchOperationStream.cs" />
-    <Compile Include="ODataBatchOperationWriteStream.cs" />
-    <Compile Include="ODataBatchReader.cs" />
-    <Compile Include="ODataBatchReaderState.cs" />
-    <Compile Include="ODataBatchReaderStream.cs" />
-    <Compile Include="ODataBatchReaderStreamBuffer.cs" />
-    <Compile Include="ODataBatchReaderStreamScanResult.cs" />
-    <Compile Include="ODataBatchPayloadUriConverter.cs" />
-    <Compile Include="ODataBatchUtils.cs" />
-    <Compile Include="ODataBatchWriter.cs" />
-    <Compile Include="ODataCollectionReader.cs" />
-    <Compile Include="ODataCollectionReaderCore.cs" />
-    <Compile Include="ODataCollectionReaderCoreAsync.cs" />
-    <Compile Include="ODataCollectionReaderState.cs" />
-    <Compile Include="ODataCollectionStart.cs" />
-    <Compile Include="ODataCollectionStartSerializationInfo.cs" />
-    <Compile Include="ODataCollectionValue.cs" />
-    <Compile Include="ODataCollectionWriter.cs" />
-    <Compile Include="ODataCollectionWriterCore.cs" />
-    <Compile Include="ODataConstants.cs" />
-    <Compile Include="ODataContentTypeException.cs" />
-    <Compile Include="ODataContextUriBuilder.cs" />
-    <Compile Include="ODataContextUrlInfo.cs" />
-    <Compile Include="ODataContextUrlLevel.cs" />
-    <Compile Include="ODataDeltaDeletedEntry.cs" />
-    <Compile Include="ODataDeltaDeletedLink.cs" />
-    <Compile Include="ODataDeltaResourceSet.cs" />
-    <Compile Include="ODataDeltaResourceSetSerializationInfo.cs" />
-    <Compile Include="ODataDeltaKind.cs" />
-    <Compile Include="ODataDeltaLink.cs" />
-    <Compile Include="ODataDeltaLinkBase.cs" />
-    <Compile Include="ODataDeltaReader.cs" />
-    <Compile Include="ODataDeltaReaderState.cs" />
-    <Compile Include="ODataDeltaSerializationInfo.cs" />
-    <Compile Include="ODataDeltaWriter.cs" />
-    <Compile Include="ODataDeserializer.cs" />
-    <Compile Include="ODataEntityReferenceLink.cs" />
-    <Compile Include="ODataEntityReferenceLinks.cs" />
-    <Compile Include="ODataEntitySetInfo.cs" />
-    <Compile Include="ODataResource.cs" />
-    <Compile Include="ODataEnumValue.cs" />
-    <Compile Include="ODataError.cs" />
-    <Compile Include="ODataErrorException.cs" />
-    <Compile Include="ODataException.cs" />
-    <Compile Include="ODataResourceSet.cs" />
-    <Compile Include="ODataResourceSerializationInfo.cs" />
-    <Compile Include="ODataResourceTypeContext.cs" />
-    <Compile Include="ODataResourceSetBase.cs" />
-    <Compile Include="ODataFormat.cs" />
-    <Compile Include="ODataFunction.cs" />
-    <Compile Include="ODataFunctionImportInfo.cs" />
-    <Compile Include="ODataInnerError.cs" />
-    <Compile Include="ODataInputContext.cs" />
-    <Compile Include="ODataInstanceAnnotation.cs" />
-    <Compile Include="ODataItem.cs" />
-    <Compile Include="ODataJsonDateTimeFormat.cs" />
-    <Compile Include="ODataMessage.cs" />
-    <Compile Include="ODataMessageExtensions.cs" />
-    <Compile Include="ODataMessageInfo.cs" />
-    <Compile Include="ODataMessageQuotas.cs" />
-    <Compile Include="ODataMessageReader.cs" />
-    <Compile Include="ODataMessageReaderSettings.cs" />
-    <Compile Include="ODataMessageWriter.cs" />
-    <Compile Include="ODataMessageWriterSettings.cs" />
-    <Compile Include="ODataMetadataFormat.cs" />
-    <Compile Include="ODataMetadataInputContext.cs" />
-    <Compile Include="ODataMetadataOutputContext.cs" />
-    <Compile Include="ODataNestedResourceInfo.cs" />
-    <Compile Include="ODataNullValue.cs" />
-    <Compile Include="ODataObjectModelExtensions.cs" />
-    <Compile Include="ODataOperation.cs" />
-    <Compile Include="ODataOutputContext.cs" />
-    <Compile Include="ODataParameterReader.cs" />
-    <Compile Include="ODataParameterReaderCore.cs" />
-    <Compile Include="ODataParameterReaderCoreAsync.cs" />
-    <Compile Include="ODataParameterReaderState.cs" />
-    <Compile Include="ODataParameterWriter.cs" />
-    <Compile Include="ODataParameterWriterCore.cs" />
-    <Compile Include="ODataPayloadKind.cs" />
-    <Compile Include="ODataPayloadKindDetectionInfo.cs" />
-    <Compile Include="ODataPayloadKindDetectionResult.cs" />
-    <Compile Include="ODataPayloadValueConverter.cs" />
-    <Compile Include="ODataPreferenceHeader.cs" />
-    <Compile Include="ODataPrimitiveValue.cs" />
-    <Compile Include="ODataProperty.cs" />
-    <Compile Include="ODataPropertyKind.cs" />
-    <Compile Include="ODataPropertySerializationInfo.cs" />
-    <Compile Include="ODataRawInputContext.cs" />
-    <Compile Include="ODataRawOutputContext.cs" />
-    <Compile Include="ODataRawValueFormat.cs" />
-    <Compile Include="ODataReader.cs" />
-    <Compile Include="ODataReaderCore.cs" />
-    <Compile Include="ODataReaderCoreAsync.cs" />
-    <Compile Include="ODataReaderState.cs" />
-    <Compile Include="ODataRequestMessage.cs" />
-    <Compile Include="ODataResponseMessage.cs" />
-    <Compile Include="ODataSerializer.cs" />
-    <Compile Include="ODataServiceDocument.cs" />
-    <Compile Include="ODataServiceDocumentElement.cs" />
-    <Compile Include="ODataSingletonInfo.cs" />
-    <Compile Include="ODataStreamReferenceValue.cs" />
-    <Compile Include="ODataTypeAnnotation.cs" />
-    <Compile Include="ODataUtils.cs" />
-    <Compile Include="ODataUtilsInternal.cs" />
-    <Compile Include="ODataValue.cs" />
-    <Compile Include="ODataValueUtils.cs" />
-    <Compile Include="ODataVersion.cs" />
-    <Compile Include="ODataVersionCache.cs" />
-    <Compile Include="ODataWriter.cs" />
-    <Compile Include="ODataWriterCore.cs" />
-    <Compile Include="PrimitiveConverter.cs" />
-    <Compile Include="RawValueWriter.cs" />
-    <Compile Include="ReadOnlyEnumerable.cs" />
-    <Compile Include="ReadOnlyEnumerableExtensions.cs" />
-    <Compile Include="ReadOnlyEnumerableOfT.cs" />
-    <Compile Include="ReaderUtils.cs" />
-    <Compile Include="ReaderValidationUtils.cs" />
-    <Compile Include="ReferenceEqualityComparer.cs" />
-    <Compile Include="SelectedPropertiesNode.cs" />
-    <Compile Include="ServicePrototype.cs" />
-    <Compile Include="ServiceProviderExtensions.cs" />
-    <Compile Include="SimpleLazy.cs" />
-    <Compile Include="TaskUtils.cs" />
-    <Compile Include="TypeNameOracle.cs" />
-    <Compile Include="TypeUtils.cs" />
-    <Compile Include="UriParser\ParseDynamicPathSegment.cs" />
-    <Compile Include="UriParser\Parsers\CustomUriLiteralParsers.cs" />
-    <Compile Include="UriParser\Parsers\DefaultUriLiteralParser.cs" />
-    <Compile Include="UriParser\Parsers\IUriLiteralParser.cs" />
-    <Compile Include="UriParser\Parsers\PathParserModelUtils.cs" />
-    <Compile Include="UriParser\Parsers\UriLiteralParsingException.cs" />
-    <Compile Include="UriParser\Parsers\UriPrimitiveTypeParser.cs" />
-    <Compile Include="UriParser\UriEdmHelpers.cs" />
-    <Compile Include="Uri\ExpressionConstants.cs" />
-    <Compile Include="Uri\NodeToStringBuilder.cs" />
-    <Compile Include="Uri\ODataUri.cs" />
-    <Compile Include="Uri\ODataUriConversionUtils.cs" />
-    <Compile Include="Uri\ODataUriExtensions.cs" />
-    <Compile Include="Uri\ODataUriUtils.cs" />
-    <Compile Include="Uri\ODataUrlKeyDelimiter.cs" />
-    <Compile Include="Uri\SelectExpandClauseToStringBuilder.cs" />
-    <Compile Include="Uri\ApplyClauseToStringBuilder.cs" />
-    <Compile Include="UriParser\Binders\BinaryOperatorBinder.cs" />
-    <Compile Include="UriParser\Binders\BinderBase.cs" />
-    <Compile Include="UriParser\Binders\BindingState.cs" />
-    <Compile Include="UriParser\Binders\DottedIdentifierBinder.cs" />
-    <Compile Include="UriParser\Binders\EndPathBinder.cs" />
-    <Compile Include="UriParser\Binders\EnumBinder.cs" />
-    <Compile Include="UriParser\Binders\ExpandTreeNormalizer.cs" />
-    <Compile Include="UriParser\Binders\FilterBinder.cs" />
-    <Compile Include="UriParser\Binders\FunctionCallBinder.cs" />
-    <Compile Include="UriParser\Binders\InnerPathTokenBinder.cs" />
-    <Compile Include="UriParser\Binders\KeyBinder.cs" />
-    <Compile Include="UriParser\Binders\LambdaBinder.cs" />
-    <Compile Include="UriParser\Binders\LiteralBinder.cs" />
-    <Compile Include="UriParser\Binders\MetadataBinder.cs" />
-    <Compile Include="UriParser\Binders\MetadataBindingUtils.cs" />
-    <Compile Include="UriParser\Binders\OrderByBinder.cs" />
-    <Compile Include="UriParser\Binders\ParameterAliasBinder.cs" />
-    <Compile Include="UriParser\Binders\RangeVariableBinder.cs" />
-    <Compile Include="UriParser\Binders\SearchBinder.cs" />
-    <Compile Include="UriParser\Binders\SelectBinder.cs" />
-    <Compile Include="UriParser\Binders\SelectExpandBinder.cs" />
-    <Compile Include="UriParser\Binders\SelectExpandClauseFinisher.cs" />
-    <Compile Include="UriParser\Binders\SelectExpandPathBinder.cs" />
-    <Compile Include="UriParser\Binders\SelectExpandSemanticBinder.cs" />
-    <Compile Include="UriParser\Binders\SelectExpandSyntacticUnifier.cs" />
-    <Compile Include="UriParser\Binders\SelectPathSegmentTokenBinder.cs" />
-    <Compile Include="UriParser\Binders\SelectTreeNormalizer.cs" />
-    <Compile Include="UriParser\Binders\UnaryOperatorBinder.cs" />
-    <Compile Include="UriParser\BuiltInUriFunctions.cs" />
-    <Compile Include="UriParser\CustomUriFunctions.cs" />
-    <Compile Include="UriParser\CustomUriLiteralPrefixes.cs" />
-    <Compile Include="UriParser\ExceptionUtil.cs" />
-    <Compile Include="UriParser\ExpressionLexer.cs" />
-    <Compile Include="UriParser\ExpressionLexerLiteralExtensions.cs" />
-    <Compile Include="UriParser\ExpressionLexerUtils.cs" />
-    <Compile Include="UriParser\ExpressionToken.cs" />
-    <Compile Include="UriParser\FunctionSignature.cs" />
-    <Compile Include="UriParser\FunctionSignatureWithReturnType.cs" />
-    <Compile Include="UriParser\InternalErrorCodes.cs" />
-    <Compile Include="UriParser\KeyPropertyValue.cs" />
-    <Compile Include="UriParser\LiteralUtils.cs" />
-    <Compile Include="UriParser\Resolver\AlternateKeysODataUriResolver.cs" />
-    <Compile Include="UriParser\Resolver\StringAsEnumResolver.cs" />
-    <Compile Include="UriParser\Resolver\ODataUriResolver.cs" />
-    <Compile Include="UriParser\Resolver\UnqualifiedODataUriResolver.cs" />
-    <Compile Include="UriParser\NamedValue.cs" />
-    <Compile Include="UriParser\ODataQueryOptionParser.cs" />
-    <Compile Include="UriParser\ODataUnrecognizedPathException.cs" />
-    <Compile Include="UriParser\ODataUriParser.cs" />
-    <Compile Include="UriParser\ODataUriParserConfiguration.cs" />
-    <Compile Include="UriParser\ODataUriParserSettings.cs" />
-    <Compile Include="UriParser\OrderByDirection.cs" />
-    <Compile Include="UriParser\Parsers\ExpandDepthAndCountValidator.cs" />
-    <Compile Include="UriParser\Parsers\ExpandOptionParser.cs" />
-    <Compile Include="UriParser\Parsers\FunctionCallParser.cs" />
-    <Compile Include="UriParser\Parsers\FunctionOverloadResolver.cs" />
-    <Compile Include="UriParser\Parsers\FunctionParameterParser.cs" />
-    <Compile Include="UriParser\Parsers\IFunctionCallParser.cs" />
-    <Compile Include="UriParser\Parsers\IdentifierTokenizer.cs" />
-    <Compile Include="UriParser\Parsers\KeyFinder.cs" />
-    <Compile Include="UriParser\Parsers\LiteralParser.cs" />
-    <Compile Include="UriParser\Parsers\NodeFactory.cs" />
-    <Compile Include="UriParser\Parsers\ODataPathFactory.cs" />
-    <Compile Include="UriParser\Parsers\ODataPathParser.cs" />
-    <Compile Include="UriParser\Parsers\PathReverser.cs" />
-    <Compile Include="UriParser\Parsers\SearchParser.cs" />
-    <Compile Include="UriParser\Parsers\SegmentArgumentParser.cs" />
-    <Compile Include="UriParser\Parsers\SegmentKeyHandler.cs" />
-    <Compile Include="UriParser\Parsers\SelectExpandParser.cs" />
-    <Compile Include="UriParser\Parsers\SelectExpandSyntacticParser.cs" />
-    <Compile Include="UriParser\Parsers\SelectExpandTermParser.cs" />
-    <Compile Include="UriParser\Parsers\UriParserHelper.cs" />
-    <Compile Include="UriParser\Parsers\UriPathParser.cs" />
-    <Compile Include="UriParser\Parsers\UriQueryExpressionParser.cs" />
-    <Compile Include="UriParser\Parsers\UriTemplateParser.cs" />
-    <Compile Include="UriParser\QueryNodeUtils.cs" />
-    <Compile Include="UriParser\QueryOptionUtils.cs" />
-    <Compile Include="UriParser\ReadOnlyEnumerableForUriParser.cs" />
-    <Compile Include="UriParser\SearchLexer.cs" />
-    <Compile Include="UriParser\SemanticAst\AllNode.cs" />
-    <Compile Include="UriParser\SemanticAst\AnyNode.cs" />
-    <Compile Include="UriParser\SemanticAst\BatchReferenceSegment.cs" />
-    <Compile Include="UriParser\SemanticAst\BatchSegment.cs" />
-    <Compile Include="UriParser\SemanticAst\BinaryOperatorNode.cs" />
-    <Compile Include="UriParser\SemanticAst\CollectionFunctionCallNode.cs" />
-    <Compile Include="UriParser\SemanticAst\CollectionNavigationNode.cs" />
-    <Compile Include="UriParser\SemanticAst\CollectionNode.cs" />
-    <Compile Include="UriParser\SemanticAst\CollectionOpenPropertyAccessNode.cs" />
-    <Compile Include="UriParser\SemanticAst\CollectionPropertyAccessNode.cs" />
-    <Compile Include="UriParser\SemanticAst\ConstantNode.cs" />
-    <Compile Include="UriParser\SemanticAst\ConvertNode.cs" />
-    <Compile Include="UriParser\SemanticAst\CountNode.cs" />
-    <Compile Include="UriParser\SemanticAst\CountSegment.cs" />
-    <Compile Include="UriParser\SemanticAst\DetermineNavigationSourceTranslator.cs" />
-    <Compile Include="UriParser\SemanticAst\CollectionResourceCastNode.cs" />
-    <Compile Include="UriParser\SemanticAst\CollectionResourceFunctionCallNode.cs" />
-    <Compile Include="UriParser\SemanticAst\CollectionResourceNode.cs" />
-    <Compile Include="UriParser\SemanticAst\EntityIdSegment.cs" />
-    <Compile Include="UriParser\SemanticAst\ResourceRangeVariable.cs" />
-    <Compile Include="UriParser\SemanticAst\ResourceRangeVariableReferenceNode.cs" />
-    <Compile Include="UriParser\SemanticAst\EntitySetSegment.cs" />
-    <Compile Include="UriParser\SemanticAst\ExpandedNavigationSelectItem.cs" />
-    <Compile Include="UriParser\SemanticAst\ExpandedReferenceSelectItem.cs" />
-    <Compile Include="UriParser\SemanticAst\FilterClause.cs" />
-    <Compile Include="UriParser\SemanticAst\KeyLookupNode.cs" />
-    <Compile Include="UriParser\SemanticAst\KeySegment.cs" />
-    <Compile Include="UriParser\SemanticAst\LambdaNode.cs" />
-    <Compile Include="UriParser\SemanticAst\LevelsClause.cs" />
-    <Compile Include="UriParser\SemanticAst\MetadataSegment.cs" />
-    <Compile Include="UriParser\SemanticAst\NamedFunctionParameterNode.cs" />
-    <Compile Include="UriParser\SemanticAst\NamespaceQualifiedWildcardSelectItem.cs" />
-    <Compile Include="UriParser\SemanticAst\NavigationPropertyLinkSegment.cs" />
-    <Compile Include="UriParser\SemanticAst\NavigationPropertySegment.cs" />
-    <Compile Include="UriParser\SemanticAst\NonResourceRangeVariable.cs" />
-    <Compile Include="UriParser\SemanticAst\NonResourceRangeVariableReferenceNode.cs" />
-    <Compile Include="UriParser\SemanticAst\ODataExpandPath.cs" />
-    <Compile Include="UriParser\SemanticAst\ODataPath.cs" />
-    <Compile Include="UriParser\SemanticAst\ODataPathExtensions.cs" />
-    <Compile Include="UriParser\SemanticAst\ODataPathSegment.cs" />
-    <Compile Include="UriParser\SemanticAst\ODataSelectPath.cs" />
-    <Compile Include="UriParser\SemanticAst\ODataUnresolvedFunctionParameterAlias.cs" />
-    <Compile Include="UriParser\SemanticAst\DynamicPathSegment.cs" />
-    <Compile Include="UriParser\SemanticAst\OperationImportSegment.cs" />
-    <Compile Include="UriParser\SemanticAst\OperationSegment.cs" />
-    <Compile Include="UriParser\SemanticAst\OperationSegmentParameter.cs" />
-    <Compile Include="UriParser\SemanticAst\OrderByClause.cs" />
-    <Compile Include="UriParser\SemanticAst\ParameterAliasNode.cs" />
-    <Compile Include="UriParser\SemanticAst\ParameterAliasValueAccessor.cs" />
-    <Compile Include="UriParser\SemanticAst\PathSelectItem.cs" />
-    <Compile Include="UriParser\SemanticAst\PathTemplateSegment.cs" />
-    <Compile Include="UriParser\SemanticAst\PropertySegment.cs" />
-    <Compile Include="UriParser\SemanticAst\QueryNode.cs" />
-    <Compile Include="UriParser\SemanticAst\RangeVariable.cs" />
-    <Compile Include="UriParser\SemanticAst\RangeVariableKind.cs" />
-    <Compile Include="UriParser\SemanticAst\SearchClause.cs" />
-    <Compile Include="UriParser\SemanticAst\SearchTermNode.cs" />
-    <Compile Include="UriParser\SemanticAst\SelectExpandClause.cs" />
-    <Compile Include="UriParser\SemanticAst\SelectExpandClauseExtensions.cs" />
-    <Compile Include="UriParser\SemanticAst\SelectItem.cs" />
-    <Compile Include="UriParser\SemanticAst\SingleResourceCastNode.cs" />
-    <Compile Include="UriParser\SemanticAst\SingleResourceFunctionCallNode.cs" />
-    <Compile Include="UriParser\SemanticAst\SingleEntityNode.cs" />
-    <Compile Include="UriParser\SemanticAst\SingleNavigationNode.cs" />
-    <Compile Include="UriParser\SemanticAst\SingleValueFunctionCallNode.cs" />
-    <Compile Include="UriParser\SemanticAst\SingleValueNode.cs" />
-    <Compile Include="UriParser\SemanticAst\SingleValueOpenPropertyAccessNode.cs" />
-    <Compile Include="UriParser\SemanticAst\SingleValuePropertyAccessNode.cs" />
-    <Compile Include="UriParser\SemanticAst\SingletonSegment.cs" />
-    <Compile Include="UriParser\SemanticAst\TypeSegment.cs" />
-    <Compile Include="UriParser\SemanticAst\UnaryOperatorNode.cs" />
-    <Compile Include="UriParser\SemanticAst\UriTemplateExpression.cs" />
-    <Compile Include="UriParser\SemanticAst\ValueSegment.cs" />
-    <Compile Include="UriParser\SemanticAst\WildcardSelectItem.cs" />
-    <Compile Include="UriParser\SyntacticAst\AllToken.cs" />
-    <Compile Include="UriParser\SyntacticAst\AnyToken.cs" />
-    <Compile Include="UriParser\SyntacticAst\BinaryOperatorToken.cs" />
-    <Compile Include="UriParser\SyntacticAst\CustomQueryOptionToken.cs" />
-    <Compile Include="UriParser\SyntacticAst\DottedIdentifierToken.cs" />
-    <Compile Include="UriParser\SyntacticAst\EndPathToken.cs" />
-    <Compile Include="UriParser\SyntacticAst\ExpandTermToken.cs" />
-    <Compile Include="UriParser\SyntacticAst\ExpandToken.cs" />
-    <Compile Include="UriParser\SyntacticAst\FunctionCallToken.cs" />
-    <Compile Include="UriParser\SyntacticAst\FunctionParameterAliasToken.cs" />
-    <Compile Include="UriParser\SyntacticAst\FunctionParameterToken.cs" />
-    <Compile Include="UriParser\SyntacticAst\InnerPathToken.cs" />
-    <Compile Include="UriParser\SyntacticAst\LambdaToken.cs" />
-    <Compile Include="UriParser\SyntacticAst\LiteralToken.cs" />
-    <Compile Include="UriParser\SyntacticAst\NonSystemToken.cs" />
-    <Compile Include="UriParser\SyntacticAst\OrderByToken.cs" />
-    <Compile Include="UriParser\SyntacticAst\PathSegmentToken.cs" />
-    <Compile Include="UriParser\SyntacticAst\PathToken.cs" />
-    <Compile Include="UriParser\SyntacticAst\QueryToken.cs" />
-    <Compile Include="UriParser\SyntacticAst\RangeVariableToken.cs" />
-    <Compile Include="UriParser\SyntacticAst\SelectToken.cs" />
-    <Compile Include="UriParser\SyntacticAst\StarToken.cs" />
-    <Compile Include="UriParser\SyntacticAst\StringLiteralToken.cs" />
-    <Compile Include="UriParser\SyntacticAst\SystemToken.cs" />
-    <Compile Include="UriParser\SyntacticAst\UnaryOperatorToken.cs" />
-    <Compile Include="UriParser\TreeNodeKinds\BinaryOperatorKind.cs" />
-    <Compile Include="UriParser\TreeNodeKinds\ExpressionTokenKind.cs" />
-    <Compile Include="UriParser\TreeNodeKinds\QueryNodeKind.cs" />
-    <Compile Include="UriParser\SyntacticAst\QueryTokenKind.cs" />
-    <Compile Include="UriParser\TreeNodeKinds\RequestTargetKind.cs" />
-    <Compile Include="UriParser\TreeNodeKinds\UnaryOperatorKind.cs" />
-    <Compile Include="UriParser\TypePromotionUtils.cs" />
-    <Compile Include="UriParser\UriFunctionsHelper.cs" />
-    <Compile Include="UriParser\UriQueryConstants.cs" />
-    <Compile Include="UriParser\Visitors\IPathSegmentTokenVisitor.cs" />
-    <Compile Include="UriParser\Visitors\ISyntacticTreeVisitor.cs" />
-    <Compile Include="UriParser\Visitors\IsCollectionTranslator.cs" />
-    <Compile Include="UriParser\Visitors\PathSegmentHandler.cs" />
-    <Compile Include="UriParser\Visitors\PathSegmentToContextUrlPathTranslator.cs" />
-    <Compile Include="UriParser\Visitors\PathSegmentToResourcePathTranslator.cs" />
-    <Compile Include="UriParser\Visitors\PathSegmentToStringTranslator.cs" />
-    <Compile Include="UriParser\Visitors\PathSegmentTokenEqualityComparer.cs" />
-    <Compile Include="UriParser\Visitors\PathSegmentTokenVisitor.cs" />
-    <Compile Include="UriParser\Visitors\PathSegmentTranslator.cs" />
-    <Compile Include="UriParser\Visitors\QueryNodeVisitor.cs" />
-    <Compile Include="UriParser\Visitors\SelectItemHandler.cs" />
-    <Compile Include="UriParser\Visitors\SelectItemTranslator.cs" />
-    <Compile Include="UriParser\Visitors\SelectPropertyVisitor.cs" />
-    <Compile Include="UriParser\Visitors\SplitEndingSegmentOfTypeHandler.cs" />
-    <Compile Include="UriParser\Visitors\SyntacticTreeVisitor.cs" />
-    <Compile Include="UriUtils.cs" />
-    <Compile Include="Utils.cs" />
-    <Compile Include="ValidationUtils.cs" />
-    <Compile Include="WriterUtils.cs" />
-    <Compile Include="WriterValidationUtils.cs" />
-    <Compile Include="UriParser\Aggregation\ApplyBinder.cs" />
-    <Compile Include="UriParser\Aggregation\FilterTransformationNode.cs" />
-    <Compile Include="UriParser\Aggregation\TransformationNode.cs" />
-    <Compile Include="UriParser\Aggregation\AggregateTransformationNode.cs" />
-    <Compile Include="UriParser\Aggregation\ComputeTransformationNode.cs" />
-    <Compile Include="UriParser\Aggregation\AggregateExpressionBase.cs" />
-    <Compile Include="UriParser\Aggregation\ApplyClause.cs" />
-    <Compile Include="UriParser\Aggregation\GroupByTransformationNode.cs" />
-    <Compile Include="UriParser\Aggregation\GroupByPropertyNode.cs" />
-    <Compile Include="UriParser\Aggregation\AggregateExpressionToken.cs" />
-    <Compile Include="UriParser\Aggregation\AggregateToken.cs" />
-    <Compile Include="UriParser\Aggregation\GroupByToken.cs" />
-    <Compile Include="UriParser\Aggregation\AggregationMethod.cs" />
-    <Compile Include="UriParser\Aggregation\TransformationNodeKind.cs" />
-    <Compile Include="$(EnlistmentRoot)\src\Microsoft.OData.Edm\Csdl\EdmValueParser.cs">
-      <Link>EdmValueParser.cs</Link>
-    </Compile>
-    <Compile Include="$(EnlistmentRoot)\src\Microsoft.OData.Edm\Csdl\EdmValueWriter.cs">
-      <Link>EdmValueWriter.cs</Link>
-    </Compile>
-    <Compile Include="..\PlatformHelper.cs">
-      <Link>PlatformHelper.cs</Link>
-    </Compile>
-    <Compile Include="WriterValidator.cs" />
-    <None Include="obj2c\i386\AssemblyAttributes.cs">
-      <Visible>false</Visible>
-    </None>
-    <None Include="obj2c\i386\AssemblyRefs.cs">
-      <Visible>false</Visible>
-    </None>
-    <Compile Include="GlobalSuppressions.cs" />
-  </ItemGroup>
-  <ItemGroup>
-    <Compile Include="ShippingAssemblyAttributes.cs">
-      <IncludeInOpenSource>false</IncludeInOpenSource>
-    </Compile>
-    <Compile Include="$(AssemblyKeysCSharpFilePath)">
-      <IncludeInOpenSource>false</IncludeInOpenSource>
-    </Compile>
-  </ItemGroup>
-  <ItemGroup>
-    <None Include="Microsoft.OData.Core.tt">
-      <Generator>TextTemplatingFileGenerator</Generator>
-      <LastGenOutput>Microsoft.OData.Core.cs</LastGenOutput>
-    </None>
-    <Compile Include="Microsoft.OData.Core.cs">
-      <AutoGen>True</AutoGen>
-      <DesignTime>True</DesignTime>
-      <DependentUpon>Microsoft.OData.Core.tt</DependentUpon>
-      <ExcludeFromStyleCop>true</ExcludeFromStyleCop>
-    </Compile>
-    <None Include="Parameterized.Microsoft.OData.Core.tt">
-      <Generator>TextTemplatingFileGenerator</Generator>
-      <LastGenOutput>Parameterized.Microsoft.OData.Core.cs</LastGenOutput>
-    </None>
-    <Compile Include="Parameterized.Microsoft.OData.Core.cs">
-      <AutoGen>True</AutoGen>
-      <DesignTime>True</DesignTime>
-      <DependentUpon>Parameterized.Microsoft.OData.Core.tt</DependentUpon>
-      <ExcludeFromStyleCop>true</ExcludeFromStyleCop>
-    </Compile>
-  </ItemGroup>
-  <ItemGroup>
-    <!-- Some of the test projects have a dependency on this ddl and just adding reference to this project from 
-          those test projects is not sufficient. We have to place the dll in the suitebin folder for those test
-          projects to be able to find the dll. (Note that we are not adding this dll to the GAC.)
-     -->
-    <SuiteBin Include="$(IntermediateOutputPath)$(AssemblyName).dll">
-      <Visible>false</Visible>
-    </SuiteBin>
-    <SuiteBin Include="$(IntermediateOutputPath)$(AssemblyName).pdb">
-      <Visible>false</Visible>
-    </SuiteBin>
-    <CopyFile Include="@(SuiteBin)">
-      <DestFolder>$(SuiteBinPath)</DestFolder>
-    </CopyFile>
-  </ItemGroup>
-  <ItemGroup>
-    <Service Include="{508349B6-6B84-4DF5-91F0-309BEEBAD82D}" />
-  </ItemGroup>
-  <Import Project="$(BuildExtensionsPath)\Portable.targets" />
+﻿<?xml version="1.0" encoding="utf-8"?>
+<Project ToolsVersion="4.0" DefaultTargets="Build" xmlns="http://schemas.microsoft.com/developer/msbuild/2003">
+  <PropertyGroup>
+    <AssemblyName>Microsoft.OData.Core</AssemblyName>
+    <OutputType>Library</OutputType>
+    <TargetFrameworkVersion>v4.5</TargetFrameworkVersion>
+    <TargetFrameworkProfile>Profile111</TargetFrameworkProfile>
+    <TargetFrameworkIdentifier>.NETPortable</TargetFrameworkIdentifier>
+    <GenerateTargetFrameworkAttribute>true</GenerateTargetFrameworkAttribute>
+    <TransparentAssembly>true</TransparentAssembly>
+    <SecurityMigration>false</SecurityMigration>
+    <RootNamespace>Microsoft.OData</RootNamespace>
+    <ProjectGuid>{989A83CC-B864-4A75-8BF3-5EDA99203A86}</ProjectGuid>
+    <DocumentationFile>$(AssemblyName).xml</DocumentationFile>
+    <ProjectTypeGuids>{786C830F-07A1-408B-BD7F-6EE04809D6DB};{FAE04EC0-301F-11D3-BF4B-00C04F79EFBC}</ProjectTypeGuids>
+    <MinimumVisualStudioVersion>10.0</MinimumVisualStudioVersion>
+    <DefineConstants>$(DefineConstants);ODATA_CORE;PORTABLELIB;SUPPRESS_PORTABLELIB_TARGETFRAMEWORK_ATTRIBUTE</DefineConstants>
+    <EnableLocalization>true</EnableLocalization>
+  </PropertyGroup>
+  <Import Project="..\Build.props" />
+  <!-- References -->
+  <ItemGroup>
+    <ProjectReference Include="$(EnlistmentRoot)\src\Microsoft.OData.Edm\Microsoft.OData.Edm.csproj">
+      <Project>{7D921888-FE03-4C3F-80FE-2F624505461C}</Project>
+      <Name>Microsoft.OData.Edm</Name>
+    </ProjectReference>
+    <ProjectReference Include="$(EnlistmentRoot)\src\Microsoft.Spatial\Microsoft.Spatial.csproj">
+      <Project>{5D921888-FE03-4C3F-40FE-2F624505461D}</Project>
+      <Name>Microsoft.Spatial</Name>
+    </ProjectReference>
+  </ItemGroup>
+  <!-- Generated files -->
+  <ItemGroup>
+    <TextStringResource Include="Microsoft.OData.Core.txt">
+      <ResFile>Microsoft.OData.Core</ResFile>
+      <Sealed>true</Sealed>
+      <Parameterize>true</Parameterize>
+      <Visibility>internal</Visibility>
+      <GenerateResource>true</GenerateResource>
+      <FullClassName>Microsoft.OData.Core.TextRes</FullClassName>
+    </TextStringResource>
+  </ItemGroup>
+  <ItemGroup>
+    <Compile Include="AnnotationFilter.cs" />
+    <Compile Include="AnnotationFilterPattern.cs" />
+    <Compile Include="AsyncBufferedStream.cs" />
+    <Compile Include="ContainerBuilderExtensions.cs" />
+    <Compile Include="EdmExtensionMethods.cs" />
+    <Compile Include="Evaluation\ODataConventionalResourceMetadataBuilder.cs" />
+    <Compile Include="JsonLight\ODataJsonLightBatchAtomicGroupCache.cs" />
+    <Compile Include="JsonLight\ODataJsonLightBatchBodyContentReaderStream.cs" />
+    <Compile Include="JsonLight\ODataJsonLightBatchPayloadItemPropertiesCache.cs" />
+    <Compile Include="JsonLight\ODataJsonLightBatchReader.cs" />
+    <Compile Include="JsonLight\ODataJsonLightBatchReaderStream.cs" />
+    <Compile Include="JsonLight\ODataJsonLightBatchWriter.cs" />
+    <Compile Include="ODataLibraryCompatibility.cs" />
+    <Compile Include="MultipartMixed\DependsOnIdsTracker.cs" />
+    <Compile Include="MultipartMixed\ODataMultipartMixedBatchFormat.cs" />
+    <Compile Include="MultipartMixed\ODataMultipartMixedBatchInputContext.cs" />
+    <Compile Include="MultipartMixed\ODataMultipartMixedBatchOutputContext.cs" />
+    <Compile Include="MultipartMixed\ODataMultipartMixedBatchWriterUtils.cs" />
+    <Compile Include="MultipartMixed\ODataMultipartMixedBatchReader.cs" />
+    <Compile Include="MultipartMixed\ODataMultipartMixedBatchReaderStream.cs" />
+    <Compile Include="MultipartMixed\ODataMultipartMixedBatchWriter.cs" />
+    <Compile Include="UnknownEntitySet.cs" />
+    <Compile Include="IContainerProvider.cs" />
+    <Compile Include="IDuplicatePropertyNameChecker.cs" />
+    <Compile Include="IReaderValidator.cs" />
+    <Compile Include="IWriterValidator.cs" />
+    <Compile Include="Json\DefaultJsonReaderFactory.cs" />
+    <Compile Include="Json\DefaultJsonWriterFactory.cs" />
+    <Compile Include="Json\IJsonReader.cs" />
+    <Compile Include="Json\IJsonReaderFactory.cs" />
+    <Compile Include="Json\IJsonWriterFactory.cs" />
+    <Compile Include="ODataNestedResourceInfoSerializationInfo.cs" />
+    <Compile Include="ODataSimplifiedOptions.cs" />
+    <Compile Include="PropertyCacheHandler.cs" />
+    <Compile Include="PropertyCache.cs" />
+    <Compile Include="PropertyMetadataTypeInfo.cs" />
+    <Compile Include="PropertySerializationInfo.cs" />
+    <Compile Include="DuplicatePropertyNameChecker.cs" />
+    <Compile Include="PropertyValueTypeInfo.cs" />
+    <Compile Include="BindingPathHelper.cs" />
+    <Compile Include="UriParser\Binders\ComputeBinder.cs" />
+    <Compile Include="UriParser\Binders\InBinder.cs" />
+    <Compile Include="UriParser\Aggregation\AggregateTokenBase.cs" />
+    <Compile Include="UriParser\Aggregation\ApplyTransformationToken.cs" />
+    <Compile Include="UriParser\Aggregation\EntitySetAggregateExpression.cs" />
+    <Compile Include="UriParser\Aggregation\EntitySetAggregateToken.cs" />
+    <Compile Include="UriParser\Aggregation\AggregateExpression.cs" />
+    <Compile Include="UriParser\ODataPathInfo.cs" />
+    <Compile Include="UriParser\SemanticAst\AggregatedCollectionPropertyNode.cs" />
+    <Compile Include="UriParser\SemanticAst\CollectionComplexNode.cs" />
+    <Compile Include="UriParser\SemanticAst\CollectionConstantNode.cs" />
+    <Compile Include="UriParser\SemanticAst\ComputeClause.cs" />
+    <Compile Include="UriParser\SemanticAst\ComputeExpression.cs" />
+    <Compile Include="UriParser\SemanticAst\CountVirtualPropertyNode.cs" />
+    <Compile Include="UriParser\SemanticAst\AnnotationSegment.cs" />
+    <Compile Include="UriParser\SemanticAst\InNode.cs" />
+    <Compile Include="UriParser\SemanticAst\SingleComplexNode.cs" />
+    <Compile Include="UriParser\SemanticAst\SingleValueCastNode.cs" />
+    <Compile Include="UriParser\SemanticAst\SingleResourceNode.cs" />
+    <Compile Include="UriParser\SyntacticAst\ComputeToken.cs" />
+    <Compile Include="UriParser\SyntacticAst\ComputeExpressionToken.cs" />
+    <Compile Include="UriParser\SyntacticAst\InToken.cs" />
+    <Compile Include="UriParser\TypeFacetsPromotionRules.cs" />
+    <Compile Include="ValidationKinds.cs" />
+    <Compile Include="ReaderValidator.cs" />
+    <Compile Include="ServiceLifetime.cs" />
+    <Compile Include="IContainerBuilder.cs" />
+    <Compile Include="Metadata\ODataAtomErrorDeserializer.cs" />
+    <Compile Include="Metadata\ODataMetadataConstants.cs" />
+    <Compile Include="ODataBatchPayloadUriOptions.cs" />
+    <Compile Include="ODataEdmPropertyAnnotation.cs" />
+    <Compile Include="ODataNullValueBehaviorKind.cs" />
+    <Compile Include="ODataRawValueUtils.cs" />
+    <Compile Include="Metadata\BufferingXmlReader.cs" />
+    <Compile Include="ODataRawValueConverter.cs" />
+    <Compile Include="Metadata\ODataMetadataReaderUtils.cs" />
+    <Compile Include="Metadata\ODataMetadataWriterUtils.cs" />
+    <Compile Include="Metadata\XmlReaderExtensions.cs" />
+    <Compile Include="BufferedReadStream.cs" />
+    <Compile Include="BufferingReadStream.cs" />
+    <Compile Include="CollectionWithoutExpectedTypeValidator.cs" />
+    <Compile Include="PropertyAndAnnotationCollector.cs" />
+    <Compile Include="ErrorUtils.cs" />
+    <Compile Include="Evaluation\EdmValueUtils.cs" />
+    <Compile Include="Evaluation\IODataResourceMetadataContext.cs" />
+    <Compile Include="Evaluation\KeySerializer.cs" />
+    <Compile Include="Evaluation\LiteralFormatter.cs" />
+    <Compile Include="Evaluation\NoOpResourceMetadataBuilder.cs" />
+    <Compile Include="Evaluation\ODataConventionalEntityMetadataBuilder.cs" />
+    <Compile Include="Evaluation\ODataConventionalUriBuilder.cs" />
+    <Compile Include="Evaluation\ODataResourceMetadataBuilder.cs" />
+    <Compile Include="Evaluation\ODataResourceMetadataContext.cs" />
+    <Compile Include="Evaluation\ODataMetadataContext.cs" />
+    <Compile Include="Evaluation\ODataMissingOperationGenerator.cs" />
+    <Compile Include="Evaluation\ODataUriBuilder.cs" />
+    <Compile Include="ExceptionUtils.cs" />
+    <Compile Include="ResourceSetWithoutExpectedTypeValidator.cs" />
+    <Compile Include="GeographyTypeConverter.cs" />
+    <Compile Include="GeometryTypeConverter.cs" />
+    <Compile Include="HttpHeaderValue.cs" />
+    <Compile Include="HttpHeaderValueElement.cs" />
+    <Compile Include="HttpHeaderValueLexer.cs" />
+    <Compile Include="HttpUtils.cs" />
+    <Compile Include="IODataBatchOperationListener.cs" />
+    <Compile Include="IODataResourceTypeContext.cs" />
+    <Compile Include="IODataOutputInStreamErrorListener.cs" />
+    <Compile Include="IODataReaderWriterListener.cs" />
+    <Compile Include="IODataRequestMessage.cs" />
+    <Compile Include="IODataRequestMessageAsync.cs" />
+    <Compile Include="IODataResponseMessage.cs" />
+    <Compile Include="IODataResponseMessageAsync.cs" />
+    <Compile Include="IODataPayloadUriConverter.cs" />
+    <Compile Include="IPrimitiveTypeConverter.cs" />
+    <Compile Include="InstanceAnnotationWriteTracker.cs" />
+    <Compile Include="InternalErrorCodes.cs" />
+    <Compile Include="InternalErrorCodesCommon.cs" />
+    <Compile Include="JsonLight\IODataJsonLightReaderResourceState.cs" />
+    <Compile Include="JsonLight\IODataJsonLightWriterResourceState.cs" />
+    <Compile Include="JsonLight\JsonFullMetadataLevel.cs" />
+    <Compile Include="JsonLight\JsonFullMetadataTypeNameOracle.cs" />
+    <Compile Include="JsonLight\JsonLightConstants.cs" />
+    <Compile Include="JsonLight\JsonLightMetadataLevel.cs" />
+    <Compile Include="JsonLight\JsonLightODataAnnotationWriter.cs" />
+    <Compile Include="JsonLight\JsonLightTypeNameOracle.cs" />
+    <Compile Include="JsonLight\JsonMinimalMetadataLevel.cs" />
+    <Compile Include="JsonLight\JsonMinimalMetadataTypeNameOracle.cs" />
+    <Compile Include="JsonLight\JsonNoMetadataLevel.cs" />
+    <Compile Include="JsonLight\JsonNoMetadataTypeNameOracle.cs" />
+    <Compile Include="JsonLight\ODataAnnotationNames.cs" />
+    <Compile Include="JsonLight\ODataJsonLightCollectionDeserializer.cs" />
+    <Compile Include="JsonLight\ODataJsonLightCollectionReader.cs" />
+    <Compile Include="JsonLight\ODataJsonLightCollectionSerializer.cs" />
+    <Compile Include="JsonLight\ODataJsonLightCollectionWriter.cs" />
+    <Compile Include="JsonLight\ODataJsonLightContextUriParseResult.cs" />
+    <Compile Include="JsonLight\ODataJsonLightContextUriParser.cs" />
+    <Compile Include="JsonLight\ODataJsonLightDeltaReader.cs" />
+    <Compile Include="JsonLight\ODataJsonLightDeltaWriter.cs" />
+    <Compile Include="JsonLight\ODataJsonLightDeserializer.cs" />
+    <Compile Include="JsonLight\ODataJsonLightEntityReferenceLinkDeserializer.cs" />
+    <Compile Include="JsonLight\ODataJsonLightEntityReferenceLinkSerializer.cs" />
+    <Compile Include="JsonLight\ODataJsonLightResourceDeserializer.cs" />
+    <Compile Include="JsonLight\ODataJsonLightResourceSerializer.cs" />
+    <Compile Include="JsonLight\ODataJsonLightErrorDeserializer.cs" />
+    <Compile Include="JsonLight\ODataJsonLightInputContext.cs" />
+    <Compile Include="JsonLight\ODataJsonLightOutputContext.cs" />
+    <Compile Include="JsonLight\ODataJsonLightParameterDeserializer.cs" />
+    <Compile Include="JsonLight\ODataJsonLightParameterReader.cs" />
+    <Compile Include="JsonLight\ODataJsonLightParameterWriter.cs" />
+    <Compile Include="JsonLight\ODataJsonLightPayloadKindDetectionDeserializer.cs" />
+    <Compile Include="JsonLight\ODataJsonLightPropertyAndValueDeserializer.cs" />
+    <Compile Include="JsonLight\ODataJsonLightPropertySerializer.cs" />
+    <Compile Include="JsonLight\ODataJsonLightReader.cs" />
+    <Compile Include="JsonLight\ODataJsonLightReaderNestedResourceInfo.cs" />
+    <Compile Include="JsonLight\ODataJsonLightReaderUtils.cs" />
+    <Compile Include="JsonLight\ODataJsonLightSerializer.cs" />
+    <Compile Include="JsonLight\ODataJsonLightServiceDocumentDeserializer.cs" />
+    <Compile Include="JsonLight\ODataJsonLightServiceDocumentSerializer.cs" />
+    <Compile Include="JsonLight\ODataJsonLightUtils.cs" />
+    <Compile Include="JsonLight\ODataJsonLightValidationUtils.cs" />
+    <Compile Include="JsonLight\ODataJsonLightValueSerializer.cs" />
+    <Compile Include="JsonLight\ODataJsonLightWriter.cs" />
+    <Compile Include="JsonLight\ODataJsonLightWriterUtils.cs" />
+    <Compile Include="JsonLight\ReorderingJsonReader.cs" />
+    <Compile Include="Json\BufferingJsonReader.cs" />
+    <Compile Include="Json\ODataJsonFormat.cs" />
+    <Compile Include="Json\GeoJsonWriterAdapter.cs" />
+    <Compile Include="Json\IJsonWriter.cs" />
+    <Compile Include="Json\IODataJsonOperationsDeserializerContext.cs" />
+    <Compile Include="Json\JsonConstants.cs" />
+    <Compile Include="Json\JsonLightInstanceAnnotationWriter.cs" />
+    <Compile Include="Json\JsonNodeType.cs" />
+    <Compile Include="Json\JsonReader.cs" />
+    <Compile Include="Json\JsonReaderExtensions.cs" />
+    <Compile Include="Json\JsonSharedUtils.cs" />
+    <Compile Include="Json\JsonValueUtils.cs" />
+    <Compile Include="Json\JsonWriter.cs" />
+    <Compile Include="Json\JsonWriterExtensions.cs" />
+    <Compile Include="Json\NonIndentedTextWriter.cs" />
+    <Compile Include="Json\ODataJsonReaderCoreUtils.cs" />
+    <Compile Include="Json\ODataJsonWriterUtils.cs" />
+    <Compile Include="Json\TextWriterWrapper.cs" />
+    <Compile Include="ODataErrorDetail.cs" />
+    <Compile Include="ODataUntypedValue.cs" />
+    <Compile Include="ODataMediaType.cs" />
+    <Compile Include="ODataMediaTypeResolver.cs" />
+    <Compile Include="MediaTypeUtils.cs" />
+    <Compile Include="ODataMediaTypeFormat.cs" />
+    <Compile Include="MessageStreamWrapper.cs" />
+    <Compile Include="Metadata\CachedPrimitiveKeepInContentAnnotation.cs" />
+    <Compile Include="Metadata\EdmConstants.cs" />
+    <Compile Include="Metadata\EdmLibraryExtensions.cs" />
+    <Compile Include="Metadata\EdmTypeReaderResolver.cs" />
+    <Compile Include="Metadata\EdmTypeResolver.cs" />
+    <Compile Include="Metadata\EdmTypeWriterResolver.cs" />
+    <Compile Include="Metadata\MetadataUtils.cs" />
+    <Compile Include="Metadata\MetadataUtilsCommon.cs" />
+    <Compile Include="MimeConstants.cs" />
+    <Compile Include="NonDisposingStream.cs" />
+    <Compile Include="ODataAction.cs" />
+    <Compile Include="ODataAnnotatable.cs" />
+    <Compile Include="ODataAsynchronousReader.cs" />
+    <Compile Include="ODataAsynchronousResponseMessage.cs" />
+    <Compile Include="ODataAsynchronousWriter.cs" />
+    <Compile Include="ODataBatchOperationHeaders.cs" />
+    <Compile Include="ODataBatchOperationMessage.cs" />
+    <Compile Include="ODataBatchOperationReadStream.cs" />
+    <Compile Include="ODataBatchOperationRequestMessage.cs" />
+    <Compile Include="ODataBatchOperationResponseMessage.cs" />
+    <Compile Include="ODataBatchOperationStream.cs" />
+    <Compile Include="ODataBatchOperationWriteStream.cs" />
+    <Compile Include="ODataBatchReader.cs" />
+    <Compile Include="ODataBatchReaderState.cs" />
+    <Compile Include="ODataBatchReaderStream.cs" />
+    <Compile Include="ODataBatchReaderStreamBuffer.cs" />
+    <Compile Include="ODataBatchReaderStreamScanResult.cs" />
+    <Compile Include="ODataBatchPayloadUriConverter.cs" />
+    <Compile Include="ODataBatchUtils.cs" />
+    <Compile Include="ODataBatchWriter.cs" />
+    <Compile Include="ODataCollectionReader.cs" />
+    <Compile Include="ODataCollectionReaderCore.cs" />
+    <Compile Include="ODataCollectionReaderCoreAsync.cs" />
+    <Compile Include="ODataCollectionReaderState.cs" />
+    <Compile Include="ODataCollectionStart.cs" />
+    <Compile Include="ODataCollectionStartSerializationInfo.cs" />
+    <Compile Include="ODataCollectionValue.cs" />
+    <Compile Include="ODataCollectionWriter.cs" />
+    <Compile Include="ODataCollectionWriterCore.cs" />
+    <Compile Include="ODataConstants.cs" />
+    <Compile Include="ODataContentTypeException.cs" />
+    <Compile Include="ODataContextUriBuilder.cs" />
+    <Compile Include="ODataContextUrlInfo.cs" />
+    <Compile Include="ODataContextUrlLevel.cs" />
+    <Compile Include="ODataDeltaDeletedEntry.cs" />
+    <Compile Include="ODataDeltaDeletedLink.cs" />
+    <Compile Include="ODataDeltaResourceSet.cs" />
+    <Compile Include="ODataDeltaResourceSetSerializationInfo.cs" />
+    <Compile Include="ODataDeltaKind.cs" />
+    <Compile Include="ODataDeltaLink.cs" />
+    <Compile Include="ODataDeltaLinkBase.cs" />
+    <Compile Include="ODataDeltaReader.cs" />
+    <Compile Include="ODataDeltaReaderState.cs" />
+    <Compile Include="ODataDeltaSerializationInfo.cs" />
+    <Compile Include="ODataDeltaWriter.cs" />
+    <Compile Include="ODataDeserializer.cs" />
+    <Compile Include="ODataEntityReferenceLink.cs" />
+    <Compile Include="ODataEntityReferenceLinks.cs" />
+    <Compile Include="ODataEntitySetInfo.cs" />
+    <Compile Include="ODataResource.cs" />
+    <Compile Include="ODataEnumValue.cs" />
+    <Compile Include="ODataError.cs" />
+    <Compile Include="ODataErrorException.cs" />
+    <Compile Include="ODataException.cs" />
+    <Compile Include="ODataResourceSet.cs" />
+    <Compile Include="ODataResourceSerializationInfo.cs" />
+    <Compile Include="ODataResourceTypeContext.cs" />
+    <Compile Include="ODataResourceSetBase.cs" />
+    <Compile Include="ODataFormat.cs" />
+    <Compile Include="ODataFunction.cs" />
+    <Compile Include="ODataFunctionImportInfo.cs" />
+    <Compile Include="ODataInnerError.cs" />
+    <Compile Include="ODataInputContext.cs" />
+    <Compile Include="ODataInstanceAnnotation.cs" />
+    <Compile Include="ODataItem.cs" />
+    <Compile Include="ODataJsonDateTimeFormat.cs" />
+    <Compile Include="ODataMessage.cs" />
+    <Compile Include="ODataMessageExtensions.cs" />
+    <Compile Include="ODataMessageInfo.cs" />
+    <Compile Include="ODataMessageQuotas.cs" />
+    <Compile Include="ODataMessageReader.cs" />
+    <Compile Include="ODataMessageReaderSettings.cs" />
+    <Compile Include="ODataMessageWriter.cs" />
+    <Compile Include="ODataMessageWriterSettings.cs" />
+    <Compile Include="ODataMetadataFormat.cs" />
+    <Compile Include="ODataMetadataInputContext.cs" />
+    <Compile Include="ODataMetadataOutputContext.cs" />
+    <Compile Include="ODataNestedResourceInfo.cs" />
+    <Compile Include="ODataNullValue.cs" />
+    <Compile Include="ODataObjectModelExtensions.cs" />
+    <Compile Include="ODataOperation.cs" />
+    <Compile Include="ODataOutputContext.cs" />
+    <Compile Include="ODataParameterReader.cs" />
+    <Compile Include="ODataParameterReaderCore.cs" />
+    <Compile Include="ODataParameterReaderCoreAsync.cs" />
+    <Compile Include="ODataParameterReaderState.cs" />
+    <Compile Include="ODataParameterWriter.cs" />
+    <Compile Include="ODataParameterWriterCore.cs" />
+    <Compile Include="ODataPayloadKind.cs" />
+    <Compile Include="ODataPayloadKindDetectionInfo.cs" />
+    <Compile Include="ODataPayloadKindDetectionResult.cs" />
+    <Compile Include="ODataPayloadValueConverter.cs" />
+    <Compile Include="ODataPreferenceHeader.cs" />
+    <Compile Include="ODataPrimitiveValue.cs" />
+    <Compile Include="ODataProperty.cs" />
+    <Compile Include="ODataPropertyKind.cs" />
+    <Compile Include="ODataPropertySerializationInfo.cs" />
+    <Compile Include="ODataRawInputContext.cs" />
+    <Compile Include="ODataRawOutputContext.cs" />
+    <Compile Include="ODataRawValueFormat.cs" />
+    <Compile Include="ODataReader.cs" />
+    <Compile Include="ODataReaderCore.cs" />
+    <Compile Include="ODataReaderCoreAsync.cs" />
+    <Compile Include="ODataReaderState.cs" />
+    <Compile Include="ODataRequestMessage.cs" />
+    <Compile Include="ODataResponseMessage.cs" />
+    <Compile Include="ODataSerializer.cs" />
+    <Compile Include="ODataServiceDocument.cs" />
+    <Compile Include="ODataServiceDocumentElement.cs" />
+    <Compile Include="ODataSingletonInfo.cs" />
+    <Compile Include="ODataStreamReferenceValue.cs" />
+    <Compile Include="ODataTypeAnnotation.cs" />
+    <Compile Include="ODataUtils.cs" />
+    <Compile Include="ODataUtilsInternal.cs" />
+    <Compile Include="ODataValue.cs" />
+    <Compile Include="ODataValueUtils.cs" />
+    <Compile Include="ODataVersion.cs" />
+    <Compile Include="ODataVersionCache.cs" />
+    <Compile Include="ODataWriter.cs" />
+    <Compile Include="ODataWriterCore.cs" />
+    <Compile Include="PrimitiveConverter.cs" />
+    <Compile Include="RawValueWriter.cs" />
+    <Compile Include="ReadOnlyEnumerable.cs" />
+    <Compile Include="ReadOnlyEnumerableExtensions.cs" />
+    <Compile Include="ReadOnlyEnumerableOfT.cs" />
+    <Compile Include="ReaderUtils.cs" />
+    <Compile Include="ReaderValidationUtils.cs" />
+    <Compile Include="ReferenceEqualityComparer.cs" />
+    <Compile Include="SelectedPropertiesNode.cs" />
+    <Compile Include="ServicePrototype.cs" />
+    <Compile Include="ServiceProviderExtensions.cs" />
+    <Compile Include="SimpleLazy.cs" />
+    <Compile Include="TaskUtils.cs" />
+    <Compile Include="TypeNameOracle.cs" />
+    <Compile Include="TypeUtils.cs" />
+    <Compile Include="UriParser\ParseDynamicPathSegment.cs" />
+    <Compile Include="UriParser\Parsers\CustomUriLiteralParsers.cs" />
+    <Compile Include="UriParser\Parsers\DefaultUriLiteralParser.cs" />
+    <Compile Include="UriParser\Parsers\IUriLiteralParser.cs" />
+    <Compile Include="UriParser\Parsers\PathParserModelUtils.cs" />
+    <Compile Include="UriParser\Parsers\UriLiteralParsingException.cs" />
+    <Compile Include="UriParser\Parsers\UriPrimitiveTypeParser.cs" />
+    <Compile Include="UriParser\UriEdmHelpers.cs" />
+    <Compile Include="Uri\ExpressionConstants.cs" />
+    <Compile Include="Uri\NodeToStringBuilder.cs" />
+    <Compile Include="Uri\ODataUri.cs" />
+    <Compile Include="Uri\ODataUriConversionUtils.cs" />
+    <Compile Include="Uri\ODataUriExtensions.cs" />
+    <Compile Include="Uri\ODataUriUtils.cs" />
+    <Compile Include="Uri\ODataUrlKeyDelimiter.cs" />
+    <Compile Include="Uri\SelectExpandClauseToStringBuilder.cs" />
+    <Compile Include="Uri\ApplyClauseToStringBuilder.cs" />
+    <Compile Include="UriParser\Binders\BinaryOperatorBinder.cs" />
+    <Compile Include="UriParser\Binders\BinderBase.cs" />
+    <Compile Include="UriParser\Binders\BindingState.cs" />
+    <Compile Include="UriParser\Binders\DottedIdentifierBinder.cs" />
+    <Compile Include="UriParser\Binders\EndPathBinder.cs" />
+    <Compile Include="UriParser\Binders\EnumBinder.cs" />
+    <Compile Include="UriParser\Binders\ExpandTreeNormalizer.cs" />
+    <Compile Include="UriParser\Binders\FilterBinder.cs" />
+    <Compile Include="UriParser\Binders\FunctionCallBinder.cs" />
+    <Compile Include="UriParser\Binders\InnerPathTokenBinder.cs" />
+    <Compile Include="UriParser\Binders\KeyBinder.cs" />
+    <Compile Include="UriParser\Binders\LambdaBinder.cs" />
+    <Compile Include="UriParser\Binders\LiteralBinder.cs" />
+    <Compile Include="UriParser\Binders\MetadataBinder.cs" />
+    <Compile Include="UriParser\Binders\MetadataBindingUtils.cs" />
+    <Compile Include="UriParser\Binders\OrderByBinder.cs" />
+    <Compile Include="UriParser\Binders\ParameterAliasBinder.cs" />
+    <Compile Include="UriParser\Binders\RangeVariableBinder.cs" />
+    <Compile Include="UriParser\Binders\SearchBinder.cs" />
+    <Compile Include="UriParser\Binders\SelectBinder.cs" />
+    <Compile Include="UriParser\Binders\SelectExpandBinder.cs" />
+    <Compile Include="UriParser\Binders\SelectExpandClauseFinisher.cs" />
+    <Compile Include="UriParser\Binders\SelectExpandPathBinder.cs" />
+    <Compile Include="UriParser\Binders\SelectExpandSemanticBinder.cs" />
+    <Compile Include="UriParser\Binders\SelectExpandSyntacticUnifier.cs" />
+    <Compile Include="UriParser\Binders\SelectPathSegmentTokenBinder.cs" />
+    <Compile Include="UriParser\Binders\SelectTreeNormalizer.cs" />
+    <Compile Include="UriParser\Binders\UnaryOperatorBinder.cs" />
+    <Compile Include="UriParser\BuiltInUriFunctions.cs" />
+    <Compile Include="UriParser\CustomUriFunctions.cs" />
+    <Compile Include="UriParser\CustomUriLiteralPrefixes.cs" />
+    <Compile Include="UriParser\ExceptionUtil.cs" />
+    <Compile Include="UriParser\ExpressionLexer.cs" />
+    <Compile Include="UriParser\ExpressionLexerLiteralExtensions.cs" />
+    <Compile Include="UriParser\ExpressionLexerUtils.cs" />
+    <Compile Include="UriParser\ExpressionToken.cs" />
+    <Compile Include="UriParser\FunctionSignature.cs" />
+    <Compile Include="UriParser\FunctionSignatureWithReturnType.cs" />
+    <Compile Include="UriParser\InternalErrorCodes.cs" />
+    <Compile Include="UriParser\KeyPropertyValue.cs" />
+    <Compile Include="UriParser\LiteralUtils.cs" />
+    <Compile Include="UriParser\Resolver\AlternateKeysODataUriResolver.cs" />
+    <Compile Include="UriParser\Resolver\StringAsEnumResolver.cs" />
+    <Compile Include="UriParser\Resolver\ODataUriResolver.cs" />
+    <Compile Include="UriParser\Resolver\UnqualifiedODataUriResolver.cs" />
+    <Compile Include="UriParser\NamedValue.cs" />
+    <Compile Include="UriParser\ODataQueryOptionParser.cs" />
+    <Compile Include="UriParser\ODataUnrecognizedPathException.cs" />
+    <Compile Include="UriParser\ODataUriParser.cs" />
+    <Compile Include="UriParser\ODataUriParserConfiguration.cs" />
+    <Compile Include="UriParser\ODataUriParserSettings.cs" />
+    <Compile Include="UriParser\OrderByDirection.cs" />
+    <Compile Include="UriParser\Parsers\ExpandDepthAndCountValidator.cs" />
+    <Compile Include="UriParser\Parsers\ExpandOptionParser.cs" />
+    <Compile Include="UriParser\Parsers\FunctionCallParser.cs" />
+    <Compile Include="UriParser\Parsers\FunctionOverloadResolver.cs" />
+    <Compile Include="UriParser\Parsers\FunctionParameterParser.cs" />
+    <Compile Include="UriParser\Parsers\IFunctionCallParser.cs" />
+    <Compile Include="UriParser\Parsers\IdentifierTokenizer.cs" />
+    <Compile Include="UriParser\Parsers\KeyFinder.cs" />
+    <Compile Include="UriParser\Parsers\LiteralParser.cs" />
+    <Compile Include="UriParser\Parsers\NodeFactory.cs" />
+    <Compile Include="UriParser\Parsers\ODataPathFactory.cs" />
+    <Compile Include="UriParser\Parsers\ODataPathParser.cs" />
+    <Compile Include="UriParser\Parsers\PathReverser.cs" />
+    <Compile Include="UriParser\Parsers\SearchParser.cs" />
+    <Compile Include="UriParser\Parsers\SegmentArgumentParser.cs" />
+    <Compile Include="UriParser\Parsers\SegmentKeyHandler.cs" />
+    <Compile Include="UriParser\Parsers\SelectExpandParser.cs" />
+    <Compile Include="UriParser\Parsers\SelectExpandSyntacticParser.cs" />
+    <Compile Include="UriParser\Parsers\SelectExpandTermParser.cs" />
+    <Compile Include="UriParser\Parsers\UriParserHelper.cs" />
+    <Compile Include="UriParser\Parsers\UriPathParser.cs" />
+    <Compile Include="UriParser\Parsers\UriQueryExpressionParser.cs" />
+    <Compile Include="UriParser\Parsers\UriTemplateParser.cs" />
+    <Compile Include="UriParser\QueryNodeUtils.cs" />
+    <Compile Include="UriParser\QueryOptionUtils.cs" />
+    <Compile Include="UriParser\ReadOnlyEnumerableForUriParser.cs" />
+    <Compile Include="UriParser\SearchLexer.cs" />
+    <Compile Include="UriParser\SemanticAst\AllNode.cs" />
+    <Compile Include="UriParser\SemanticAst\AnyNode.cs" />
+    <Compile Include="UriParser\SemanticAst\BatchReferenceSegment.cs" />
+    <Compile Include="UriParser\SemanticAst\BatchSegment.cs" />
+    <Compile Include="UriParser\SemanticAst\BinaryOperatorNode.cs" />
+    <Compile Include="UriParser\SemanticAst\CollectionFunctionCallNode.cs" />
+    <Compile Include="UriParser\SemanticAst\CollectionNavigationNode.cs" />
+    <Compile Include="UriParser\SemanticAst\CollectionNode.cs" />
+    <Compile Include="UriParser\SemanticAst\CollectionOpenPropertyAccessNode.cs" />
+    <Compile Include="UriParser\SemanticAst\CollectionPropertyAccessNode.cs" />
+    <Compile Include="UriParser\SemanticAst\ConstantNode.cs" />
+    <Compile Include="UriParser\SemanticAst\ConvertNode.cs" />
+    <Compile Include="UriParser\SemanticAst\CountNode.cs" />
+    <Compile Include="UriParser\SemanticAst\CountSegment.cs" />
+    <Compile Include="UriParser\SemanticAst\DetermineNavigationSourceTranslator.cs" />
+    <Compile Include="UriParser\SemanticAst\CollectionResourceCastNode.cs" />
+    <Compile Include="UriParser\SemanticAst\CollectionResourceFunctionCallNode.cs" />
+    <Compile Include="UriParser\SemanticAst\CollectionResourceNode.cs" />
+    <Compile Include="UriParser\SemanticAst\EntityIdSegment.cs" />
+    <Compile Include="UriParser\SemanticAst\ResourceRangeVariable.cs" />
+    <Compile Include="UriParser\SemanticAst\ResourceRangeVariableReferenceNode.cs" />
+    <Compile Include="UriParser\SemanticAst\EntitySetSegment.cs" />
+    <Compile Include="UriParser\SemanticAst\ExpandedNavigationSelectItem.cs" />
+    <Compile Include="UriParser\SemanticAst\ExpandedReferenceSelectItem.cs" />
+    <Compile Include="UriParser\SemanticAst\FilterClause.cs" />
+    <Compile Include="UriParser\SemanticAst\KeyLookupNode.cs" />
+    <Compile Include="UriParser\SemanticAst\KeySegment.cs" />
+    <Compile Include="UriParser\SemanticAst\LambdaNode.cs" />
+    <Compile Include="UriParser\SemanticAst\LevelsClause.cs" />
+    <Compile Include="UriParser\SemanticAst\MetadataSegment.cs" />
+    <Compile Include="UriParser\SemanticAst\NamedFunctionParameterNode.cs" />
+    <Compile Include="UriParser\SemanticAst\NamespaceQualifiedWildcardSelectItem.cs" />
+    <Compile Include="UriParser\SemanticAst\NavigationPropertyLinkSegment.cs" />
+    <Compile Include="UriParser\SemanticAst\NavigationPropertySegment.cs" />
+    <Compile Include="UriParser\SemanticAst\NonResourceRangeVariable.cs" />
+    <Compile Include="UriParser\SemanticAst\NonResourceRangeVariableReferenceNode.cs" />
+    <Compile Include="UriParser\SemanticAst\ODataExpandPath.cs" />
+    <Compile Include="UriParser\SemanticAst\ODataPath.cs" />
+    <Compile Include="UriParser\SemanticAst\ODataPathExtensions.cs" />
+    <Compile Include="UriParser\SemanticAst\ODataPathSegment.cs" />
+    <Compile Include="UriParser\SemanticAst\ODataSelectPath.cs" />
+    <Compile Include="UriParser\SemanticAst\ODataUnresolvedFunctionParameterAlias.cs" />
+    <Compile Include="UriParser\SemanticAst\DynamicPathSegment.cs" />
+    <Compile Include="UriParser\SemanticAst\OperationImportSegment.cs" />
+    <Compile Include="UriParser\SemanticAst\OperationSegment.cs" />
+    <Compile Include="UriParser\SemanticAst\OperationSegmentParameter.cs" />
+    <Compile Include="UriParser\SemanticAst\OrderByClause.cs" />
+    <Compile Include="UriParser\SemanticAst\ParameterAliasNode.cs" />
+    <Compile Include="UriParser\SemanticAst\ParameterAliasValueAccessor.cs" />
+    <Compile Include="UriParser\SemanticAst\PathSelectItem.cs" />
+    <Compile Include="UriParser\SemanticAst\PathTemplateSegment.cs" />
+    <Compile Include="UriParser\SemanticAst\PropertySegment.cs" />
+    <Compile Include="UriParser\SemanticAst\QueryNode.cs" />
+    <Compile Include="UriParser\SemanticAst\RangeVariable.cs" />
+    <Compile Include="UriParser\SemanticAst\RangeVariableKind.cs" />
+    <Compile Include="UriParser\SemanticAst\SearchClause.cs" />
+    <Compile Include="UriParser\SemanticAst\SearchTermNode.cs" />
+    <Compile Include="UriParser\SemanticAst\SelectExpandClause.cs" />
+    <Compile Include="UriParser\SemanticAst\SelectExpandClauseExtensions.cs" />
+    <Compile Include="UriParser\SemanticAst\SelectItem.cs" />
+    <Compile Include="UriParser\SemanticAst\SingleResourceCastNode.cs" />
+    <Compile Include="UriParser\SemanticAst\SingleResourceFunctionCallNode.cs" />
+    <Compile Include="UriParser\SemanticAst\SingleEntityNode.cs" />
+    <Compile Include="UriParser\SemanticAst\SingleNavigationNode.cs" />
+    <Compile Include="UriParser\SemanticAst\SingleValueFunctionCallNode.cs" />
+    <Compile Include="UriParser\SemanticAst\SingleValueNode.cs" />
+    <Compile Include="UriParser\SemanticAst\SingleValueOpenPropertyAccessNode.cs" />
+    <Compile Include="UriParser\SemanticAst\SingleValuePropertyAccessNode.cs" />
+    <Compile Include="UriParser\SemanticAst\SingletonSegment.cs" />
+    <Compile Include="UriParser\SemanticAst\TypeSegment.cs" />
+    <Compile Include="UriParser\SemanticAst\UnaryOperatorNode.cs" />
+    <Compile Include="UriParser\SemanticAst\UriTemplateExpression.cs" />
+    <Compile Include="UriParser\SemanticAst\ValueSegment.cs" />
+    <Compile Include="UriParser\SemanticAst\WildcardSelectItem.cs" />
+    <Compile Include="UriParser\SyntacticAst\AllToken.cs" />
+    <Compile Include="UriParser\SyntacticAst\AnyToken.cs" />
+    <Compile Include="UriParser\SyntacticAst\BinaryOperatorToken.cs" />
+    <Compile Include="UriParser\SyntacticAst\CustomQueryOptionToken.cs" />
+    <Compile Include="UriParser\SyntacticAst\DottedIdentifierToken.cs" />
+    <Compile Include="UriParser\SyntacticAst\EndPathToken.cs" />
+    <Compile Include="UriParser\SyntacticAst\ExpandTermToken.cs" />
+    <Compile Include="UriParser\SyntacticAst\ExpandToken.cs" />
+    <Compile Include="UriParser\SyntacticAst\FunctionCallToken.cs" />
+    <Compile Include="UriParser\SyntacticAst\FunctionParameterAliasToken.cs" />
+    <Compile Include="UriParser\SyntacticAst\FunctionParameterToken.cs" />
+    <Compile Include="UriParser\SyntacticAst\InnerPathToken.cs" />
+    <Compile Include="UriParser\SyntacticAst\LambdaToken.cs" />
+    <Compile Include="UriParser\SyntacticAst\LiteralToken.cs" />
+    <Compile Include="UriParser\SyntacticAst\NonSystemToken.cs" />
+    <Compile Include="UriParser\SyntacticAst\OrderByToken.cs" />
+    <Compile Include="UriParser\SyntacticAst\PathSegmentToken.cs" />
+    <Compile Include="UriParser\SyntacticAst\PathToken.cs" />
+    <Compile Include="UriParser\SyntacticAst\QueryToken.cs" />
+    <Compile Include="UriParser\SyntacticAst\RangeVariableToken.cs" />
+    <Compile Include="UriParser\SyntacticAst\SelectToken.cs" />
+    <Compile Include="UriParser\SyntacticAst\StarToken.cs" />
+    <Compile Include="UriParser\SyntacticAst\StringLiteralToken.cs" />
+    <Compile Include="UriParser\SyntacticAst\SystemToken.cs" />
+    <Compile Include="UriParser\SyntacticAst\UnaryOperatorToken.cs" />
+    <Compile Include="UriParser\TreeNodeKinds\BinaryOperatorKind.cs" />
+    <Compile Include="UriParser\TreeNodeKinds\ExpressionTokenKind.cs" />
+    <Compile Include="UriParser\TreeNodeKinds\QueryNodeKind.cs" />
+    <Compile Include="UriParser\SyntacticAst\QueryTokenKind.cs" />
+    <Compile Include="UriParser\TreeNodeKinds\RequestTargetKind.cs" />
+    <Compile Include="UriParser\TreeNodeKinds\UnaryOperatorKind.cs" />
+    <Compile Include="UriParser\TypePromotionUtils.cs" />
+    <Compile Include="UriParser\UriFunctionsHelper.cs" />
+    <Compile Include="UriParser\UriQueryConstants.cs" />
+    <Compile Include="UriParser\Visitors\IPathSegmentTokenVisitor.cs" />
+    <Compile Include="UriParser\Visitors\ISyntacticTreeVisitor.cs" />
+    <Compile Include="UriParser\Visitors\IsCollectionTranslator.cs" />
+    <Compile Include="UriParser\Visitors\PathSegmentHandler.cs" />
+    <Compile Include="UriParser\Visitors\PathSegmentToContextUrlPathTranslator.cs" />
+    <Compile Include="UriParser\Visitors\PathSegmentToResourcePathTranslator.cs" />
+    <Compile Include="UriParser\Visitors\PathSegmentToStringTranslator.cs" />
+    <Compile Include="UriParser\Visitors\PathSegmentTokenEqualityComparer.cs" />
+    <Compile Include="UriParser\Visitors\PathSegmentTokenVisitor.cs" />
+    <Compile Include="UriParser\Visitors\PathSegmentTranslator.cs" />
+    <Compile Include="UriParser\Visitors\QueryNodeVisitor.cs" />
+    <Compile Include="UriParser\Visitors\SelectItemHandler.cs" />
+    <Compile Include="UriParser\Visitors\SelectItemTranslator.cs" />
+    <Compile Include="UriParser\Visitors\SelectPropertyVisitor.cs" />
+    <Compile Include="UriParser\Visitors\SplitEndingSegmentOfTypeHandler.cs" />
+    <Compile Include="UriParser\Visitors\SyntacticTreeVisitor.cs" />
+    <Compile Include="UriUtils.cs" />
+    <Compile Include="Utils.cs" />
+    <Compile Include="ValidationUtils.cs" />
+    <Compile Include="WriterUtils.cs" />
+    <Compile Include="WriterValidationUtils.cs" />
+    <Compile Include="UriParser\Aggregation\ApplyBinder.cs" />
+    <Compile Include="UriParser\Aggregation\FilterTransformationNode.cs" />
+    <Compile Include="UriParser\Aggregation\TransformationNode.cs" />
+    <Compile Include="UriParser\Aggregation\AggregateTransformationNode.cs" />
+    <Compile Include="UriParser\Aggregation\ComputeTransformationNode.cs" />
+    <Compile Include="UriParser\Aggregation\AggregateExpressionBase.cs" />
+    <Compile Include="UriParser\Aggregation\ApplyClause.cs" />
+    <Compile Include="UriParser\Aggregation\GroupByTransformationNode.cs" />
+    <Compile Include="UriParser\Aggregation\GroupByPropertyNode.cs" />
+    <Compile Include="UriParser\Aggregation\AggregateExpressionToken.cs" />
+    <Compile Include="UriParser\Aggregation\AggregateToken.cs" />
+    <Compile Include="UriParser\Aggregation\GroupByToken.cs" />
+    <Compile Include="UriParser\Aggregation\AggregationMethod.cs" />
+    <Compile Include="UriParser\Aggregation\TransformationNodeKind.cs" />
+    <Compile Include="$(EnlistmentRoot)\src\Microsoft.OData.Edm\Csdl\EdmValueParser.cs">
+      <Link>EdmValueParser.cs</Link>
+    </Compile>
+    <Compile Include="$(EnlistmentRoot)\src\Microsoft.OData.Edm\Csdl\EdmValueWriter.cs">
+      <Link>EdmValueWriter.cs</Link>
+    </Compile>
+    <Compile Include="..\PlatformHelper.cs">
+      <Link>PlatformHelper.cs</Link>
+    </Compile>
+    <Compile Include="WriterValidator.cs" />
+    <None Include="obj2c\i386\AssemblyAttributes.cs">
+      <Visible>false</Visible>
+    </None>
+    <None Include="obj2c\i386\AssemblyRefs.cs">
+      <Visible>false</Visible>
+    </None>
+    <Compile Include="GlobalSuppressions.cs" />
+  </ItemGroup>
+  <ItemGroup>
+    <Compile Include="ShippingAssemblyAttributes.cs">
+      <IncludeInOpenSource>false</IncludeInOpenSource>
+    </Compile>
+    <Compile Include="$(AssemblyKeysCSharpFilePath)">
+      <IncludeInOpenSource>false</IncludeInOpenSource>
+    </Compile>
+  </ItemGroup>
+  <ItemGroup>
+    <None Include="Microsoft.OData.Core.tt">
+      <Generator>TextTemplatingFileGenerator</Generator>
+      <LastGenOutput>Microsoft.OData.Core.cs</LastGenOutput>
+    </None>
+    <Compile Include="Microsoft.OData.Core.cs">
+      <AutoGen>True</AutoGen>
+      <DesignTime>True</DesignTime>
+      <DependentUpon>Microsoft.OData.Core.tt</DependentUpon>
+      <ExcludeFromStyleCop>true</ExcludeFromStyleCop>
+    </Compile>
+    <None Include="Parameterized.Microsoft.OData.Core.tt">
+      <Generator>TextTemplatingFileGenerator</Generator>
+      <LastGenOutput>Parameterized.Microsoft.OData.Core.cs</LastGenOutput>
+    </None>
+    <Compile Include="Parameterized.Microsoft.OData.Core.cs">
+      <AutoGen>True</AutoGen>
+      <DesignTime>True</DesignTime>
+      <DependentUpon>Parameterized.Microsoft.OData.Core.tt</DependentUpon>
+      <ExcludeFromStyleCop>true</ExcludeFromStyleCop>
+    </Compile>
+  </ItemGroup>
+  <ItemGroup>
+    <!-- Some of the test projects have a dependency on this ddl and just adding reference to this project from 
+          those test projects is not sufficient. We have to place the dll in the suitebin folder for those test
+          projects to be able to find the dll. (Note that we are not adding this dll to the GAC.)
+     -->
+    <SuiteBin Include="$(IntermediateOutputPath)$(AssemblyName).dll">
+      <Visible>false</Visible>
+    </SuiteBin>
+    <SuiteBin Include="$(IntermediateOutputPath)$(AssemblyName).pdb">
+      <Visible>false</Visible>
+    </SuiteBin>
+    <CopyFile Include="@(SuiteBin)">
+      <DestFolder>$(SuiteBinPath)</DestFolder>
+    </CopyFile>
+  </ItemGroup>
+  <ItemGroup>
+    <Service Include="{508349B6-6B84-4DF5-91F0-309BEEBAD82D}" />
+  </ItemGroup>
+  <Import Project="$(BuildExtensionsPath)\Portable.targets" />
 </Project>
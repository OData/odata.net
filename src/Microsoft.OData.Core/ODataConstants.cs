//---------------------------------------------------------------------
// <copyright file="ODataConstants.cs" company="Microsoft">
//      Copyright (C) Microsoft Corporation. All rights reserved. See License.txt in the project root for license information.
// </copyright>
//---------------------------------------------------------------------

namespace Microsoft.OData
{
    #region Namespaces
    using System.Diagnostics.CodeAnalysis;
    #endregion Namespaces

    /// <summary>
    /// Constant values used by the OData or HTTP protocol or OData library.
    /// </summary>
#if ODATA_CORE
    public static class ODataConstants
#else
    internal static class ODataInternalConstants
#endif
    {
        /// <summary>
        /// HTTP method name for GET requests.
        /// </summary>
        public const string MethodGet = "GET";

        /// <summary>
        /// HTTP method name for POST requests.
        /// </summary>
        public const string MethodPost = "POST";

        /// <summary>
        /// HTTP method name for PUT requests.
        /// </summary>
        public const string MethodPut = "PUT";

        /// <summary>
        /// HTTP method name for DELETE requests.
        /// </summary>
        public const string MethodDelete = "DELETE";

        /// <summary>
        /// HTTP method name for PATCH requests.
        /// </summary>
        public const string MethodPatch = "PATCH";

        /// <summary>
        /// Name of the HTTP content type header.
        /// </summary>
        public const string ContentTypeHeader = "Content-Type";

        /// <summary>
        /// Name of the OData 'OData-Version' HTTP header.
        /// </summary>
        public const string ODataVersionHeader = "OData-Version";

        /// <summary>
        /// Name of the HTTP content-ID header.
        /// </summary>
        public const string ContentIdHeader = "Content-ID";

        /// <summary>
        /// Name of the Content-Length HTTP header.
        /// </summary>
        internal const string ContentLengthHeader = "Content-Length";

        /// <summary>
        /// 'q' - HTTP q-value parameter name.
        /// </summary>
        internal const string HttpQValueParameter = "q";

        /// <summary>Http Version in batching requests and response.</summary>
        internal const string HttpVersionInBatching = "HTTP/1.1";

        /// <summary>Http Version in async responses.</summary>
        internal const string HttpVersionInAsync = "HTTP/1.1";

        /// <summary>'charset' - HTTP parameter name.</summary>
        [SuppressMessage("Microsoft.Naming", "CA1704:IdentifiersShouldBeSpelledCorrectly", MessageId = "Charset", Justification = "Member name chosen based on HTTP header name.")]
        internal const string Charset = "charset";

        /// <summary>multi-part keyword in content-type to identify batch separator</summary>
        internal const string HttpMultipartBoundary = "boundary";

        /// <summary>Name of the HTTP content transfer encoding header.</summary>
        internal const string ContentTransferEncoding = "Content-Transfer-Encoding";

        /// <summary>Content-Transfer-Encoding value for batch payloads.</summary>
        internal const string BatchContentTransferEncoding = "binary";

        /// <summary>The default protocol version to use in ODataLib if none is specified.</summary>
        internal const ODataVersion ODataDefaultProtocolVersion = ODataVersion.V4;

        /// <summary>The template used when computing a batch request boundary.</summary>
        internal const string BatchRequestBoundaryTemplate = "batch_{0}";

        /// <summary>The template used when computing a batch response boundary.</summary>
        internal const string BatchResponseBoundaryTemplate = "batchresponse_{0}";

        /// <summary>The template used when computing a request changeset boundary.</summary>
        internal const string RequestChangeSetBoundaryTemplate = "changeset_{0}";

        /// <summary>The template used when computing a response changeset boundary.</summary>
        internal const string ResponseChangeSetBoundaryTemplate = "changesetresponse_{0}";

        /// <summary>Weak etags in HTTP must start with W/.
        /// Look in http://www.ietf.org/rfc/rfc2616.txt?number=2616 section 14.19 for more information.</summary>
        internal const string HttpWeakETagPrefix = "W/\"";

        /// <summary>Weak etags in HTTP must end with ".
        /// Look in http://www.ietf.org/rfc/rfc2616.txt?number=2616 section 14.19 for more information.</summary>
        internal const string HttpWeakETagSuffix = "\"";

        /// <summary>The default maximum allowed recursion depth for recursive payload definitions, such as complex values inside complex values.</summary>
        internal const int DefaultMaxRecursionDepth = 100;

        /// <summary>The default maximum number of bytes that should be read from a message.</summary>
        internal const long DefaultMaxReadMessageSize = 1024 * 1024;

        /// <summary>The default maximum number of top-level operations and changesets per batch payload.</summary>
        internal const int DefaultMaxPartsPerBatch = 100;

        /// <summary>The default maximum number of operations per changeset.</summary>
        internal const int DefulatMaxOperationsPerChangeset = 1000;

        /// <summary>The '/' (forward slash) which is the URI segment separator.</summary>
        internal const string UriSegmentSeparator = "/";

        /// <summary>The '/' (forward slash) which is the URI segment separator.</summary>
        internal const char UriSegmentSeparatorChar = '/';

        /// <summary>The '$ref' segment name for constructing association links.</summary>
        internal const string EntityReferenceSegmentName = "$ref";

        /// <summary>The 'Collection' segment name for constructing collection of association links.</summary>
        internal const string CollectionPrefix = "Collection";

        /// <summary>The '$value' segment name for the default stream value.</summary>
        internal const string DefaultStreamSegmentName = "$value";

        /// <summary>The prefix of type name.</summary>
        internal const string TypeNamePrefix = "#";

        /// <summary>A segment name in a URI that indicates metadata is being requested.</summary>
        internal const string UriMetadataSegment = "$metadata";

        /// <summary>The OData prefix</summary>
        internal const string ODataPrefix = "odata";

        #region Context URL

        /// <summary>
        /// Constant "#Collection($ref)" used to represent collection of entity references in Context URL
        /// Note that if a response is a collection of entity references, the context URL does not contain the type of the referenced entities
        /// </summary>
        internal const string CollectionOfEntityReferencesContextUrlSegment = "#Collection($ref)";

        /// <summary>
        /// Constant "#$ref"used to represent single entity reference in Context URL
        /// Note that if a response is a collection of entity references, the context URL does not contain the type of the referenced entities
        /// </summary>
        internal const string SingleEntityReferencesContextUrlSegment = "#$ref";

        /// <summary>The hash sign acting as fragment indicator in a context URI.</summary>
        internal const char ContextUriFragmentIndicator = '#';

        /// <summary>The $entity token that indicates that the payload is a single item from a set.</summary>
        internal const string ContextUriFragmentItemSelector = "/$entity";

        /// <summary>The '(' used to mark the start of Select and Expand clauses in the fragment of a context URI.</summary>
        internal const char ContextUriProjectionStart = '(';

        /// <summary>The ')' used to mark the end of Select and Expand clauses in the fragment of a context URI.</summary>
        internal const char ContextUriProjectionEnd = ')';

        /// <summary>The "," used to split properties of Select and Expand fragment a context URI.</summary>
        internal const string ContextUriProjectionPropertySeparator = ",";

        /// <summary>The token that indicates the payload is a property with null value.</summary>
        internal const string ContextUriFragmentNull = "Edm.Null";

        /// <summary>The token that indicates the payload is a property with an untyped value.</summary>
        internal const string ContextUriFragmentUntyped = "Edm.Untyped";

        /// <summary>The $delta token indicates delta resource set.</summary>
        internal const string DeltaResourceSet = "$delta";
<<<<<<< HEAD

        /// <summary>The $delta token indicates delta resource set.</summary>
        internal const string ContextUriDeltaResourceSet = UriSegmentSeparator + DeltaResourceSet;

        /// <summary>The $deletedEntity token indicates deleted resource.</summary>
        internal const string DeletedEntry = "$deletedEntity";

        /// <summary>The $deletedEntity token indicates deleted resource.</summary>
        internal const string ContextUriDeletedEntry = UriSegmentSeparator + DeletedEntry;

=======

        /// <summary>The $delta token indicates delta resource set.</summary>
        internal const string ContextUriDeltaResourceSet = UriSegmentSeparator + DeltaResourceSet;

        /// <summary>The $deletedEntity token indicates deleted resource.</summary>
        internal const string DeletedEntry = "$deletedEntity";

        /// <summary>The $deletedEntity token indicates deleted resource.</summary>
        internal const string ContextUriDeletedEntry = UriSegmentSeparator + DeletedEntry;

>>>>>>> cd3ee4e8
        /// <summary>The $link token indicates delta link.</summary>
        internal const string DeltaLink = "$link";

        /// <summary>The $link token indicates delta link.</summary>
        internal const string ContextUriDeltaLink = UriSegmentSeparator + DeltaLink;

        /// <summary>The $deletedLink token indicates delta deleted link.</summary>
        internal const string DeletedLink = "$deletedLink";

        /// <summary>The $deletedLink token indicates delta deleted link.</summary>
        internal const string ContextUriDeletedLink = UriSegmentSeparator + DeletedLink;
        #endregion Context URL
    }
}
<|MERGE_RESOLUTION|>--- conflicted
+++ resolved
@@ -1,223 +1,210 @@
-//---------------------------------------------------------------------
-// <copyright file="ODataConstants.cs" company="Microsoft">
-//      Copyright (C) Microsoft Corporation. All rights reserved. See License.txt in the project root for license information.
-// </copyright>
-//---------------------------------------------------------------------
-
-namespace Microsoft.OData
-{
-    #region Namespaces
-    using System.Diagnostics.CodeAnalysis;
-    #endregion Namespaces
-
-    /// <summary>
-    /// Constant values used by the OData or HTTP protocol or OData library.
-    /// </summary>
-#if ODATA_CORE
-    public static class ODataConstants
-#else
-    internal static class ODataInternalConstants
-#endif
-    {
-        /// <summary>
-        /// HTTP method name for GET requests.
-        /// </summary>
-        public const string MethodGet = "GET";
-
-        /// <summary>
-        /// HTTP method name for POST requests.
-        /// </summary>
-        public const string MethodPost = "POST";
-
-        /// <summary>
-        /// HTTP method name for PUT requests.
-        /// </summary>
-        public const string MethodPut = "PUT";
-
-        /// <summary>
-        /// HTTP method name for DELETE requests.
-        /// </summary>
-        public const string MethodDelete = "DELETE";
-
-        /// <summary>
-        /// HTTP method name for PATCH requests.
-        /// </summary>
-        public const string MethodPatch = "PATCH";
-
-        /// <summary>
-        /// Name of the HTTP content type header.
-        /// </summary>
-        public const string ContentTypeHeader = "Content-Type";
-
-        /// <summary>
-        /// Name of the OData 'OData-Version' HTTP header.
-        /// </summary>
-        public const string ODataVersionHeader = "OData-Version";
-
-        /// <summary>
-        /// Name of the HTTP content-ID header.
-        /// </summary>
-        public const string ContentIdHeader = "Content-ID";
-
-        /// <summary>
-        /// Name of the Content-Length HTTP header.
-        /// </summary>
-        internal const string ContentLengthHeader = "Content-Length";
-
-        /// <summary>
-        /// 'q' - HTTP q-value parameter name.
-        /// </summary>
-        internal const string HttpQValueParameter = "q";
-
-        /// <summary>Http Version in batching requests and response.</summary>
-        internal const string HttpVersionInBatching = "HTTP/1.1";
-
-        /// <summary>Http Version in async responses.</summary>
-        internal const string HttpVersionInAsync = "HTTP/1.1";
-
-        /// <summary>'charset' - HTTP parameter name.</summary>
-        [SuppressMessage("Microsoft.Naming", "CA1704:IdentifiersShouldBeSpelledCorrectly", MessageId = "Charset", Justification = "Member name chosen based on HTTP header name.")]
-        internal const string Charset = "charset";
-
-        /// <summary>multi-part keyword in content-type to identify batch separator</summary>
-        internal const string HttpMultipartBoundary = "boundary";
-
-        /// <summary>Name of the HTTP content transfer encoding header.</summary>
-        internal const string ContentTransferEncoding = "Content-Transfer-Encoding";
-
-        /// <summary>Content-Transfer-Encoding value for batch payloads.</summary>
-        internal const string BatchContentTransferEncoding = "binary";
-
-        /// <summary>The default protocol version to use in ODataLib if none is specified.</summary>
-        internal const ODataVersion ODataDefaultProtocolVersion = ODataVersion.V4;
-
-        /// <summary>The template used when computing a batch request boundary.</summary>
-        internal const string BatchRequestBoundaryTemplate = "batch_{0}";
-
-        /// <summary>The template used when computing a batch response boundary.</summary>
-        internal const string BatchResponseBoundaryTemplate = "batchresponse_{0}";
-
-        /// <summary>The template used when computing a request changeset boundary.</summary>
-        internal const string RequestChangeSetBoundaryTemplate = "changeset_{0}";
-
-        /// <summary>The template used when computing a response changeset boundary.</summary>
-        internal const string ResponseChangeSetBoundaryTemplate = "changesetresponse_{0}";
-
-        /// <summary>Weak etags in HTTP must start with W/.
-        /// Look in http://www.ietf.org/rfc/rfc2616.txt?number=2616 section 14.19 for more information.</summary>
-        internal const string HttpWeakETagPrefix = "W/\"";
-
-        /// <summary>Weak etags in HTTP must end with ".
-        /// Look in http://www.ietf.org/rfc/rfc2616.txt?number=2616 section 14.19 for more information.</summary>
-        internal const string HttpWeakETagSuffix = "\"";
-
-        /// <summary>The default maximum allowed recursion depth for recursive payload definitions, such as complex values inside complex values.</summary>
-        internal const int DefaultMaxRecursionDepth = 100;
-
-        /// <summary>The default maximum number of bytes that should be read from a message.</summary>
-        internal const long DefaultMaxReadMessageSize = 1024 * 1024;
-
-        /// <summary>The default maximum number of top-level operations and changesets per batch payload.</summary>
-        internal const int DefaultMaxPartsPerBatch = 100;
-
-        /// <summary>The default maximum number of operations per changeset.</summary>
-        internal const int DefulatMaxOperationsPerChangeset = 1000;
-
-        /// <summary>The '/' (forward slash) which is the URI segment separator.</summary>
-        internal const string UriSegmentSeparator = "/";
-
-        /// <summary>The '/' (forward slash) which is the URI segment separator.</summary>
-        internal const char UriSegmentSeparatorChar = '/';
-
-        /// <summary>The '$ref' segment name for constructing association links.</summary>
-        internal const string EntityReferenceSegmentName = "$ref";
-
-        /// <summary>The 'Collection' segment name for constructing collection of association links.</summary>
-        internal const string CollectionPrefix = "Collection";
-
-        /// <summary>The '$value' segment name for the default stream value.</summary>
-        internal const string DefaultStreamSegmentName = "$value";
-
-        /// <summary>The prefix of type name.</summary>
-        internal const string TypeNamePrefix = "#";
-
-        /// <summary>A segment name in a URI that indicates metadata is being requested.</summary>
-        internal const string UriMetadataSegment = "$metadata";
-
-        /// <summary>The OData prefix</summary>
-        internal const string ODataPrefix = "odata";
-
-        #region Context URL
-
-        /// <summary>
-        /// Constant "#Collection($ref)" used to represent collection of entity references in Context URL
-        /// Note that if a response is a collection of entity references, the context URL does not contain the type of the referenced entities
-        /// </summary>
-        internal const string CollectionOfEntityReferencesContextUrlSegment = "#Collection($ref)";
-
-        /// <summary>
-        /// Constant "#$ref"used to represent single entity reference in Context URL
-        /// Note that if a response is a collection of entity references, the context URL does not contain the type of the referenced entities
-        /// </summary>
-        internal const string SingleEntityReferencesContextUrlSegment = "#$ref";
-
-        /// <summary>The hash sign acting as fragment indicator in a context URI.</summary>
-        internal const char ContextUriFragmentIndicator = '#';
-
-        /// <summary>The $entity token that indicates that the payload is a single item from a set.</summary>
-        internal const string ContextUriFragmentItemSelector = "/$entity";
-
-        /// <summary>The '(' used to mark the start of Select and Expand clauses in the fragment of a context URI.</summary>
-        internal const char ContextUriProjectionStart = '(';
-
-        /// <summary>The ')' used to mark the end of Select and Expand clauses in the fragment of a context URI.</summary>
-        internal const char ContextUriProjectionEnd = ')';
-
-        /// <summary>The "," used to split properties of Select and Expand fragment a context URI.</summary>
-        internal const string ContextUriProjectionPropertySeparator = ",";
-
-        /// <summary>The token that indicates the payload is a property with null value.</summary>
-        internal const string ContextUriFragmentNull = "Edm.Null";
-
-        /// <summary>The token that indicates the payload is a property with an untyped value.</summary>
-        internal const string ContextUriFragmentUntyped = "Edm.Untyped";
-
-        /// <summary>The $delta token indicates delta resource set.</summary>
-        internal const string DeltaResourceSet = "$delta";
-<<<<<<< HEAD
-
-        /// <summary>The $delta token indicates delta resource set.</summary>
-        internal const string ContextUriDeltaResourceSet = UriSegmentSeparator + DeltaResourceSet;
-
-        /// <summary>The $deletedEntity token indicates deleted resource.</summary>
-        internal const string DeletedEntry = "$deletedEntity";
-
-        /// <summary>The $deletedEntity token indicates deleted resource.</summary>
-        internal const string ContextUriDeletedEntry = UriSegmentSeparator + DeletedEntry;
-
-=======
-
-        /// <summary>The $delta token indicates delta resource set.</summary>
-        internal const string ContextUriDeltaResourceSet = UriSegmentSeparator + DeltaResourceSet;
-
-        /// <summary>The $deletedEntity token indicates deleted resource.</summary>
-        internal const string DeletedEntry = "$deletedEntity";
-
-        /// <summary>The $deletedEntity token indicates deleted resource.</summary>
-        internal const string ContextUriDeletedEntry = UriSegmentSeparator + DeletedEntry;
-
->>>>>>> cd3ee4e8
-        /// <summary>The $link token indicates delta link.</summary>
-        internal const string DeltaLink = "$link";
-
-        /// <summary>The $link token indicates delta link.</summary>
-        internal const string ContextUriDeltaLink = UriSegmentSeparator + DeltaLink;
-
-        /// <summary>The $deletedLink token indicates delta deleted link.</summary>
-        internal const string DeletedLink = "$deletedLink";
-
-        /// <summary>The $deletedLink token indicates delta deleted link.</summary>
-        internal const string ContextUriDeletedLink = UriSegmentSeparator + DeletedLink;
-        #endregion Context URL
-    }
-}
+//---------------------------------------------------------------------
+// <copyright file="ODataConstants.cs" company="Microsoft">
+//      Copyright (C) Microsoft Corporation. All rights reserved. See License.txt in the project root for license information.
+// </copyright>
+//---------------------------------------------------------------------
+
+namespace Microsoft.OData
+{
+    #region Namespaces
+    using System.Diagnostics.CodeAnalysis;
+    #endregion Namespaces
+
+    /// <summary>
+    /// Constant values used by the OData or HTTP protocol or OData library.
+    /// </summary>
+#if ODATA_CORE
+    public static class ODataConstants
+#else
+    internal static class ODataInternalConstants
+#endif
+    {
+        /// <summary>
+        /// HTTP method name for GET requests.
+        /// </summary>
+        public const string MethodGet = "GET";
+
+        /// <summary>
+        /// HTTP method name for POST requests.
+        /// </summary>
+        public const string MethodPost = "POST";
+
+        /// <summary>
+        /// HTTP method name for PUT requests.
+        /// </summary>
+        public const string MethodPut = "PUT";
+
+        /// <summary>
+        /// HTTP method name for DELETE requests.
+        /// </summary>
+        public const string MethodDelete = "DELETE";
+
+        /// <summary>
+        /// HTTP method name for PATCH requests.
+        /// </summary>
+        public const string MethodPatch = "PATCH";
+
+        /// <summary>
+        /// Name of the HTTP content type header.
+        /// </summary>
+        public const string ContentTypeHeader = "Content-Type";
+
+        /// <summary>
+        /// Name of the OData 'OData-Version' HTTP header.
+        /// </summary>
+        public const string ODataVersionHeader = "OData-Version";
+
+        /// <summary>
+        /// Name of the HTTP content-ID header.
+        /// </summary>
+        public const string ContentIdHeader = "Content-ID";
+
+        /// <summary>
+        /// Name of the Content-Length HTTP header.
+        /// </summary>
+        internal const string ContentLengthHeader = "Content-Length";
+
+        /// <summary>
+        /// 'q' - HTTP q-value parameter name.
+        /// </summary>
+        internal const string HttpQValueParameter = "q";
+
+        /// <summary>Http Version in batching requests and response.</summary>
+        internal const string HttpVersionInBatching = "HTTP/1.1";
+
+        /// <summary>Http Version in async responses.</summary>
+        internal const string HttpVersionInAsync = "HTTP/1.1";
+
+        /// <summary>'charset' - HTTP parameter name.</summary>
+        [SuppressMessage("Microsoft.Naming", "CA1704:IdentifiersShouldBeSpelledCorrectly", MessageId = "Charset", Justification = "Member name chosen based on HTTP header name.")]
+        internal const string Charset = "charset";
+
+        /// <summary>multi-part keyword in content-type to identify batch separator</summary>
+        internal const string HttpMultipartBoundary = "boundary";
+
+        /// <summary>Name of the HTTP content transfer encoding header.</summary>
+        internal const string ContentTransferEncoding = "Content-Transfer-Encoding";
+
+        /// <summary>Content-Transfer-Encoding value for batch payloads.</summary>
+        internal const string BatchContentTransferEncoding = "binary";
+
+        /// <summary>The default protocol version to use in ODataLib if none is specified.</summary>
+        internal const ODataVersion ODataDefaultProtocolVersion = ODataVersion.V4;
+
+        /// <summary>The template used when computing a batch request boundary.</summary>
+        internal const string BatchRequestBoundaryTemplate = "batch_{0}";
+
+        /// <summary>The template used when computing a batch response boundary.</summary>
+        internal const string BatchResponseBoundaryTemplate = "batchresponse_{0}";
+
+        /// <summary>The template used when computing a request changeset boundary.</summary>
+        internal const string RequestChangeSetBoundaryTemplate = "changeset_{0}";
+
+        /// <summary>The template used when computing a response changeset boundary.</summary>
+        internal const string ResponseChangeSetBoundaryTemplate = "changesetresponse_{0}";
+
+        /// <summary>Weak etags in HTTP must start with W/.
+        /// Look in http://www.ietf.org/rfc/rfc2616.txt?number=2616 section 14.19 for more information.</summary>
+        internal const string HttpWeakETagPrefix = "W/\"";
+
+        /// <summary>Weak etags in HTTP must end with ".
+        /// Look in http://www.ietf.org/rfc/rfc2616.txt?number=2616 section 14.19 for more information.</summary>
+        internal const string HttpWeakETagSuffix = "\"";
+
+        /// <summary>The default maximum allowed recursion depth for recursive payload definitions, such as complex values inside complex values.</summary>
+        internal const int DefaultMaxRecursionDepth = 100;
+
+        /// <summary>The default maximum number of bytes that should be read from a message.</summary>
+        internal const long DefaultMaxReadMessageSize = 1024 * 1024;
+
+        /// <summary>The default maximum number of top-level operations and changesets per batch payload.</summary>
+        internal const int DefaultMaxPartsPerBatch = 100;
+
+        /// <summary>The default maximum number of operations per changeset.</summary>
+        internal const int DefulatMaxOperationsPerChangeset = 1000;
+
+        /// <summary>The '/' (forward slash) which is the URI segment separator.</summary>
+        internal const string UriSegmentSeparator = "/";
+
+        /// <summary>The '/' (forward slash) which is the URI segment separator.</summary>
+        internal const char UriSegmentSeparatorChar = '/';
+
+        /// <summary>The '$ref' segment name for constructing association links.</summary>
+        internal const string EntityReferenceSegmentName = "$ref";
+
+        /// <summary>The 'Collection' segment name for constructing collection of association links.</summary>
+        internal const string CollectionPrefix = "Collection";
+
+        /// <summary>The '$value' segment name for the default stream value.</summary>
+        internal const string DefaultStreamSegmentName = "$value";
+
+        /// <summary>The prefix of type name.</summary>
+        internal const string TypeNamePrefix = "#";
+
+        /// <summary>A segment name in a URI that indicates metadata is being requested.</summary>
+        internal const string UriMetadataSegment = "$metadata";
+
+        /// <summary>The OData prefix</summary>
+        internal const string ODataPrefix = "odata";
+
+        #region Context URL
+
+        /// <summary>
+        /// Constant "#Collection($ref)" used to represent collection of entity references in Context URL
+        /// Note that if a response is a collection of entity references, the context URL does not contain the type of the referenced entities
+        /// </summary>
+        internal const string CollectionOfEntityReferencesContextUrlSegment = "#Collection($ref)";
+
+        /// <summary>
+        /// Constant "#$ref"used to represent single entity reference in Context URL
+        /// Note that if a response is a collection of entity references, the context URL does not contain the type of the referenced entities
+        /// </summary>
+        internal const string SingleEntityReferencesContextUrlSegment = "#$ref";
+
+        /// <summary>The hash sign acting as fragment indicator in a context URI.</summary>
+        internal const char ContextUriFragmentIndicator = '#';
+
+        /// <summary>The $entity token that indicates that the payload is a single item from a set.</summary>
+        internal const string ContextUriFragmentItemSelector = "/$entity";
+
+        /// <summary>The '(' used to mark the start of Select and Expand clauses in the fragment of a context URI.</summary>
+        internal const char ContextUriProjectionStart = '(';
+
+        /// <summary>The ')' used to mark the end of Select and Expand clauses in the fragment of a context URI.</summary>
+        internal const char ContextUriProjectionEnd = ')';
+
+        /// <summary>The "," used to split properties of Select and Expand fragment a context URI.</summary>
+        internal const string ContextUriProjectionPropertySeparator = ",";
+
+        /// <summary>The token that indicates the payload is a property with null value.</summary>
+        internal const string ContextUriFragmentNull = "Edm.Null";
+
+        /// <summary>The token that indicates the payload is a property with an untyped value.</summary>
+        internal const string ContextUriFragmentUntyped = "Edm.Untyped";
+
+        /// <summary>The $delta token indicates delta resource set.</summary>
+        internal const string DeltaResourceSet = "$delta";
+
+        /// <summary>The $delta token indicates delta resource set.</summary>
+        internal const string ContextUriDeltaResourceSet = UriSegmentSeparator + DeltaResourceSet;
+
+        /// <summary>The $deletedEntity token indicates deleted resource.</summary>
+        internal const string DeletedEntry = "$deletedEntity";
+
+        /// <summary>The $deletedEntity token indicates deleted resource.</summary>
+        internal const string ContextUriDeletedEntry = UriSegmentSeparator + DeletedEntry;
+
+        /// <summary>The $link token indicates delta link.</summary>
+        internal const string DeltaLink = "$link";
+
+        /// <summary>The $link token indicates delta link.</summary>
+        internal const string ContextUriDeltaLink = UriSegmentSeparator + DeltaLink;
+
+        /// <summary>The $deletedLink token indicates delta deleted link.</summary>
+        internal const string DeletedLink = "$deletedLink";
+
+        /// <summary>The $deletedLink token indicates delta deleted link.</summary>
+        internal const string ContextUriDeletedLink = UriSegmentSeparator + DeletedLink;
+        #endregion Context URL
+    }
+}
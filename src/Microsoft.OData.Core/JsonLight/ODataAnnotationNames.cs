﻿//---------------------------------------------------------------------
// <copyright file="ODataAnnotationNames.cs" company="Microsoft">
//      Copyright (C) Microsoft Corporation. All rights reserved. See License.txt in the project root for license information.
// </copyright>
//---------------------------------------------------------------------

namespace Microsoft.OData.JsonLight
{
    #region Namespaces
    using System;
    using System.Collections.Generic;
    using System.Diagnostics;
    using ODataErrorStrings = Microsoft.OData.Strings;
    #endregion Namespaces

    /// <summary>
    /// Well known OData annotation names reserved for OData Lib.
    /// </summary>
    internal static class ODataAnnotationNames
    {
        /// <summary>
        /// Hash set of known odata annotation names that have special meanings to OData Lib.
        /// </summary>
        internal static readonly HashSet<string> KnownODataAnnotationNames =
            new HashSet<string>(
                new[]
                {
                    ODataContext,
                    ODataType,
                    ODataId,
                    ODataETag,
                    ODataEditLink,
                    ODataReadLink,
                    ODataMediaEditLink,
                    ODataMediaReadLink,
                    ODataMediaContentType,
                    ODataMediaETag,
                    ODataCount,
                    ODataNextLink,
                    ODataBind,
                    ODataAssociationLinkUrl,
                    ODataNavigationLinkUrl,
                    ODataDeltaLink,
                    ODataRemoved,
<<<<<<< HEAD
                    ODataDelta
=======
                    ODataDelta,
                    ODataNull,
>>>>>>> cd3ee4e8
                },
                StringComparer.Ordinal);

        /// <summary>The OData Context annotation name.</summary>
        internal const string ODataContext = "odata.context";

        /// <summary>The OData Type annotation name.</summary>
        internal const string ODataType = "odata.type";

        /// <summary>The OData ID annotation name.</summary>
        internal const string ODataId = "odata.id";

        /// <summary>The OData etag annotation name.</summary>
        internal const string ODataETag = "odata.etag";

        /// <summary>The OData edit link annotation name.</summary>
        internal const string ODataEditLink = "odata.editLink";

        /// <summary>The OData read link annotation name.</summary>
        internal const string ODataReadLink = "odata.readLink";

        /// <summary>The OData media edit link annotation name.</summary>
        internal const string ODataMediaEditLink = "odata.mediaEditLink";

        /// <summary>The OData media read link annotation name.</summary>
        internal const string ODataMediaReadLink = "odata.mediaReadLink";

        /// <summary>The OData media content type annotation name.</summary>
        internal const string ODataMediaContentType = "odata.mediaContentType";

        /// <summary>The OData media etag annotation name.</summary>
        internal const string ODataMediaETag = "odata.mediaEtag";

        /// <summary>The 'odata.count' annotation name.</summary>
        internal const string ODataCount = "odata.count";

        /// <summary>The 'odata.nextLink' annotation name.</summary>
        internal const string ODataNextLink = "odata.nextLink";

        /// <summary>The 'odata.navigationLink' annotation name.</summary>
        internal const string ODataNavigationLinkUrl = "odata.navigationLink";

        /// <summary>The 'odata.bind' annotation name.</summary>
        internal const string ODataBind = "odata.bind";

        /// <summary>The 'odata.associationLink' annotation name.</summary>
        internal const string ODataAssociationLinkUrl = "odata.associationLink";

        /// <summary>The 'odata.deltaLink' annotation name.</summary>
        internal const string ODataDeltaLink = "odata.deltaLink";

        /// <summary>The 'odata.removed' annotation name.</summary>
        internal const string ODataRemoved = "odata.removed";

        /// <summary>The 'odata.delta' annotation name.</summary>
        internal const string ODataDelta = "odata.delta";

<<<<<<< HEAD
=======
        /// <summary>
        /// The OData Null annotation name. This is an OData 3.0 protocol element
        /// used for compatibility with 6.x library version.
        /// </summary>
        internal const string ODataNull = "odata.null";

>>>>>>> cd3ee4e8
        /// <summary>
        /// Returns true if the <paramref name="annotationName"/> starts with "odata.", false otherwise.
        /// </summary>
        /// <param name="annotationName">The name of the annotation in question.</param>
        /// <returns>Returns true if the <paramref name="annotationName"/> starts with "odata.", false otherwise.</returns>
        internal static bool IsODataAnnotationName(string annotationName)
        {
            Debug.Assert(!string.IsNullOrEmpty(annotationName), "!string.IsNullOrEmpty(annotationName)");

            if (annotationName.StartsWith(JsonLightConstants.ODataAnnotationNamespacePrefix, StringComparison.Ordinal))
            {
                return true;
            }

            return false;
        }

        /// <summary>
        /// Returns true if the <paramref name="annotationName"/> starts with "odata." and is not one of the reserved odata annotation names; returns false otherwise.
        /// </summary>
        /// <param name="annotationName">The annotation name in question.</param>
        /// <returns>Returns true if the <paramref name="annotationName"/> starts with "odata." and is not one of the reserved odata annotation names; returns false otherwise.</returns>
        internal static bool IsUnknownODataAnnotationName(string annotationName)
        {
            Debug.Assert(!string.IsNullOrEmpty(annotationName), "!string.IsNullOrEmpty(annotationName)");

            if (IsODataAnnotationName(annotationName) && !KnownODataAnnotationNames.Contains(annotationName))
            {
                return true;
            }

            return false;
        }

        /// <summary>
        /// Validates that the <paramref name="annotationName"/> is not a reserved OData instance annotation.
        /// </summary>
        /// <param name="annotationName">The instance annotation name to check.</param>
        internal static void ValidateIsCustomAnnotationName(string annotationName)
        {
            Debug.Assert(!string.IsNullOrEmpty(annotationName), "!string.IsNullOrEmpty(annotationName)");

            // All other reserved OData instance annotations should fail.
            if (KnownODataAnnotationNames.Contains(annotationName))
            {
                throw new ODataException(ODataErrorStrings.ODataJsonLightPropertyAndValueDeserializer_UnexpectedAnnotationProperties(annotationName));
            }

            Debug.Assert(!IsODataAnnotationName(annotationName), "Unknown names under the odata. namespace should be skipped by ODataJsonLightDeserializer.ParseProperty().");
        }

        /// <summary>
        /// Get the string without the instance annotation prefix @
        /// </summary>
        /// <param name="annotationName">the origin annotation name from reader</param>
        /// <returns>the annotation name without prefix @ </returns>
        internal static string RemoveAnnotationPrefix(string annotationName)
        {
            if (!String.IsNullOrEmpty(annotationName) && annotationName[0] == JsonLightConstants.ODataPropertyAnnotationSeparatorChar)
            {
                return annotationName.Substring(1);
            }

            return annotationName;
        }
    }
}
<|MERGE_RESOLUTION|>--- conflicted
+++ resolved
@@ -1,183 +1,176 @@
-﻿//---------------------------------------------------------------------
-// <copyright file="ODataAnnotationNames.cs" company="Microsoft">
-//      Copyright (C) Microsoft Corporation. All rights reserved. See License.txt in the project root for license information.
-// </copyright>
-//---------------------------------------------------------------------
-
-namespace Microsoft.OData.JsonLight
-{
-    #region Namespaces
-    using System;
-    using System.Collections.Generic;
-    using System.Diagnostics;
-    using ODataErrorStrings = Microsoft.OData.Strings;
-    #endregion Namespaces
-
-    /// <summary>
-    /// Well known OData annotation names reserved for OData Lib.
-    /// </summary>
-    internal static class ODataAnnotationNames
-    {
-        /// <summary>
-        /// Hash set of known odata annotation names that have special meanings to OData Lib.
-        /// </summary>
-        internal static readonly HashSet<string> KnownODataAnnotationNames =
-            new HashSet<string>(
-                new[]
-                {
-                    ODataContext,
-                    ODataType,
-                    ODataId,
-                    ODataETag,
-                    ODataEditLink,
-                    ODataReadLink,
-                    ODataMediaEditLink,
-                    ODataMediaReadLink,
-                    ODataMediaContentType,
-                    ODataMediaETag,
-                    ODataCount,
-                    ODataNextLink,
-                    ODataBind,
-                    ODataAssociationLinkUrl,
-                    ODataNavigationLinkUrl,
-                    ODataDeltaLink,
-                    ODataRemoved,
-<<<<<<< HEAD
-                    ODataDelta
-=======
-                    ODataDelta,
-                    ODataNull,
->>>>>>> cd3ee4e8
-                },
-                StringComparer.Ordinal);
-
-        /// <summary>The OData Context annotation name.</summary>
-        internal const string ODataContext = "odata.context";
-
-        /// <summary>The OData Type annotation name.</summary>
-        internal const string ODataType = "odata.type";
-
-        /// <summary>The OData ID annotation name.</summary>
-        internal const string ODataId = "odata.id";
-
-        /// <summary>The OData etag annotation name.</summary>
-        internal const string ODataETag = "odata.etag";
-
-        /// <summary>The OData edit link annotation name.</summary>
-        internal const string ODataEditLink = "odata.editLink";
-
-        /// <summary>The OData read link annotation name.</summary>
-        internal const string ODataReadLink = "odata.readLink";
-
-        /// <summary>The OData media edit link annotation name.</summary>
-        internal const string ODataMediaEditLink = "odata.mediaEditLink";
-
-        /// <summary>The OData media read link annotation name.</summary>
-        internal const string ODataMediaReadLink = "odata.mediaReadLink";
-
-        /// <summary>The OData media content type annotation name.</summary>
-        internal const string ODataMediaContentType = "odata.mediaContentType";
-
-        /// <summary>The OData media etag annotation name.</summary>
-        internal const string ODataMediaETag = "odata.mediaEtag";
-
-        /// <summary>The 'odata.count' annotation name.</summary>
-        internal const string ODataCount = "odata.count";
-
-        /// <summary>The 'odata.nextLink' annotation name.</summary>
-        internal const string ODataNextLink = "odata.nextLink";
-
-        /// <summary>The 'odata.navigationLink' annotation name.</summary>
-        internal const string ODataNavigationLinkUrl = "odata.navigationLink";
-
-        /// <summary>The 'odata.bind' annotation name.</summary>
-        internal const string ODataBind = "odata.bind";
-
-        /// <summary>The 'odata.associationLink' annotation name.</summary>
-        internal const string ODataAssociationLinkUrl = "odata.associationLink";
-
-        /// <summary>The 'odata.deltaLink' annotation name.</summary>
-        internal const string ODataDeltaLink = "odata.deltaLink";
-
-        /// <summary>The 'odata.removed' annotation name.</summary>
-        internal const string ODataRemoved = "odata.removed";
-
-        /// <summary>The 'odata.delta' annotation name.</summary>
-        internal const string ODataDelta = "odata.delta";
-
-<<<<<<< HEAD
-=======
-        /// <summary>
-        /// The OData Null annotation name. This is an OData 3.0 protocol element
-        /// used for compatibility with 6.x library version.
-        /// </summary>
-        internal const string ODataNull = "odata.null";
-
->>>>>>> cd3ee4e8
-        /// <summary>
-        /// Returns true if the <paramref name="annotationName"/> starts with "odata.", false otherwise.
-        /// </summary>
-        /// <param name="annotationName">The name of the annotation in question.</param>
-        /// <returns>Returns true if the <paramref name="annotationName"/> starts with "odata.", false otherwise.</returns>
-        internal static bool IsODataAnnotationName(string annotationName)
-        {
-            Debug.Assert(!string.IsNullOrEmpty(annotationName), "!string.IsNullOrEmpty(annotationName)");
-
-            if (annotationName.StartsWith(JsonLightConstants.ODataAnnotationNamespacePrefix, StringComparison.Ordinal))
-            {
-                return true;
-            }
-
-            return false;
-        }
-
-        /// <summary>
-        /// Returns true if the <paramref name="annotationName"/> starts with "odata." and is not one of the reserved odata annotation names; returns false otherwise.
-        /// </summary>
-        /// <param name="annotationName">The annotation name in question.</param>
-        /// <returns>Returns true if the <paramref name="annotationName"/> starts with "odata." and is not one of the reserved odata annotation names; returns false otherwise.</returns>
-        internal static bool IsUnknownODataAnnotationName(string annotationName)
-        {
-            Debug.Assert(!string.IsNullOrEmpty(annotationName), "!string.IsNullOrEmpty(annotationName)");
-
-            if (IsODataAnnotationName(annotationName) && !KnownODataAnnotationNames.Contains(annotationName))
-            {
-                return true;
-            }
-
-            return false;
-        }
-
-        /// <summary>
-        /// Validates that the <paramref name="annotationName"/> is not a reserved OData instance annotation.
-        /// </summary>
-        /// <param name="annotationName">The instance annotation name to check.</param>
-        internal static void ValidateIsCustomAnnotationName(string annotationName)
-        {
-            Debug.Assert(!string.IsNullOrEmpty(annotationName), "!string.IsNullOrEmpty(annotationName)");
-
-            // All other reserved OData instance annotations should fail.
-            if (KnownODataAnnotationNames.Contains(annotationName))
-            {
-                throw new ODataException(ODataErrorStrings.ODataJsonLightPropertyAndValueDeserializer_UnexpectedAnnotationProperties(annotationName));
-            }
-
-            Debug.Assert(!IsODataAnnotationName(annotationName), "Unknown names under the odata. namespace should be skipped by ODataJsonLightDeserializer.ParseProperty().");
-        }
-
-        /// <summary>
-        /// Get the string without the instance annotation prefix @
-        /// </summary>
-        /// <param name="annotationName">the origin annotation name from reader</param>
-        /// <returns>the annotation name without prefix @ </returns>
-        internal static string RemoveAnnotationPrefix(string annotationName)
-        {
-            if (!String.IsNullOrEmpty(annotationName) && annotationName[0] == JsonLightConstants.ODataPropertyAnnotationSeparatorChar)
-            {
-                return annotationName.Substring(1);
-            }
-
-            return annotationName;
-        }
-    }
-}
+﻿//---------------------------------------------------------------------
+// <copyright file="ODataAnnotationNames.cs" company="Microsoft">
+//      Copyright (C) Microsoft Corporation. All rights reserved. See License.txt in the project root for license information.
+// </copyright>
+//---------------------------------------------------------------------
+
+namespace Microsoft.OData.JsonLight
+{
+    #region Namespaces
+    using System;
+    using System.Collections.Generic;
+    using System.Diagnostics;
+    using ODataErrorStrings = Microsoft.OData.Strings;
+    #endregion Namespaces
+
+    /// <summary>
+    /// Well known OData annotation names reserved for OData Lib.
+    /// </summary>
+    internal static class ODataAnnotationNames
+    {
+        /// <summary>
+        /// Hash set of known odata annotation names that have special meanings to OData Lib.
+        /// </summary>
+        internal static readonly HashSet<string> KnownODataAnnotationNames =
+            new HashSet<string>(
+                new[]
+                {
+                    ODataContext,
+                    ODataType,
+                    ODataId,
+                    ODataETag,
+                    ODataEditLink,
+                    ODataReadLink,
+                    ODataMediaEditLink,
+                    ODataMediaReadLink,
+                    ODataMediaContentType,
+                    ODataMediaETag,
+                    ODataCount,
+                    ODataNextLink,
+                    ODataBind,
+                    ODataAssociationLinkUrl,
+                    ODataNavigationLinkUrl,
+                    ODataDeltaLink,
+                    ODataRemoved,
+                    ODataDelta,
+                    ODataNull,
+                },
+                StringComparer.Ordinal);
+
+        /// <summary>The OData Context annotation name.</summary>
+        internal const string ODataContext = "odata.context";
+
+        /// <summary>The OData Type annotation name.</summary>
+        internal const string ODataType = "odata.type";
+
+        /// <summary>The OData ID annotation name.</summary>
+        internal const string ODataId = "odata.id";
+
+        /// <summary>The OData etag annotation name.</summary>
+        internal const string ODataETag = "odata.etag";
+
+        /// <summary>The OData edit link annotation name.</summary>
+        internal const string ODataEditLink = "odata.editLink";
+
+        /// <summary>The OData read link annotation name.</summary>
+        internal const string ODataReadLink = "odata.readLink";
+
+        /// <summary>The OData media edit link annotation name.</summary>
+        internal const string ODataMediaEditLink = "odata.mediaEditLink";
+
+        /// <summary>The OData media read link annotation name.</summary>
+        internal const string ODataMediaReadLink = "odata.mediaReadLink";
+
+        /// <summary>The OData media content type annotation name.</summary>
+        internal const string ODataMediaContentType = "odata.mediaContentType";
+
+        /// <summary>The OData media etag annotation name.</summary>
+        internal const string ODataMediaETag = "odata.mediaEtag";
+
+        /// <summary>The 'odata.count' annotation name.</summary>
+        internal const string ODataCount = "odata.count";
+
+        /// <summary>The 'odata.nextLink' annotation name.</summary>
+        internal const string ODataNextLink = "odata.nextLink";
+
+        /// <summary>The 'odata.navigationLink' annotation name.</summary>
+        internal const string ODataNavigationLinkUrl = "odata.navigationLink";
+
+        /// <summary>The 'odata.bind' annotation name.</summary>
+        internal const string ODataBind = "odata.bind";
+
+        /// <summary>The 'odata.associationLink' annotation name.</summary>
+        internal const string ODataAssociationLinkUrl = "odata.associationLink";
+
+        /// <summary>The 'odata.deltaLink' annotation name.</summary>
+        internal const string ODataDeltaLink = "odata.deltaLink";
+
+        /// <summary>The 'odata.removed' annotation name.</summary>
+        internal const string ODataRemoved = "odata.removed";
+
+        /// <summary>The 'odata.delta' annotation name.</summary>
+        internal const string ODataDelta = "odata.delta";
+
+        /// <summary>
+        /// The OData Null annotation name. This is an OData 3.0 protocol element
+        /// used for compatibility with 6.x library version.
+        /// </summary>
+        internal const string ODataNull = "odata.null";
+
+        /// <summary>
+        /// Returns true if the <paramref name="annotationName"/> starts with "odata.", false otherwise.
+        /// </summary>
+        /// <param name="annotationName">The name of the annotation in question.</param>
+        /// <returns>Returns true if the <paramref name="annotationName"/> starts with "odata.", false otherwise.</returns>
+        internal static bool IsODataAnnotationName(string annotationName)
+        {
+            Debug.Assert(!string.IsNullOrEmpty(annotationName), "!string.IsNullOrEmpty(annotationName)");
+
+            if (annotationName.StartsWith(JsonLightConstants.ODataAnnotationNamespacePrefix, StringComparison.Ordinal))
+            {
+                return true;
+            }
+
+            return false;
+        }
+
+        /// <summary>
+        /// Returns true if the <paramref name="annotationName"/> starts with "odata." and is not one of the reserved odata annotation names; returns false otherwise.
+        /// </summary>
+        /// <param name="annotationName">The annotation name in question.</param>
+        /// <returns>Returns true if the <paramref name="annotationName"/> starts with "odata." and is not one of the reserved odata annotation names; returns false otherwise.</returns>
+        internal static bool IsUnknownODataAnnotationName(string annotationName)
+        {
+            Debug.Assert(!string.IsNullOrEmpty(annotationName), "!string.IsNullOrEmpty(annotationName)");
+
+            if (IsODataAnnotationName(annotationName) && !KnownODataAnnotationNames.Contains(annotationName))
+            {
+                return true;
+            }
+
+            return false;
+        }
+
+        /// <summary>
+        /// Validates that the <paramref name="annotationName"/> is not a reserved OData instance annotation.
+        /// </summary>
+        /// <param name="annotationName">The instance annotation name to check.</param>
+        internal static void ValidateIsCustomAnnotationName(string annotationName)
+        {
+            Debug.Assert(!string.IsNullOrEmpty(annotationName), "!string.IsNullOrEmpty(annotationName)");
+
+            // All other reserved OData instance annotations should fail.
+            if (KnownODataAnnotationNames.Contains(annotationName))
+            {
+                throw new ODataException(ODataErrorStrings.ODataJsonLightPropertyAndValueDeserializer_UnexpectedAnnotationProperties(annotationName));
+            }
+
+            Debug.Assert(!IsODataAnnotationName(annotationName), "Unknown names under the odata. namespace should be skipped by ODataJsonLightDeserializer.ParseProperty().");
+        }
+
+        /// <summary>
+        /// Get the string without the instance annotation prefix @
+        /// </summary>
+        /// <param name="annotationName">the origin annotation name from reader</param>
+        /// <returns>the annotation name without prefix @ </returns>
+        internal static string RemoveAnnotationPrefix(string annotationName)
+        {
+            if (!String.IsNullOrEmpty(annotationName) && annotationName[0] == JsonLightConstants.ODataPropertyAnnotationSeparatorChar)
+            {
+                return annotationName.Substring(1);
+            }
+
+            return annotationName;
+        }
+    }
+}
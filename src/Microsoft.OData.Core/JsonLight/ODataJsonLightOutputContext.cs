--- conflicted
+++ resolved
@@ -1,1004 +1,998 @@
-﻿//---------------------------------------------------------------------
-// <copyright file="ODataJsonLightOutputContext.cs" company="Microsoft">
-//      Copyright (C) Microsoft Corporation. All rights reserved. See License.txt in the project root for license information.
-// </copyright>
-//---------------------------------------------------------------------
-
-namespace Microsoft.OData.JsonLight
-{
-    #region Namespaces
-    using System;
-    using System.Diagnostics;
-    using System.Diagnostics.CodeAnalysis;
-    using System.IO;
-#if PORTABLELIB
-    using System.Threading.Tasks;
-    using Microsoft.OData.Buffers;
-#endif
-    using Microsoft.OData.Edm;
-    using Microsoft.OData.Json;
-    #endregion Namespaces
-
-    /// <summary>
-    /// JsonLight format output context.
-    /// </summary>
-    internal sealed class ODataJsonLightOutputContext : ODataOutputContext
-    {
-        /// <summary>
-        /// An in-memory stream for writing stream properties to non-streaming json writer.
-        /// </summary>
-        internal MemoryStream BinaryValueStream = null;
-
-        /// <summary>
-        /// An in-memory StringWriter for writing string properties to non-streaming json writer.
-        /// </summary>
-        internal StringWriter StringWriter = null;
-
-        /// <summary>
-        /// The json metadata level (i.e., full, none, minimal) being written.
-        /// </summary>
-        private readonly JsonLightMetadataLevel metadataLevel;
-
-        /// <summary>An in-stream error listener to notify when in-stream error is to be written. Or null if we don't need to notify anybody.</summary>
-        private IODataOutputInStreamErrorListener outputInStreamErrorListener;
-
-        /// <summary>The message output stream.</summary>
-        private Stream messageOutputStream;
-
-        /// <summary>The asynchronous output stream if we're writing asynchronously.</summary>
-        private AsyncBufferedStream asynchronousOutputStream;
-
-        /// <summary>The text writer created for the output stream.</summary>
-        private TextWriter textWriter;
-
-        /// <summary>The JSON writer to write to.</summary>
-        /// <remarks>This field is also used to determine if the output context has been disposed already.</remarks>
-        private IJsonWriter jsonWriter;
-
-        /// <summary>
-        /// The oracle to use to determine the type name to write for entries and values.
-        /// </summary>
-        private JsonLightTypeNameOracle typeNameOracle;
-
-        /// <summary>
-        /// The handler to manage property cache.
-        /// </summary>
-        private PropertyCacheHandler propertyCacheHandler;
-
-        /// <summary>
-        /// Constructor.
-        /// </summary>
-        /// <param name="messageInfo">The context information for the message.</param>
-        /// <param name="messageWriterSettings">Configuration settings of the OData writer.</param>
-        public ODataJsonLightOutputContext(
-            ODataMessageInfo messageInfo,
-            ODataMessageWriterSettings messageWriterSettings)
-            : base(ODataFormat.Json, messageInfo, messageWriterSettings)
-        {
-            Debug.Assert(messageInfo.MessageStream != null, "messageInfo.MessageStream != null");
-            Debug.Assert(messageInfo.MediaType != null, "messageInfo.MediaType != null");
-
-            try
-            {
-                this.messageOutputStream = messageInfo.MessageStream;
-
-                Stream outputStream;
-                if (this.Synchronous)
-                {
-                    outputStream = this.messageOutputStream;
-                }
-                else
-                {
-                    this.asynchronousOutputStream = new AsyncBufferedStream(this.messageOutputStream);
-                    outputStream = this.asynchronousOutputStream;
-                }
-
-                this.textWriter = new StreamWriter(outputStream, messageInfo.Encoding);
-
-                // COMPAT 2: JSON indentation - WCFDS indents only partially, it inserts newlines but doesn't actually insert spaces for indentation
-                // in here we allow the user to specify if true indentation should be used or if the limited functionality is enough.
-                this.jsonWriter = CreateJsonWriter(this.Container, this.textWriter, messageInfo.MediaType.HasIeee754CompatibleSetToTrue(), messageWriterSettings);
-            }
-            catch (Exception e)
-            {
-                // Dispose the message stream if we failed to create the input context.
-                if (ExceptionUtils.IsCatchableExceptionType(e))
-                {
-                    this.messageOutputStream.Dispose();
-                }
-
-                throw;
-            }
-
-            Uri metadataDocumentUri = messageWriterSettings.MetadataDocumentUri;
-            this.metadataLevel = JsonLightMetadataLevel.Create(messageInfo.MediaType, metadataDocumentUri, this.Model, this.WritingResponse);
-            this.propertyCacheHandler = new PropertyCacheHandler();
-        }
-
-        /// <summary>
-        /// Constructor.
-        /// </summary>
-        /// <param name="textWriter">The text writer to write to.</param>
-        /// <param name="messageInfo">The context information for the message.</param>
-        /// <param name="messageWriterSettings">Configuration settings of the OData writer.</param>
-        internal ODataJsonLightOutputContext(
-            TextWriter textWriter,
-            ODataMessageInfo messageInfo,
-            ODataMessageWriterSettings messageWriterSettings)
-            : base(ODataFormat.Json, messageInfo, messageWriterSettings)
-        {
-            Debug.Assert(!this.WritingResponse, "Expecting WritingResponse to always be false for this constructor, so no need to validate the MetadataDocumentUri on the writer settings.");
-            Debug.Assert(textWriter != null, "textWriter != null");
-            Debug.Assert(messageWriterSettings != null, "messageWriterSettings != null");
-
-            this.textWriter = textWriter;
-            this.jsonWriter = CreateJsonWriter(messageInfo.Container, textWriter, true /*isIeee754Compatible*/, messageWriterSettings);
-            this.metadataLevel = new JsonMinimalMetadataLevel();
-            this.propertyCacheHandler = new PropertyCacheHandler();
-        }
-
-        /// <summary>
-        /// Returns the <see cref="JsonWriter"/> which is to be used to write the content of the message.
-        /// </summary>
-        public IJsonWriter JsonWriter
-        {
-            get
-            {
-                Debug.Assert(this.jsonWriter != null, "Trying to get JsonWriter while none is available.");
-                return this.jsonWriter;
-            }
-        }
-
-        /// <summary>
-        /// Returns the oracle to use when determining the type name to write for entries and values.
-        /// </summary>
-        public JsonLightTypeNameOracle TypeNameOracle
-        {
-            get
-            {
-                if (this.typeNameOracle == null)
-                {
-                    this.typeNameOracle = this.MetadataLevel.GetTypeNameOracle();
-                }
-
-                return this.typeNameOracle;
-            }
-        }
-
-        /// <summary>
-        /// The json metadata level (i.e., full, none, minimal) being written.
-        /// </summary>
-        public JsonLightMetadataLevel MetadataLevel
-        {
-            get
-            {
-                return this.metadataLevel;
-            }
-        }
-
-        /// <summary>
-        /// The handler to manage property cache.
-        /// </summary>
-        public PropertyCacheHandler PropertyCacheHandler
-        {
-            get { return propertyCacheHandler; }
-        }
-
-        /// <summary>
-        /// Creates an <see cref="ODataWriter" /> to write a resource set.
-        /// </summary>
-        /// <returns>The created writer.</returns>
-        /// <param name="entitySet">The entity set we are going to write resources for.</param>
-        /// <param name="resourceType">The resource type for the items in the resource set to be written (or null if the entity set base type should be used).</param>
-        /// <remarks>The write must flush the output when it's finished (inside the last Write call).</remarks>
-        public override ODataWriter CreateODataResourceSetWriter(IEdmEntitySetBase entitySet, IEdmStructuredType resourceType)
-        {
-            this.AssertSynchronous();
-
-            return this.CreateODataResourceSetWriterImplementation(entitySet, resourceType, false, false);
-        }
-
-#if PORTABLELIB
-        /// <summary>
-        /// Asynchronously creates an <see cref="ODataWriter" /> to write a resource set.
-        /// </summary>
-        /// <param name="entitySet">The entity set we are going to write resources for.</param>
-        /// <param name="resourceType">The resource type for the items in the resource set to be written (or null if the entity set base type should be used).</param>
-        /// <returns>A running task for the created writer.</returns>
-        /// <remarks>The write must flush the output when it's finished (inside the last Write call).</remarks>
-        public override Task<ODataWriter> CreateODataResourceSetWriterAsync(IEdmEntitySetBase entitySet, IEdmStructuredType resourceType)
-        {
-            this.AssertAsynchronous();
-
-            return TaskUtils.GetTaskForSynchronousOperation(() => this.CreateODataResourceSetWriterImplementation(entitySet, resourceType, false, false));
-        }
-#endif
-
-
-        /// <summary>
-        /// Creates an <see cref="ODataWriter" /> to write a delta resource set.
-        /// </summary>
-        /// <returns>The created writer.</returns>
-        /// <param name="entitySet">The entity set we are going to write resources for.</param>
-        /// <param name="resourceType">The resource type for the items in the resource set to be written (or null if the entity set base type should be used).</param>
-        /// <remarks>The write must flush the output when it's finished (inside the last Write call).</remarks>
-        public override ODataWriter CreateODataDeltaResourceSetWriter(IEdmEntitySetBase entitySet, IEdmStructuredType resourceType)
-        {
-            this.AssertSynchronous();
-
-            return this.CreateODataResourceSetWriterImplementation(entitySet, resourceType, false, true);
-        }
-
-#if PORTABLELIB
-        /// <summary>
-        /// Asynchronously creates an <see cref="ODataWriter" /> to write a delta resource set.
-        /// </summary>
-        /// <param name="entitySet">The entity set we are going to write resources for.</param>
-        /// <param name="resourceType">The resource type for the items in the resource set to be written (or null if the entity set base type should be used).</param>
-        /// <returns>A running task for the created writer.</returns>
-        /// <remarks>The write must flush the output when it's finished (inside the last Write call).</remarks>
-        public override Task<ODataWriter> CreateODataDeltaResourceSetWriterAsync(IEdmEntitySetBase entitySet, IEdmStructuredType resourceType)
-        {
-            this.AssertAsynchronous();
-
-            return TaskUtils.GetTaskForSynchronousOperation(() => this.CreateODataResourceSetWriterImplementation(entitySet, resourceType, false, true));
-        }
-#endif
-
-        /// <summary>
-        /// Creates an <see cref="ODataWriter" /> to write a resource.
-        /// </summary>
-        /// <param name="navigationSource">The navigation source we are going to write entities for.</param>
-        /// <param name="resourceType">The entity type for the entries in the resource set to be written (or null if the entity set base type should be used).</param>
-        /// <returns>The created writer.</returns>
-        /// <remarks>The write must flush the output when it's finished (inside the last Write call).</remarks>
-        public override ODataWriter CreateODataResourceWriter(IEdmNavigationSource navigationSource, IEdmStructuredType resourceType)
-        {
-            this.AssertSynchronous();
-
-            return this.CreateODataResourceWriterImplementation(navigationSource, resourceType);
-        }
-
-#if PORTABLELIB
-        /// <summary>
-        /// Asynchronously creates an <see cref="ODataWriter" /> to write a resource.
-        /// </summary>
-        /// <param name="navigationSource">The navigation source we are going to write entities for.</param>
-        /// <param name="resourceType">The structured type for the resources in the resource set to be written (or null if the entity set base type should be used).</param>
-        /// <returns>A running task for the created writer.</returns>
-        /// <remarks>The write must flush the output when it's finished (inside the last Write call).</remarks>
-        public override Task<ODataWriter> CreateODataResourceWriterAsync(IEdmNavigationSource navigationSource, IEdmStructuredType resourceType)
-        {
-            this.AssertAsynchronous();
-
-            return TaskUtils.GetTaskForSynchronousOperation(() => this.CreateODataResourceWriterImplementation(navigationSource, resourceType));
-        }
-#endif
-
-        /// <summary>
-        /// Creates an <see cref="ODataCollectionWriter" /> to write a collection of primitive or complex values (as result of a service operation invocation).
-        /// </summary>
-        /// <param name="itemTypeReference">The item type of the collection being written or null if no metadata is available.</param>
-        /// <returns>The created collection writer.</returns>
-        /// <remarks>The write must flush the output when it's finished (inside the last Write call).</remarks>
-        public override ODataCollectionWriter CreateODataCollectionWriter(IEdmTypeReference itemTypeReference)
-        {
-            this.AssertSynchronous();
-
-            return this.CreateODataCollectionWriterImplementation(itemTypeReference);
-        }
-
-#if PORTABLELIB
-        /// <summary>
-        /// Asynchronously creates an <see cref="ODataCollectionWriter" /> to write a collection of primitive or complex values (as result of a service operation invocation).
-        /// </summary>
-        /// <param name="itemTypeReference">The item type of the collection being written or null if no metadata is available.</param>
-        /// <returns>A running task for the created collection writer.</returns>
-        /// <remarks>The write must flush the output when it's finished (inside the last Write call).</remarks>
-        public override Task<ODataCollectionWriter> CreateODataCollectionWriterAsync(IEdmTypeReference itemTypeReference)
-        {
-            this.AssertAsynchronous();
-
-            return TaskUtils.GetTaskForSynchronousOperation(() => this.CreateODataCollectionWriterImplementation(itemTypeReference));
-        }
-#endif
-
-        /// <summary>
-        /// Creates an <see cref="ODataWriter" /> to write a resource into a Uri operation parameter.
-        /// </summary>
-        /// <param name="navigationSource">The navigation source we are going to write resource for.</param>
-        /// <param name="resourceType">The structured type for the resources in the resource set to be written.</param>
-        /// <returns>The created writer.</returns>
-        /// <remarks>The write must flush the output when it's finished (inside the last Write call).</remarks>
-        public override ODataWriter CreateODataUriParameterResourceWriter(IEdmNavigationSource navigationSource, IEdmStructuredType resourceType)
-        {
-            return this.CreateODataResourceWriter(navigationSource, resourceType);
-        }
-
-#if PORTABLELIB
-        /// <summary>
-        /// Asynchronously creates an <see cref="ODataWriter" /> to write a resource into a Uri operation parameter.
-        /// </summary>
-        /// <param name="navigationSource">The navigation source we are going to write resource for.</param>
-        /// <param name="resourceType">The structured type for the resources in the resource set to be written.</param>
-        /// <returns>A running task for the created writer.</returns>
-        /// <remarks>The write must flush the output when it's finished (inside the last Write call).</remarks>
-        public override Task<ODataWriter> CreateODataUriParameterResourceWriterAsync(IEdmNavigationSource navigationSource, IEdmStructuredType resourceType)
-        {
-            return this.CreateODataResourceWriterAsync(navigationSource, resourceType);
-        }
-#endif
-
-        /// <summary>
-        /// Creates an <see cref="ODataWriter" /> to write a resource set into a Uri operation parameter.
-        /// </summary>
-        /// <returns>The created writer.</returns>
-        /// <param name="entitySet">The entity set we are going to write resources for.</param>
-        /// <param name="resourceType">The resource type for the items in the resource set to be written (or null if the entity set base type should be used).</param>
-        /// <remarks>The write must flush the output when it's finished (inside the last Write call).</remarks>
-        public override ODataWriter CreateODataUriParameterResourceSetWriter(IEdmEntitySetBase entitySet, IEdmStructuredType resourceType)
-        {
-            this.AssertSynchronous();
-
-            return this.CreateODataResourceSetWriterImplementation(entitySet, resourceType, true, false);
-        }
-
-#if PORTABLELIB
-
-        /// <summary>
-        /// Asynchronously Creates an <see cref="ODataWriter" /> to write a resource set into a Uri operation parameter.
-        /// </summary>
-        /// <param name="entitySet">The entity set we are going to write resources for.</param>
-        /// <param name="resourceType">The resource type for the items in the resource set to be written (or null if the entity set base type should be used).</param>
-        /// <returns>A running task for the created writer.</returns>
-        /// <remarks>The write must flush the output when it's finished (inside the last Write call).</remarks>
-        public override Task<ODataWriter> CreateODataUriParameterResourceSetWriterAsync(IEdmEntitySetBase entitySet, IEdmStructuredType resourceType)
-        {
-            this.AssertAsynchronous();
-
-            return TaskUtils.GetTaskForSynchronousOperation(() => this.CreateODataResourceSetWriterImplementation(entitySet, resourceType, true, false));
-        }
-#endif
-
-        /// <summary>
-        /// Creates an <see cref="ODataParameterWriter" /> to write a parameter payload.
-        /// </summary>
-        /// <param name="operation">The operation whose parameters will be written.</param>
-        /// <returns>The created parameter writer.</returns>
-        /// <remarks>The write must flush the output when it's finished (inside the last Write call).</remarks>
-        public override ODataParameterWriter CreateODataParameterWriter(IEdmOperation operation)
-        {
-            this.AssertSynchronous();
-
-            return this.CreateODataParameterWriterImplementation(operation);
-        }
-
-#if PORTABLELIB
-        /// <summary>
-        /// Asynchronously creates an <see cref="ODataParameterWriter" /> to write a parameter payload.
-        /// </summary>
-        /// <param name="operation">The operation import whose parameters will be written.</param>
-        /// <returns>A running task for the created parameter writer.</returns>
-        /// <remarks>The write must flush the output when it's finished (inside the last Write call).</remarks>
-        public override Task<ODataParameterWriter> CreateODataParameterWriterAsync(IEdmOperation operation)
-        {
-            this.AssertAsynchronous();
-
-            return TaskUtils.GetTaskForSynchronousOperation(() => this.CreateODataParameterWriterImplementation(operation));
-        }
-#endif
-
-        /// <summary>
-        /// Writes an <see cref="ODataProperty"/> as message payload.
-        /// </summary>
-        /// <param name="property">The property to write.</param>
-        /// <remarks>It is the responsibility of this method to flush the output before the method returns.</remarks>
-        public override void WriteProperty(ODataProperty property)
-        {
-            this.AssertSynchronous();
-
-            this.WritePropertyImplementation(property);
-            this.Flush();
-        }
-
-#if PORTABLELIB
-        /// <summary>
-        /// Asynchronously writes an <see cref="ODataProperty"/> as message payload.
-        /// </summary>
-        /// <param name="property">The property to write</param>
-        /// <returns>A task representing the asynchronous operation of writing the property.</returns>
-        /// <remarks>It is the responsibility of this method to flush the output before the task finishes.</remarks>
-        public override Task WritePropertyAsync(ODataProperty property)
-        {
-            this.AssertAsynchronous();
-
-            return TaskUtils.GetTaskForSynchronousOperationReturningTask(
-                () =>
-                {
-                    this.WritePropertyImplementation(property);
-                    return this.FlushAsync();
-                });
-        }
-#endif
-
-        /// <summary>
-        /// Writes an <see cref="ODataError"/> as the message payload.
-        /// </summary>
-        /// <param name="error">The error to write.</param>
-        /// <param name="includeDebugInformation">
-        /// A flag indicating whether debug information (e.g., the inner error from the <paramref name="error"/>) should
-        /// be included in the payload. This should only be used in debug scenarios.
-        /// </param>
-        /// <remarks>It is the responsibility of this method to flush the output before the method returns.</remarks>
-        public override void WriteError(ODataError error, bool includeDebugInformation)
-        {
-            this.AssertSynchronous();
-
-            this.WriteErrorImplementation(error, includeDebugInformation);
-            this.Flush();
-        }
-
-#if PORTABLELIB
-        /// <summary>
-        /// Asynchronously writes an <see cref="ODataError"/> as the message payload.
-        /// </summary>
-        /// <param name="error">The error to write.</param>
-        /// <param name="includeDebugInformation">
-        /// A flag indicating whether debug information (e.g., the inner error from the <paramref name="error"/>) should
-        /// be included in the payload. This should only be used in debug scenarios.
-        /// </param>
-        /// <returns>A task representing the asynchronous operation of writing the error.</returns>
-        /// <remarks>It is the responsibility of this method to flush the output before the task finishes.</remarks>
-        public override Task WriteErrorAsync(ODataError error, bool includeDebugInformation)
-        {
-            this.AssertAsynchronous();
-
-            return TaskUtils.GetTaskForSynchronousOperationReturningTask(
-                () =>
-                {
-                    this.WriteErrorImplementation(error, includeDebugInformation);
-                    return this.FlushAsync();
-                });
-        }
-#endif
-
-        /// <summary>
-        /// Check if the object has been disposed; called from all public API methods. Throws an ObjectDisposedException if the object
-        /// has already been disposed.
-        /// </summary>
-        public void VerifyNotDisposed()
-        {
-            if (this.messageOutputStream == null)
-            {
-                throw new ObjectDisposedException(this.GetType().FullName);
-            }
-        }
-
-        /// <summary>
-        /// Synchronously flush the writer.
-        /// </summary>
-        public void Flush()
-        {
-            this.AssertSynchronous();
-
-            // JsonWriter.Flush will call the underlying TextWriter.Flush.
-            // The TextWriter.Flush (which is in fact StreamWriter.Flush) will call the underlying Stream.Flush.
-            // In the synchronous case the underlying stream is the message stream itself, which will then Flush as well.
-            this.jsonWriter.Flush();
-        }
-
-#if PORTABLELIB
-        /// <summary>
-        /// Asynchronously flush the writer.
-        /// </summary>
-        /// <returns>Task which represents the pending flush operation.</returns>
-        /// <remarks>The method should not throw directly if the flush operation itself fails, it should instead return a faulted task.</remarks>
-        public Task FlushAsync()
-        {
-            this.AssertAsynchronous();
-
-            return TaskUtils.GetTaskForSynchronousOperationReturningTask(
-                () =>
-                {
-                    // JsonWriter.Flush will call the underlying TextWriter.Flush.
-                    // The TextWriter.Flush (Which is in fact StreamWriter.Flush) will call the underlying Stream.Flush.
-                    // In the async case the underlying stream is the async buffered stream, which ignores Flush call.
-                    this.jsonWriter.Flush();
-
-                    Debug.Assert(this.asynchronousOutputStream != null, "In async writing we must have the async buffered stream.");
-                    return this.asynchronousOutputStream.FlushAsync();
-                })
-                .FollowOnSuccessWithTask((asyncBufferedStreamFlushTask) => this.messageOutputStream.FlushAsync());
-        }
-#endif
-
-         /// <summary>
-        /// Flushes all buffered data to the underlying stream synchronously.
-        /// </summary>
-        internal void FlushBuffers()
-        {
-            if (this.asynchronousOutputStream != null)
-            {
-                this.asynchronousOutputStream.FlushSync();
-            }
-        }
-
-#if PORTABLELIB
-        /// <summary>
-        /// Flushes all buffered data to the underlying stream asynchronously.
-        /// </summary>
-        /// <returns>Task which represents the pending operation.</returns>
-        internal Task FlushBuffersAsync()
-        {
-            if (this.asynchronousOutputStream != null)
-            {
-                return this.asynchronousOutputStream.FlushAsync();
-            }
-            else
-            {
-                return TaskUtils.CompletedTask;
-            }
-        }
-#endif
-
-        /// <summary>
-        /// The output stream to write the payload to.
-        /// </summary>
-        /// <returns>The output stream.</returns>
-        internal Stream GetOutputStream()
-        {
-            return this.Synchronous
-                ? this.messageOutputStream
-                : this.asynchronousOutputStream;
-        }
-
-        /// <summary>
-        /// Creates an <see cref="ODataBatchWriter" /> to write a batch of requests or responses in Json.
-        /// </summary>
-        /// <returns>The created batch writer.</returns>
-        /// <remarks>We don't plan to make this public!</remarks>
-        /// <remarks>The write must flush the output when it's finished (inside the last Write call).</remarks>
-        internal override ODataBatchWriter CreateODataBatchWriter()
-        {
-            this.AssertSynchronous();
-
-            return this.CreateODataBatchWriterImplementation();
-        }
-
-#if PORTABLELIB
-        /// <summary>
-        /// Asynchronously creates an <see cref="ODataBatchWriter" /> to write a batch of requests or responses.
-        /// </summary>
-        /// <returns>A running task for the created batch writer.</returns>
-        /// <remarks>We don't plan to make this public!</remarks>
-        /// <remarks>The write must flush the output when it's finished (inside the last Write call).</remarks>
-        internal override Task<ODataBatchWriter> CreateODataBatchWriterAsync()
-        {
-            this.AssertAsynchronous();
-
-            return TaskUtils.GetTaskForSynchronousOperation(() => this.CreateODataBatchWriterImplementation());
-        }
-#endif
-
-        /// <summary>
-        /// Writes an <see cref="ODataError"/> into the message payload.
-        /// </summary>
-        /// <param name="error">The error to write.</param>
-        /// <param name="includeDebugInformation">
-        /// A flag indicating whether debug information (e.g., the inner error from the <paramref name="error"/>) should
-        /// be included in the payload. This should only be used in debug scenarios.
-        /// </param>
-        /// <remarks>
-        /// This method is called if the ODataMessageWriter.WriteError is called once some other
-        /// write operation has already started.
-        /// The method should write the in-stream error representation for the specific format into the current payload.
-        /// Before the method is called no flush is performed on the output context or any active writer.
-        /// It is the responsibility of this method to flush the output before the method returns.
-        /// </remarks>
-        internal override void WriteInStreamError(ODataError error, bool includeDebugInformation)
-        {
-            this.AssertSynchronous();
-
-            this.WriteInStreamErrorImplementation(error, includeDebugInformation);
-            this.Flush();
-        }
-
-#if PORTABLELIB
-        /// <summary>
-        /// Writes an <see cref="ODataError"/> into the message payload.
-        /// </summary>
-        /// <param name="error">The error to write.</param>
-        /// <param name="includeDebugInformation">
-        /// A flag indicating whether debug information (e.g., the inner error from the <paramref name="error"/>) should
-        /// be included in the payload. This should only be used in debug scenarios.
-        /// </param>
-        /// <returns>Task which represents the pending write operation.</returns>
-        /// <remarks>
-        /// This method is called if the ODataMessageWriter.WriteError is called once some other
-        /// write operation has already started.
-        /// The method should write the in-stream error representation for the specific format into the current payload.
-        /// Before the method is called no flush is performed on the output context or any active writer.
-        /// It is the responsibility of this method to make sure that all the data up to this point are written before
-        /// the in-stream error is written.
-        /// It is the responsibility of this method to flush the output before the task finishes.
-        /// </remarks>
-        internal override Task WriteInStreamErrorAsync(ODataError error, bool includeDebugInformation)
-        {
-            this.AssertAsynchronous();
-
-            return TaskUtils.GetTaskForSynchronousOperationReturningTask(
-                () =>
-                {
-                    this.WriteInStreamErrorImplementation(error, includeDebugInformation);
-                    return this.FlushAsync();
-                });
-        }
-#endif
-
-        /// <summary>
-        /// Creates an <see cref="ODataDeltaWriter" /> to write a delta response.
-        /// </summary>
-        /// <returns>The created writer.</returns>
-        /// <param name="entitySet">The entity set we are going to write entities for.</param>
-        /// <param name="entityType">The entity type for the entries in the resource set to be written (or null if the entity set base type should be used).</param>
-        /// <remarks>The write must flush the output when it's finished (inside the last Write call).</remarks>
-        internal override ODataDeltaWriter CreateODataDeltaWriter(IEdmEntitySetBase entitySet, IEdmEntityType entityType)
-        {
-            this.AssertSynchronous();
-            return this.CreateODataDeltaWriterImplementation(entitySet, entityType);
-        }
-
-#if PORTABLELIB
-        /// <summary>
-        /// Asynchronously creates an <see cref="ODataDeltaWriter" /> to write a delta response.
-        /// </summary>
-        /// <param name="entitySet">The entity set we are going to write entities for.</param>
-        /// <param name="entityType">The entity type for the entries in the resource set to be written (or null if the entity set base type should be used).</param>
-        /// <returns>A running task for the created writer.</returns>
-        /// <remarks>The write must flush the output when it's finished (inside the last Write call).</remarks>
-        internal override Task<ODataDeltaWriter> CreateODataDeltaWriterAsync(IEdmEntitySetBase entitySet, IEdmEntityType entityType)
-        {
-            this.AssertAsynchronous();
-
-            return TaskUtils.GetTaskForSynchronousOperation(() => this.CreateODataDeltaWriterImplementation(entitySet, entityType));
-        }
-#endif
-
-        /// <summary>
-        /// Writes a service document with the specified <paramref name="serviceDocument"/>
-        /// as message payload.
-        /// </summary>
-        /// <param name="serviceDocument">The service document to write.</param>
-        /// <remarks>It is the responsibility of this method to flush the output before the method returns.</remarks>
-        internal override void WriteServiceDocument(ODataServiceDocument serviceDocument)
-        {
-            this.AssertSynchronous();
-
-            this.WriteServiceDocumentImplementation(serviceDocument);
-            this.Flush();
-        }
-
-#if PORTABLELIB
-        /// <summary>
-        /// Asynchronously writes a service document with the specified <paramref name="serviceDocument"/>
-        /// as message payload.
-        /// </summary>
-        /// <param name="serviceDocument">The service document to write.</param>
-        /// <returns>A task representing the asynchronous operation of writing the service document.</returns>
-        /// <remarks>It is the responsibility of this method to flush the output before the task finishes.</remarks>
-        internal override Task WriteServiceDocumentAsync(ODataServiceDocument serviceDocument)
-        {
-            this.AssertAsynchronous();
-
-            return TaskUtils.GetTaskForSynchronousOperationReturningTask(
-                () =>
-                {
-                    this.WriteServiceDocumentImplementation(serviceDocument);
-                    return this.FlushAsync();
-                });
-        }
-#endif
-
-        /// <summary>
-        /// Writes the result of a $ref query as the message payload.
-        /// </summary>
-        /// <param name="links">The entity reference links to write as message payload.</param>
-        /// <remarks>It is the responsibility of this method to flush the output before the method returns.</remarks>
-        internal override void WriteEntityReferenceLinks(ODataEntityReferenceLinks links)
-        {
-            this.AssertSynchronous();
-
-            this.WriteEntityReferenceLinksImplementation(links);
-            this.Flush();
-        }
-
-#if PORTABLELIB
-        /// <summary>
-        /// Asynchronously writes the result of a $ref query as the message payload.
-        /// </summary>
-        /// <param name="links">The entity reference links to write as message payload.</param>
-        /// <returns>A task representing the asynchronous writing of the entity reference links.</returns>
-        /// <remarks>It is the responsibility of this method to flush the output before the task finishes.</remarks>
-        internal override Task WriteEntityReferenceLinksAsync(ODataEntityReferenceLinks links)
-        {
-            this.AssertAsynchronous();
-
-            return TaskUtils.GetTaskForSynchronousOperationReturningTask(
-                () =>
-                {
-                    this.WriteEntityReferenceLinksImplementation(links);
-                    return this.FlushAsync();
-                });
-        }
-#endif
-
-        /// <summary>
-        /// Writes a singleton result of a $ref query as the message payload.
-        /// </summary>
-        /// <param name="link">The entity reference link to write as message payload.</param>
-        /// <remarks>It is the responsibility of this method to flush the output before the method returns.</remarks>
-        internal override void WriteEntityReferenceLink(ODataEntityReferenceLink link)
-        {
-            this.AssertSynchronous();
-
-            this.WriteEntityReferenceLinkImplementation(link);
-            this.Flush();
-        }
-
-#if PORTABLELIB
-        /// <summary>
-        /// Asynchronously writes a singleton result of a $ref query as the message payload.
-        /// </summary>
-        /// <param name="link">The link result to write as message payload.</param>
-        /// <returns>A running task representing the writing of the link.</returns>
-        /// <remarks>It is the responsibility of this method to flush the output before the task finishes.</remarks>
-        internal override Task WriteEntityReferenceLinkAsync(ODataEntityReferenceLink link)
-        {
-            this.AssertAsynchronous();
-
-            return TaskUtils.GetTaskForSynchronousOperationReturningTask(
-                () =>
-                {
-                    this.WriteEntityReferenceLinkImplementation(link);
-                    return this.FlushAsync();
-                });
-        }
-#endif
-
-        /// <summary>
-        /// Perform the actual cleanup work.
-        /// </summary>
-        /// <param name="disposing">If 'true' this method is called from user code; if 'false' it is called by the runtime.</param>
-        [SuppressMessage("Microsoft.Usage", "CA2213:DisposableFieldsShouldBeDisposed", MessageId = "textWriter", Justification = "We don't dispose the jsonWriter or textWriter, instead we dispose the underlying stream directly.")]
-        protected override void Dispose(bool disposing)
-        {
-            try
-            {
-                if (this.messageOutputStream != null)
-                {
-                    // JsonWriter.Flush will call the underlying TextWriter.Flush.
-                    // The TextWriter.Flush (Which is in fact StreamWriter.Flush) will call the underlying Stream.Flush.
-                    this.jsonWriter.Flush();
-
-                    JsonWriter writer = this.jsonWriter as JsonWriter;
-                    if (writer != null)
-                    {
-                        writer.Dispose();
-                    }
-
-                    // In the async case the underlying stream is the async buffered stream, so we have to flush that explicitly.
-                    if (this.asynchronousOutputStream != null)
-                    {
-                        this.asynchronousOutputStream.FlushSync();
-                        this.asynchronousOutputStream.Dispose();
-                    }
-
-                    // Dispose the message stream (note that we OWN this stream, so we always dispose it).
-                    this.messageOutputStream.Dispose();
-                }
-
-                if (this.BinaryValueStream != null)
-                {
-                    this.BinaryValueStream.Flush();
-                    this.BinaryValueStream.Dispose();
-                }
-
-                if (this.StringWriter != null)
-                {
-                    this.StringWriter.Flush();
-                    this.StringWriter.Dispose();
-                }
-            }
-            finally
-            {
-                this.messageOutputStream = null;
-                this.asynchronousOutputStream = null;
-                this.BinaryValueStream = null;
-                this.textWriter = null;
-                this.jsonWriter = null;
-                this.StringWriter = null;
-            }
-
-            base.Dispose(disposing);
-        }
-
-        private static IJsonWriter CreateJsonWriter(IServiceProvider container, TextWriter textWriter, bool isIeee754Compatible, ODataMessageWriterSettings writerSettings)
-        {
-            IJsonWriter jsonWriter;
-            if (container == null)
-            {
-                jsonWriter = new JsonWriter(textWriter, isIeee754Compatible);
-            }
-            else
-            {
-                var jsonWriterFactory = container.GetRequiredService<IJsonWriterFactory>();
-                jsonWriter = jsonWriterFactory.CreateJsonWriter(textWriter, isIeee754Compatible);
-                Debug.Assert(jsonWriter != null, "jsonWriter != null");
-            }
-
-<<<<<<< HEAD
-            IJsonWriterFactory jsonWriterFactory = container.GetRequiredService<IJsonWriterFactory>();
-            IJsonWriter jsonWriter = jsonWriterFactory.CreateJsonWriter(textWriter, isIeee754Compatible);
-            Debug.Assert(jsonWriter != null, "jsonWriter != null");
-=======
-            JsonWriter writer = jsonWriter as JsonWriter;
-            if (writer != null && writerSettings.ArrayPool != null)
-            {
-                writer.ArrayPool = writerSettings.ArrayPool;
-            }
->>>>>>> fea53637
-
-            return jsonWriter;
-        }
-
-        /// <summary>
-        /// Creates an <see cref="ODataWriter" /> to write a resource set.
-        /// </summary>
-        /// <param name="entitySet">The entity set we are going to write entities for.</param>
-        /// <param name="resourceType">The structured type for the items in the resource set to be written (or null if the entity set base type should be used).</param>
-        /// <param name="writingParameter">true means writing a resource set into a uri operation parameter, false writing a resource set in other payloads.</param>
-        /// <param name="writingDelta">true means writing a delta resource set.</param>
-        /// <returns>The created writer.</returns>
-        private ODataWriter CreateODataResourceSetWriterImplementation(IEdmEntitySetBase entitySet, IEdmStructuredType resourceType, bool writingParameter, bool writingDelta)
-        {
-            ODataJsonLightWriter odataJsonWriter = new ODataJsonLightWriter(this, entitySet, resourceType, /*writingResourceSet*/true, writingParameter, writingDelta);
-            this.outputInStreamErrorListener = odataJsonWriter;
-            return odataJsonWriter;
-        }
-
-        /// <summary>
-        /// Creates an <see cref="ODataDeltaWriter" /> to write a delta response.
-        /// </summary>
-        /// <param name="entitySet">The entity set we are going to write entities for.</param>
-        /// <param name="entityType">The entity type for the entries in the resource set to be written (or null if the entity set base type should be used).</param>
-        /// <returns>The created writer.</returns>
-        private ODataDeltaWriter CreateODataDeltaWriterImplementation(IEdmEntitySetBase entitySet, IEdmEntityType entityType)
-        {
-            ODataJsonLightDeltaWriter odataJsonDeltaWriter = new ODataJsonLightDeltaWriter(this, entitySet, entityType);
-            this.outputInStreamErrorListener = odataJsonDeltaWriter;
-            return odataJsonDeltaWriter;
-        }
-
-        /// <summary>
-        /// Creates an <see cref="ODataWriter" /> to write a resource.
-        /// </summary>
-        /// <param name="navigationSource">The navigation source we are going to write resource set for.</param>
-        /// <param name="resourceType">The structured type for the items in the resource set to be written (or null if the entity set base type should be used).</param>
-        /// <returns>The created writer.</returns>
-        private ODataWriter CreateODataResourceWriterImplementation(IEdmNavigationSource navigationSource, IEdmStructuredType resourceType)
-        {
-            ODataJsonLightWriter odataJsonWriter = new ODataJsonLightWriter(this, navigationSource, resourceType, /*writingResourceSet*/false);
-            this.outputInStreamErrorListener = odataJsonWriter;
-            return odataJsonWriter;
-        }
-
-        /// <summary>
-        /// Creates an <see cref="ODataCollectionWriter" /> to write a collection of primitive or complex values (as result of a service operation invocation).
-        /// </summary>
-        /// <param name="itemTypeReference">The item type of the collection being written or null if no metadata is available.</param>
-        /// <returns>The created collection writer.</returns>
-        private ODataCollectionWriter CreateODataCollectionWriterImplementation(IEdmTypeReference itemTypeReference)
-        {
-            ODataJsonLightCollectionWriter jsonLightCollectionWriter = new ODataJsonLightCollectionWriter(this, itemTypeReference);
-            this.outputInStreamErrorListener = jsonLightCollectionWriter;
-            return jsonLightCollectionWriter;
-        }
-
-        /// <summary>
-        /// Creates an <see cref="ODataParameterWriter" /> to write a parameter payload.
-        /// </summary>
-        /// <param name="operation">The operation whose parameters will be written.</param>
-        /// <returns>The created parameter writer.</returns>
-        private ODataParameterWriter CreateODataParameterWriterImplementation(IEdmOperation operation)
-        {
-            ODataJsonLightParameterWriter jsonLightParameterWriter = new ODataJsonLightParameterWriter(this, operation);
-            this.outputInStreamErrorListener = jsonLightParameterWriter;
-            return jsonLightParameterWriter;
-        }
-
-        /// <summary>
-        /// Creates a concrete <see cref="ODataJsonLightBatchWriter" /> instance.
-        /// </summary>
-        /// <returns>The newly created batch writer.</returns>
-        private ODataBatchWriter CreateODataBatchWriterImplementation()
-        {
-            ODataBatchWriter batchWriter = new ODataJsonLightBatchWriter(this);
-            this.outputInStreamErrorListener = batchWriter;
-            return batchWriter;
-        }
-
-        /// <summary>
-        /// Writes an in-stream error.
-        /// </summary>
-        /// <param name="error">The error to write.</param>
-        /// <param name="includeDebugInformation">
-        /// A flag indicating whether debug information (e.g., the inner error from the <paramref name="error"/>) should
-        /// be included in the payload. This should only be used in debug scenarios.
-        /// </param>
-        private void WriteInStreamErrorImplementation(ODataError error, bool includeDebugInformation)
-        {
-            if (this.outputInStreamErrorListener != null)
-            {
-                this.outputInStreamErrorListener.OnInStreamError();
-            }
-
-            JsonLightInstanceAnnotationWriter instanceAnnotationWriter = new JsonLightInstanceAnnotationWriter(new ODataJsonLightValueSerializer(this), this.TypeNameOracle);
-            ODataJsonWriterUtils.WriteError(this.JsonWriter, instanceAnnotationWriter.WriteInstanceAnnotationsForError, error, includeDebugInformation, this.MessageWriterSettings.MessageQuotas.MaxNestingDepth, /*writingJsonLight*/ true);
-        }
-
-        /// <summary>
-        /// Writes an <see cref="ODataProperty"/> as message payload.
-        /// </summary>
-        /// <param name="property">The property to write.</param>
-        private void WritePropertyImplementation(ODataProperty property)
-        {
-            ODataJsonLightPropertySerializer jsonLightPropertySerializer = new ODataJsonLightPropertySerializer(this, /*initContextUriBuilder*/ true);
-            jsonLightPropertySerializer.WriteTopLevelProperty(property);
-        }
-
-        /// <summary>
-        /// Writes a service document with the specified <paramref name="serviceDocument"/>
-        /// as message payload.
-        /// </summary>
-        /// <param name="serviceDocument">The service document to write.</param>
-        private void WriteServiceDocumentImplementation(ODataServiceDocument serviceDocument)
-        {
-            ODataJsonLightServiceDocumentSerializer jsonLightServiceDocumentSerializer = new ODataJsonLightServiceDocumentSerializer(this);
-            jsonLightServiceDocumentSerializer.WriteServiceDocument(serviceDocument);
-        }
-
-        /// <summary>
-        /// Writes an <see cref="ODataError"/> as the message payload.
-        /// </summary>
-        /// <param name="error">The error to write.</param>
-        /// <param name="includeDebugInformation">
-        /// A flag indicating whether debug information (e.g., the inner error from the <paramref name="error"/>) should
-        /// be included in the payload. This should only be used in debug scenarios.
-        /// </param>
-        private void WriteErrorImplementation(ODataError error, bool includeDebugInformation)
-        {
-            ODataJsonLightSerializer jsonLightSerializer = new ODataJsonLightSerializer(this, false);
-            jsonLightSerializer.WriteTopLevelError(error, includeDebugInformation);
-        }
-
-        /// <summary>
-        /// Writes the result of a $ref query as the message payload.
-        /// </summary>
-        /// <param name="links">The entity reference links to write as message payload.</param>
-        private void WriteEntityReferenceLinksImplementation(ODataEntityReferenceLinks links)
-        {
-            ODataJsonLightEntityReferenceLinkSerializer jsonLightEntityReferenceLinkSerializer = new ODataJsonLightEntityReferenceLinkSerializer(this);
-            jsonLightEntityReferenceLinkSerializer.WriteEntityReferenceLinks(links);
-        }
-
-        /// <summary>
-        /// Writes a singleton result of a $ref query as the message payload.
-        /// </summary>
-        /// <param name="link">The entity reference link to write as message payload.</param>
-        private void WriteEntityReferenceLinkImplementation(ODataEntityReferenceLink link)
-        {
-            ODataJsonLightEntityReferenceLinkSerializer jsonLightEntityReferenceLinkSerializer = new ODataJsonLightEntityReferenceLinkSerializer(this);
-            jsonLightEntityReferenceLinkSerializer.WriteEntityReferenceLink(link);
-        }
-    }
-}
+﻿//---------------------------------------------------------------------
+// <copyright file="ODataJsonLightOutputContext.cs" company="Microsoft">
+//      Copyright (C) Microsoft Corporation. All rights reserved. See License.txt in the project root for license information.
+// </copyright>
+//---------------------------------------------------------------------
+
+namespace Microsoft.OData.JsonLight
+{
+    #region Namespaces
+    using System;
+    using System.Diagnostics;
+    using System.Diagnostics.CodeAnalysis;
+    using System.IO;
+#if PORTABLELIB
+    using System.Threading.Tasks;
+    using Microsoft.OData.Buffers;
+#endif
+    using Microsoft.OData.Edm;
+    using Microsoft.OData.Json;
+    #endregion Namespaces
+
+    /// <summary>
+    /// JsonLight format output context.
+    /// </summary>
+    internal sealed class ODataJsonLightOutputContext : ODataOutputContext
+    {
+        /// <summary>
+        /// An in-memory stream for writing stream properties to non-streaming json writer.
+        /// </summary>
+        internal MemoryStream BinaryValueStream = null;
+
+        /// <summary>
+        /// An in-memory StringWriter for writing string properties to non-streaming json writer.
+        /// </summary>
+        internal StringWriter StringWriter = null;
+
+        /// <summary>
+        /// The json metadata level (i.e., full, none, minimal) being written.
+        /// </summary>
+        private readonly JsonLightMetadataLevel metadataLevel;
+
+        /// <summary>An in-stream error listener to notify when in-stream error is to be written. Or null if we don't need to notify anybody.</summary>
+        private IODataOutputInStreamErrorListener outputInStreamErrorListener;
+
+        /// <summary>The message output stream.</summary>
+        private Stream messageOutputStream;
+
+        /// <summary>The asynchronous output stream if we're writing asynchronously.</summary>
+        private AsyncBufferedStream asynchronousOutputStream;
+
+        /// <summary>The text writer created for the output stream.</summary>
+        private TextWriter textWriter;
+
+        /// <summary>The JSON writer to write to.</summary>
+        /// <remarks>This field is also used to determine if the output context has been disposed already.</remarks>
+        private IJsonWriter jsonWriter;
+
+        /// <summary>
+        /// The oracle to use to determine the type name to write for entries and values.
+        /// </summary>
+        private JsonLightTypeNameOracle typeNameOracle;
+
+        /// <summary>
+        /// The handler to manage property cache.
+        /// </summary>
+        private PropertyCacheHandler propertyCacheHandler;
+
+        /// <summary>
+        /// Constructor.
+        /// </summary>
+        /// <param name="messageInfo">The context information for the message.</param>
+        /// <param name="messageWriterSettings">Configuration settings of the OData writer.</param>
+        public ODataJsonLightOutputContext(
+            ODataMessageInfo messageInfo,
+            ODataMessageWriterSettings messageWriterSettings)
+            : base(ODataFormat.Json, messageInfo, messageWriterSettings)
+        {
+            Debug.Assert(messageInfo.MessageStream != null, "messageInfo.MessageStream != null");
+            Debug.Assert(messageInfo.MediaType != null, "messageInfo.MediaType != null");
+
+            try
+            {
+                this.messageOutputStream = messageInfo.MessageStream;
+
+                Stream outputStream;
+                if (this.Synchronous)
+                {
+                    outputStream = this.messageOutputStream;
+                }
+                else
+                {
+                    this.asynchronousOutputStream = new AsyncBufferedStream(this.messageOutputStream);
+                    outputStream = this.asynchronousOutputStream;
+                }
+
+                this.textWriter = new StreamWriter(outputStream, messageInfo.Encoding);
+
+                // COMPAT 2: JSON indentation - WCFDS indents only partially, it inserts newlines but doesn't actually insert spaces for indentation
+                // in here we allow the user to specify if true indentation should be used or if the limited functionality is enough.
+                this.jsonWriter = CreateJsonWriter(this.Container, this.textWriter, messageInfo.MediaType.HasIeee754CompatibleSetToTrue(), messageWriterSettings);
+            }
+            catch (Exception e)
+            {
+                // Dispose the message stream if we failed to create the input context.
+                if (ExceptionUtils.IsCatchableExceptionType(e))
+                {
+                    this.messageOutputStream.Dispose();
+                }
+
+                throw;
+            }
+
+            Uri metadataDocumentUri = messageWriterSettings.MetadataDocumentUri;
+            this.metadataLevel = JsonLightMetadataLevel.Create(messageInfo.MediaType, metadataDocumentUri, this.Model, this.WritingResponse);
+            this.propertyCacheHandler = new PropertyCacheHandler();
+        }
+
+        /// <summary>
+        /// Constructor.
+        /// </summary>
+        /// <param name="textWriter">The text writer to write to.</param>
+        /// <param name="messageInfo">The context information for the message.</param>
+        /// <param name="messageWriterSettings">Configuration settings of the OData writer.</param>
+        internal ODataJsonLightOutputContext(
+            TextWriter textWriter,
+            ODataMessageInfo messageInfo,
+            ODataMessageWriterSettings messageWriterSettings)
+            : base(ODataFormat.Json, messageInfo, messageWriterSettings)
+        {
+            Debug.Assert(!this.WritingResponse, "Expecting WritingResponse to always be false for this constructor, so no need to validate the MetadataDocumentUri on the writer settings.");
+            Debug.Assert(textWriter != null, "textWriter != null");
+            Debug.Assert(messageWriterSettings != null, "messageWriterSettings != null");
+
+            this.textWriter = textWriter;
+            this.jsonWriter = CreateJsonWriter(messageInfo.Container, textWriter, true /*isIeee754Compatible*/, messageWriterSettings);
+            this.metadataLevel = new JsonMinimalMetadataLevel();
+            this.propertyCacheHandler = new PropertyCacheHandler();
+        }
+
+        /// <summary>
+        /// Returns the <see cref="JsonWriter"/> which is to be used to write the content of the message.
+        /// </summary>
+        public IJsonWriter JsonWriter
+        {
+            get
+            {
+                Debug.Assert(this.jsonWriter != null, "Trying to get JsonWriter while none is available.");
+                return this.jsonWriter;
+            }
+        }
+
+        /// <summary>
+        /// Returns the oracle to use when determining the type name to write for entries and values.
+        /// </summary>
+        public JsonLightTypeNameOracle TypeNameOracle
+        {
+            get
+            {
+                if (this.typeNameOracle == null)
+                {
+                    this.typeNameOracle = this.MetadataLevel.GetTypeNameOracle();
+                }
+
+                return this.typeNameOracle;
+            }
+        }
+
+        /// <summary>
+        /// The json metadata level (i.e., full, none, minimal) being written.
+        /// </summary>
+        public JsonLightMetadataLevel MetadataLevel
+        {
+            get
+            {
+                return this.metadataLevel;
+            }
+        }
+
+        /// <summary>
+        /// The handler to manage property cache.
+        /// </summary>
+        public PropertyCacheHandler PropertyCacheHandler
+        {
+            get { return propertyCacheHandler; }
+        }
+
+        /// <summary>
+        /// Creates an <see cref="ODataWriter" /> to write a resource set.
+        /// </summary>
+        /// <returns>The created writer.</returns>
+        /// <param name="entitySet">The entity set we are going to write resources for.</param>
+        /// <param name="resourceType">The resource type for the items in the resource set to be written (or null if the entity set base type should be used).</param>
+        /// <remarks>The write must flush the output when it's finished (inside the last Write call).</remarks>
+        public override ODataWriter CreateODataResourceSetWriter(IEdmEntitySetBase entitySet, IEdmStructuredType resourceType)
+        {
+            this.AssertSynchronous();
+
+            return this.CreateODataResourceSetWriterImplementation(entitySet, resourceType, false, false);
+        }
+
+#if PORTABLELIB
+        /// <summary>
+        /// Asynchronously creates an <see cref="ODataWriter" /> to write a resource set.
+        /// </summary>
+        /// <param name="entitySet">The entity set we are going to write resources for.</param>
+        /// <param name="resourceType">The resource type for the items in the resource set to be written (or null if the entity set base type should be used).</param>
+        /// <returns>A running task for the created writer.</returns>
+        /// <remarks>The write must flush the output when it's finished (inside the last Write call).</remarks>
+        public override Task<ODataWriter> CreateODataResourceSetWriterAsync(IEdmEntitySetBase entitySet, IEdmStructuredType resourceType)
+        {
+            this.AssertAsynchronous();
+
+            return TaskUtils.GetTaskForSynchronousOperation(() => this.CreateODataResourceSetWriterImplementation(entitySet, resourceType, false, false));
+        }
+#endif
+
+
+        /// <summary>
+        /// Creates an <see cref="ODataWriter" /> to write a delta resource set.
+        /// </summary>
+        /// <returns>The created writer.</returns>
+        /// <param name="entitySet">The entity set we are going to write resources for.</param>
+        /// <param name="resourceType">The resource type for the items in the resource set to be written (or null if the entity set base type should be used).</param>
+        /// <remarks>The write must flush the output when it's finished (inside the last Write call).</remarks>
+        public override ODataWriter CreateODataDeltaResourceSetWriter(IEdmEntitySetBase entitySet, IEdmStructuredType resourceType)
+        {
+            this.AssertSynchronous();
+
+            return this.CreateODataResourceSetWriterImplementation(entitySet, resourceType, false, true);
+        }
+
+#if PORTABLELIB
+        /// <summary>
+        /// Asynchronously creates an <see cref="ODataWriter" /> to write a delta resource set.
+        /// </summary>
+        /// <param name="entitySet">The entity set we are going to write resources for.</param>
+        /// <param name="resourceType">The resource type for the items in the resource set to be written (or null if the entity set base type should be used).</param>
+        /// <returns>A running task for the created writer.</returns>
+        /// <remarks>The write must flush the output when it's finished (inside the last Write call).</remarks>
+        public override Task<ODataWriter> CreateODataDeltaResourceSetWriterAsync(IEdmEntitySetBase entitySet, IEdmStructuredType resourceType)
+        {
+            this.AssertAsynchronous();
+
+            return TaskUtils.GetTaskForSynchronousOperation(() => this.CreateODataResourceSetWriterImplementation(entitySet, resourceType, false, true));
+        }
+#endif
+
+        /// <summary>
+        /// Creates an <see cref="ODataWriter" /> to write a resource.
+        /// </summary>
+        /// <param name="navigationSource">The navigation source we are going to write entities for.</param>
+        /// <param name="resourceType">The entity type for the entries in the resource set to be written (or null if the entity set base type should be used).</param>
+        /// <returns>The created writer.</returns>
+        /// <remarks>The write must flush the output when it's finished (inside the last Write call).</remarks>
+        public override ODataWriter CreateODataResourceWriter(IEdmNavigationSource navigationSource, IEdmStructuredType resourceType)
+        {
+            this.AssertSynchronous();
+
+            return this.CreateODataResourceWriterImplementation(navigationSource, resourceType);
+        }
+
+#if PORTABLELIB
+        /// <summary>
+        /// Asynchronously creates an <see cref="ODataWriter" /> to write a resource.
+        /// </summary>
+        /// <param name="navigationSource">The navigation source we are going to write entities for.</param>
+        /// <param name="resourceType">The structured type for the resources in the resource set to be written (or null if the entity set base type should be used).</param>
+        /// <returns>A running task for the created writer.</returns>
+        /// <remarks>The write must flush the output when it's finished (inside the last Write call).</remarks>
+        public override Task<ODataWriter> CreateODataResourceWriterAsync(IEdmNavigationSource navigationSource, IEdmStructuredType resourceType)
+        {
+            this.AssertAsynchronous();
+
+            return TaskUtils.GetTaskForSynchronousOperation(() => this.CreateODataResourceWriterImplementation(navigationSource, resourceType));
+        }
+#endif
+
+        /// <summary>
+        /// Creates an <see cref="ODataCollectionWriter" /> to write a collection of primitive or complex values (as result of a service operation invocation).
+        /// </summary>
+        /// <param name="itemTypeReference">The item type of the collection being written or null if no metadata is available.</param>
+        /// <returns>The created collection writer.</returns>
+        /// <remarks>The write must flush the output when it's finished (inside the last Write call).</remarks>
+        public override ODataCollectionWriter CreateODataCollectionWriter(IEdmTypeReference itemTypeReference)
+        {
+            this.AssertSynchronous();
+
+            return this.CreateODataCollectionWriterImplementation(itemTypeReference);
+        }
+
+#if PORTABLELIB
+        /// <summary>
+        /// Asynchronously creates an <see cref="ODataCollectionWriter" /> to write a collection of primitive or complex values (as result of a service operation invocation).
+        /// </summary>
+        /// <param name="itemTypeReference">The item type of the collection being written or null if no metadata is available.</param>
+        /// <returns>A running task for the created collection writer.</returns>
+        /// <remarks>The write must flush the output when it's finished (inside the last Write call).</remarks>
+        public override Task<ODataCollectionWriter> CreateODataCollectionWriterAsync(IEdmTypeReference itemTypeReference)
+        {
+            this.AssertAsynchronous();
+
+            return TaskUtils.GetTaskForSynchronousOperation(() => this.CreateODataCollectionWriterImplementation(itemTypeReference));
+        }
+#endif
+
+        /// <summary>
+        /// Creates an <see cref="ODataWriter" /> to write a resource into a Uri operation parameter.
+        /// </summary>
+        /// <param name="navigationSource">The navigation source we are going to write resource for.</param>
+        /// <param name="resourceType">The structured type for the resources in the resource set to be written.</param>
+        /// <returns>The created writer.</returns>
+        /// <remarks>The write must flush the output when it's finished (inside the last Write call).</remarks>
+        public override ODataWriter CreateODataUriParameterResourceWriter(IEdmNavigationSource navigationSource, IEdmStructuredType resourceType)
+        {
+            return this.CreateODataResourceWriter(navigationSource, resourceType);
+        }
+
+#if PORTABLELIB
+        /// <summary>
+        /// Asynchronously creates an <see cref="ODataWriter" /> to write a resource into a Uri operation parameter.
+        /// </summary>
+        /// <param name="navigationSource">The navigation source we are going to write resource for.</param>
+        /// <param name="resourceType">The structured type for the resources in the resource set to be written.</param>
+        /// <returns>A running task for the created writer.</returns>
+        /// <remarks>The write must flush the output when it's finished (inside the last Write call).</remarks>
+        public override Task<ODataWriter> CreateODataUriParameterResourceWriterAsync(IEdmNavigationSource navigationSource, IEdmStructuredType resourceType)
+        {
+            return this.CreateODataResourceWriterAsync(navigationSource, resourceType);
+        }
+#endif
+
+        /// <summary>
+        /// Creates an <see cref="ODataWriter" /> to write a resource set into a Uri operation parameter.
+        /// </summary>
+        /// <returns>The created writer.</returns>
+        /// <param name="entitySet">The entity set we are going to write resources for.</param>
+        /// <param name="resourceType">The resource type for the items in the resource set to be written (or null if the entity set base type should be used).</param>
+        /// <remarks>The write must flush the output when it's finished (inside the last Write call).</remarks>
+        public override ODataWriter CreateODataUriParameterResourceSetWriter(IEdmEntitySetBase entitySet, IEdmStructuredType resourceType)
+        {
+            this.AssertSynchronous();
+
+            return this.CreateODataResourceSetWriterImplementation(entitySet, resourceType, true, false);
+        }
+
+#if PORTABLELIB
+
+        /// <summary>
+        /// Asynchronously Creates an <see cref="ODataWriter" /> to write a resource set into a Uri operation parameter.
+        /// </summary>
+        /// <param name="entitySet">The entity set we are going to write resources for.</param>
+        /// <param name="resourceType">The resource type for the items in the resource set to be written (or null if the entity set base type should be used).</param>
+        /// <returns>A running task for the created writer.</returns>
+        /// <remarks>The write must flush the output when it's finished (inside the last Write call).</remarks>
+        public override Task<ODataWriter> CreateODataUriParameterResourceSetWriterAsync(IEdmEntitySetBase entitySet, IEdmStructuredType resourceType)
+        {
+            this.AssertAsynchronous();
+
+            return TaskUtils.GetTaskForSynchronousOperation(() => this.CreateODataResourceSetWriterImplementation(entitySet, resourceType, true, false));
+        }
+#endif
+
+        /// <summary>
+        /// Creates an <see cref="ODataParameterWriter" /> to write a parameter payload.
+        /// </summary>
+        /// <param name="operation">The operation whose parameters will be written.</param>
+        /// <returns>The created parameter writer.</returns>
+        /// <remarks>The write must flush the output when it's finished (inside the last Write call).</remarks>
+        public override ODataParameterWriter CreateODataParameterWriter(IEdmOperation operation)
+        {
+            this.AssertSynchronous();
+
+            return this.CreateODataParameterWriterImplementation(operation);
+        }
+
+#if PORTABLELIB
+        /// <summary>
+        /// Asynchronously creates an <see cref="ODataParameterWriter" /> to write a parameter payload.
+        /// </summary>
+        /// <param name="operation">The operation import whose parameters will be written.</param>
+        /// <returns>A running task for the created parameter writer.</returns>
+        /// <remarks>The write must flush the output when it's finished (inside the last Write call).</remarks>
+        public override Task<ODataParameterWriter> CreateODataParameterWriterAsync(IEdmOperation operation)
+        {
+            this.AssertAsynchronous();
+
+            return TaskUtils.GetTaskForSynchronousOperation(() => this.CreateODataParameterWriterImplementation(operation));
+        }
+#endif
+
+        /// <summary>
+        /// Writes an <see cref="ODataProperty"/> as message payload.
+        /// </summary>
+        /// <param name="property">The property to write.</param>
+        /// <remarks>It is the responsibility of this method to flush the output before the method returns.</remarks>
+        public override void WriteProperty(ODataProperty property)
+        {
+            this.AssertSynchronous();
+
+            this.WritePropertyImplementation(property);
+            this.Flush();
+        }
+
+#if PORTABLELIB
+        /// <summary>
+        /// Asynchronously writes an <see cref="ODataProperty"/> as message payload.
+        /// </summary>
+        /// <param name="property">The property to write</param>
+        /// <returns>A task representing the asynchronous operation of writing the property.</returns>
+        /// <remarks>It is the responsibility of this method to flush the output before the task finishes.</remarks>
+        public override Task WritePropertyAsync(ODataProperty property)
+        {
+            this.AssertAsynchronous();
+
+            return TaskUtils.GetTaskForSynchronousOperationReturningTask(
+                () =>
+                {
+                    this.WritePropertyImplementation(property);
+                    return this.FlushAsync();
+                });
+        }
+#endif
+
+        /// <summary>
+        /// Writes an <see cref="ODataError"/> as the message payload.
+        /// </summary>
+        /// <param name="error">The error to write.</param>
+        /// <param name="includeDebugInformation">
+        /// A flag indicating whether debug information (e.g., the inner error from the <paramref name="error"/>) should
+        /// be included in the payload. This should only be used in debug scenarios.
+        /// </param>
+        /// <remarks>It is the responsibility of this method to flush the output before the method returns.</remarks>
+        public override void WriteError(ODataError error, bool includeDebugInformation)
+        {
+            this.AssertSynchronous();
+
+            this.WriteErrorImplementation(error, includeDebugInformation);
+            this.Flush();
+        }
+
+#if PORTABLELIB
+        /// <summary>
+        /// Asynchronously writes an <see cref="ODataError"/> as the message payload.
+        /// </summary>
+        /// <param name="error">The error to write.</param>
+        /// <param name="includeDebugInformation">
+        /// A flag indicating whether debug information (e.g., the inner error from the <paramref name="error"/>) should
+        /// be included in the payload. This should only be used in debug scenarios.
+        /// </param>
+        /// <returns>A task representing the asynchronous operation of writing the error.</returns>
+        /// <remarks>It is the responsibility of this method to flush the output before the task finishes.</remarks>
+        public override Task WriteErrorAsync(ODataError error, bool includeDebugInformation)
+        {
+            this.AssertAsynchronous();
+
+            return TaskUtils.GetTaskForSynchronousOperationReturningTask(
+                () =>
+                {
+                    this.WriteErrorImplementation(error, includeDebugInformation);
+                    return this.FlushAsync();
+                });
+        }
+#endif
+
+        /// <summary>
+        /// Check if the object has been disposed; called from all public API methods. Throws an ObjectDisposedException if the object
+        /// has already been disposed.
+        /// </summary>
+        public void VerifyNotDisposed()
+        {
+            if (this.messageOutputStream == null)
+            {
+                throw new ObjectDisposedException(this.GetType().FullName);
+            }
+        }
+
+        /// <summary>
+        /// Synchronously flush the writer.
+        /// </summary>
+        public void Flush()
+        {
+            this.AssertSynchronous();
+
+            // JsonWriter.Flush will call the underlying TextWriter.Flush.
+            // The TextWriter.Flush (which is in fact StreamWriter.Flush) will call the underlying Stream.Flush.
+            // In the synchronous case the underlying stream is the message stream itself, which will then Flush as well.
+            this.jsonWriter.Flush();
+        }
+
+#if PORTABLELIB
+        /// <summary>
+        /// Asynchronously flush the writer.
+        /// </summary>
+        /// <returns>Task which represents the pending flush operation.</returns>
+        /// <remarks>The method should not throw directly if the flush operation itself fails, it should instead return a faulted task.</remarks>
+        public Task FlushAsync()
+        {
+            this.AssertAsynchronous();
+
+            return TaskUtils.GetTaskForSynchronousOperationReturningTask(
+                () =>
+                {
+                    // JsonWriter.Flush will call the underlying TextWriter.Flush.
+                    // The TextWriter.Flush (Which is in fact StreamWriter.Flush) will call the underlying Stream.Flush.
+                    // In the async case the underlying stream is the async buffered stream, which ignores Flush call.
+                    this.jsonWriter.Flush();
+
+                    Debug.Assert(this.asynchronousOutputStream != null, "In async writing we must have the async buffered stream.");
+                    return this.asynchronousOutputStream.FlushAsync();
+                })
+                .FollowOnSuccessWithTask((asyncBufferedStreamFlushTask) => this.messageOutputStream.FlushAsync());
+        }
+#endif
+
+         /// <summary>
+        /// Flushes all buffered data to the underlying stream synchronously.
+        /// </summary>
+        internal void FlushBuffers()
+        {
+            if (this.asynchronousOutputStream != null)
+            {
+                this.asynchronousOutputStream.FlushSync();
+            }
+        }
+
+#if PORTABLELIB
+        /// <summary>
+        /// Flushes all buffered data to the underlying stream asynchronously.
+        /// </summary>
+        /// <returns>Task which represents the pending operation.</returns>
+        internal Task FlushBuffersAsync()
+        {
+            if (this.asynchronousOutputStream != null)
+            {
+                return this.asynchronousOutputStream.FlushAsync();
+            }
+            else
+            {
+                return TaskUtils.CompletedTask;
+            }
+        }
+#endif
+
+        /// <summary>
+        /// The output stream to write the payload to.
+        /// </summary>
+        /// <returns>The output stream.</returns>
+        internal Stream GetOutputStream()
+        {
+            return this.Synchronous
+                ? this.messageOutputStream
+                : this.asynchronousOutputStream;
+        }
+
+        /// <summary>
+        /// Creates an <see cref="ODataBatchWriter" /> to write a batch of requests or responses in Json.
+        /// </summary>
+        /// <returns>The created batch writer.</returns>
+        /// <remarks>We don't plan to make this public!</remarks>
+        /// <remarks>The write must flush the output when it's finished (inside the last Write call).</remarks>
+        internal override ODataBatchWriter CreateODataBatchWriter()
+        {
+            this.AssertSynchronous();
+
+            return this.CreateODataBatchWriterImplementation();
+        }
+
+#if PORTABLELIB
+        /// <summary>
+        /// Asynchronously creates an <see cref="ODataBatchWriter" /> to write a batch of requests or responses.
+        /// </summary>
+        /// <returns>A running task for the created batch writer.</returns>
+        /// <remarks>We don't plan to make this public!</remarks>
+        /// <remarks>The write must flush the output when it's finished (inside the last Write call).</remarks>
+        internal override Task<ODataBatchWriter> CreateODataBatchWriterAsync()
+        {
+            this.AssertAsynchronous();
+
+            return TaskUtils.GetTaskForSynchronousOperation(() => this.CreateODataBatchWriterImplementation());
+        }
+#endif
+
+        /// <summary>
+        /// Writes an <see cref="ODataError"/> into the message payload.
+        /// </summary>
+        /// <param name="error">The error to write.</param>
+        /// <param name="includeDebugInformation">
+        /// A flag indicating whether debug information (e.g., the inner error from the <paramref name="error"/>) should
+        /// be included in the payload. This should only be used in debug scenarios.
+        /// </param>
+        /// <remarks>
+        /// This method is called if the ODataMessageWriter.WriteError is called once some other
+        /// write operation has already started.
+        /// The method should write the in-stream error representation for the specific format into the current payload.
+        /// Before the method is called no flush is performed on the output context or any active writer.
+        /// It is the responsibility of this method to flush the output before the method returns.
+        /// </remarks>
+        internal override void WriteInStreamError(ODataError error, bool includeDebugInformation)
+        {
+            this.AssertSynchronous();
+
+            this.WriteInStreamErrorImplementation(error, includeDebugInformation);
+            this.Flush();
+        }
+
+#if PORTABLELIB
+        /// <summary>
+        /// Writes an <see cref="ODataError"/> into the message payload.
+        /// </summary>
+        /// <param name="error">The error to write.</param>
+        /// <param name="includeDebugInformation">
+        /// A flag indicating whether debug information (e.g., the inner error from the <paramref name="error"/>) should
+        /// be included in the payload. This should only be used in debug scenarios.
+        /// </param>
+        /// <returns>Task which represents the pending write operation.</returns>
+        /// <remarks>
+        /// This method is called if the ODataMessageWriter.WriteError is called once some other
+        /// write operation has already started.
+        /// The method should write the in-stream error representation for the specific format into the current payload.
+        /// Before the method is called no flush is performed on the output context or any active writer.
+        /// It is the responsibility of this method to make sure that all the data up to this point are written before
+        /// the in-stream error is written.
+        /// It is the responsibility of this method to flush the output before the task finishes.
+        /// </remarks>
+        internal override Task WriteInStreamErrorAsync(ODataError error, bool includeDebugInformation)
+        {
+            this.AssertAsynchronous();
+
+            return TaskUtils.GetTaskForSynchronousOperationReturningTask(
+                () =>
+                {
+                    this.WriteInStreamErrorImplementation(error, includeDebugInformation);
+                    return this.FlushAsync();
+                });
+        }
+#endif
+
+        /// <summary>
+        /// Creates an <see cref="ODataDeltaWriter" /> to write a delta response.
+        /// </summary>
+        /// <returns>The created writer.</returns>
+        /// <param name="entitySet">The entity set we are going to write entities for.</param>
+        /// <param name="entityType">The entity type for the entries in the resource set to be written (or null if the entity set base type should be used).</param>
+        /// <remarks>The write must flush the output when it's finished (inside the last Write call).</remarks>
+        internal override ODataDeltaWriter CreateODataDeltaWriter(IEdmEntitySetBase entitySet, IEdmEntityType entityType)
+        {
+            this.AssertSynchronous();
+            return this.CreateODataDeltaWriterImplementation(entitySet, entityType);
+        }
+
+#if PORTABLELIB
+        /// <summary>
+        /// Asynchronously creates an <see cref="ODataDeltaWriter" /> to write a delta response.
+        /// </summary>
+        /// <param name="entitySet">The entity set we are going to write entities for.</param>
+        /// <param name="entityType">The entity type for the entries in the resource set to be written (or null if the entity set base type should be used).</param>
+        /// <returns>A running task for the created writer.</returns>
+        /// <remarks>The write must flush the output when it's finished (inside the last Write call).</remarks>
+        internal override Task<ODataDeltaWriter> CreateODataDeltaWriterAsync(IEdmEntitySetBase entitySet, IEdmEntityType entityType)
+        {
+            this.AssertAsynchronous();
+
+            return TaskUtils.GetTaskForSynchronousOperation(() => this.CreateODataDeltaWriterImplementation(entitySet, entityType));
+        }
+#endif
+
+        /// <summary>
+        /// Writes a service document with the specified <paramref name="serviceDocument"/>
+        /// as message payload.
+        /// </summary>
+        /// <param name="serviceDocument">The service document to write.</param>
+        /// <remarks>It is the responsibility of this method to flush the output before the method returns.</remarks>
+        internal override void WriteServiceDocument(ODataServiceDocument serviceDocument)
+        {
+            this.AssertSynchronous();
+
+            this.WriteServiceDocumentImplementation(serviceDocument);
+            this.Flush();
+        }
+
+#if PORTABLELIB
+        /// <summary>
+        /// Asynchronously writes a service document with the specified <paramref name="serviceDocument"/>
+        /// as message payload.
+        /// </summary>
+        /// <param name="serviceDocument">The service document to write.</param>
+        /// <returns>A task representing the asynchronous operation of writing the service document.</returns>
+        /// <remarks>It is the responsibility of this method to flush the output before the task finishes.</remarks>
+        internal override Task WriteServiceDocumentAsync(ODataServiceDocument serviceDocument)
+        {
+            this.AssertAsynchronous();
+
+            return TaskUtils.GetTaskForSynchronousOperationReturningTask(
+                () =>
+                {
+                    this.WriteServiceDocumentImplementation(serviceDocument);
+                    return this.FlushAsync();
+                });
+        }
+#endif
+
+        /// <summary>
+        /// Writes the result of a $ref query as the message payload.
+        /// </summary>
+        /// <param name="links">The entity reference links to write as message payload.</param>
+        /// <remarks>It is the responsibility of this method to flush the output before the method returns.</remarks>
+        internal override void WriteEntityReferenceLinks(ODataEntityReferenceLinks links)
+        {
+            this.AssertSynchronous();
+
+            this.WriteEntityReferenceLinksImplementation(links);
+            this.Flush();
+        }
+
+#if PORTABLELIB
+        /// <summary>
+        /// Asynchronously writes the result of a $ref query as the message payload.
+        /// </summary>
+        /// <param name="links">The entity reference links to write as message payload.</param>
+        /// <returns>A task representing the asynchronous writing of the entity reference links.</returns>
+        /// <remarks>It is the responsibility of this method to flush the output before the task finishes.</remarks>
+        internal override Task WriteEntityReferenceLinksAsync(ODataEntityReferenceLinks links)
+        {
+            this.AssertAsynchronous();
+
+            return TaskUtils.GetTaskForSynchronousOperationReturningTask(
+                () =>
+                {
+                    this.WriteEntityReferenceLinksImplementation(links);
+                    return this.FlushAsync();
+                });
+        }
+#endif
+
+        /// <summary>
+        /// Writes a singleton result of a $ref query as the message payload.
+        /// </summary>
+        /// <param name="link">The entity reference link to write as message payload.</param>
+        /// <remarks>It is the responsibility of this method to flush the output before the method returns.</remarks>
+        internal override void WriteEntityReferenceLink(ODataEntityReferenceLink link)
+        {
+            this.AssertSynchronous();
+
+            this.WriteEntityReferenceLinkImplementation(link);
+            this.Flush();
+        }
+
+#if PORTABLELIB
+        /// <summary>
+        /// Asynchronously writes a singleton result of a $ref query as the message payload.
+        /// </summary>
+        /// <param name="link">The link result to write as message payload.</param>
+        /// <returns>A running task representing the writing of the link.</returns>
+        /// <remarks>It is the responsibility of this method to flush the output before the task finishes.</remarks>
+        internal override Task WriteEntityReferenceLinkAsync(ODataEntityReferenceLink link)
+        {
+            this.AssertAsynchronous();
+
+            return TaskUtils.GetTaskForSynchronousOperationReturningTask(
+                () =>
+                {
+                    this.WriteEntityReferenceLinkImplementation(link);
+                    return this.FlushAsync();
+                });
+        }
+#endif
+
+        /// <summary>
+        /// Perform the actual cleanup work.
+        /// </summary>
+        /// <param name="disposing">If 'true' this method is called from user code; if 'false' it is called by the runtime.</param>
+        [SuppressMessage("Microsoft.Usage", "CA2213:DisposableFieldsShouldBeDisposed", MessageId = "textWriter", Justification = "We don't dispose the jsonWriter or textWriter, instead we dispose the underlying stream directly.")]
+        protected override void Dispose(bool disposing)
+        {
+            try
+            {
+                if (this.messageOutputStream != null)
+                {
+                    // JsonWriter.Flush will call the underlying TextWriter.Flush.
+                    // The TextWriter.Flush (Which is in fact StreamWriter.Flush) will call the underlying Stream.Flush.
+                    this.jsonWriter.Flush();
+
+                    JsonWriter writer = this.jsonWriter as JsonWriter;
+                    if (writer != null)
+                    {
+                        writer.Dispose();
+                    }
+
+                    // In the async case the underlying stream is the async buffered stream, so we have to flush that explicitly.
+                    if (this.asynchronousOutputStream != null)
+                    {
+                        this.asynchronousOutputStream.FlushSync();
+                        this.asynchronousOutputStream.Dispose();
+                    }
+
+                    // Dispose the message stream (note that we OWN this stream, so we always dispose it).
+                    this.messageOutputStream.Dispose();
+                }
+
+                if (this.BinaryValueStream != null)
+                {
+                    this.BinaryValueStream.Flush();
+                    this.BinaryValueStream.Dispose();
+                }
+
+                if (this.StringWriter != null)
+                {
+                    this.StringWriter.Flush();
+                    this.StringWriter.Dispose();
+                }
+            }
+            finally
+            {
+                this.messageOutputStream = null;
+                this.asynchronousOutputStream = null;
+                this.BinaryValueStream = null;
+                this.textWriter = null;
+                this.jsonWriter = null;
+                this.StringWriter = null;
+            }
+
+            base.Dispose(disposing);
+        }
+
+        private static IJsonWriter CreateJsonWriter(IServiceProvider container, TextWriter textWriter, bool isIeee754Compatible, ODataMessageWriterSettings writerSettings)
+        {
+            IJsonWriter jsonWriter;
+            if (container == null)
+            {
+                jsonWriter = new JsonWriter(textWriter, isIeee754Compatible);
+            }
+            else
+            {
+                IJsonWriterFactory jsonWriterFactory = container.GetRequiredService<IJsonWriterFactory>();
+                jsonWriter = jsonWriterFactory.CreateJsonWriter(textWriter, isIeee754Compatible);
+                Debug.Assert(jsonWriter != null, "jsonWriter != null");
+            }
+
+            JsonWriter writer = jsonWriter as JsonWriter;
+            if (writer != null && writerSettings.ArrayPool != null)
+            {
+                writer.ArrayPool = writerSettings.ArrayPool;
+            }
+
+            return jsonWriter;
+        }
+
+        /// <summary>
+        /// Creates an <see cref="ODataWriter" /> to write a resource set.
+        /// </summary>
+        /// <param name="entitySet">The entity set we are going to write entities for.</param>
+        /// <param name="resourceType">The structured type for the items in the resource set to be written (or null if the entity set base type should be used).</param>
+        /// <param name="writingParameter">true means writing a resource set into a uri operation parameter, false writing a resource set in other payloads.</param>
+        /// <param name="writingDelta">true means writing a delta resource set.</param>
+        /// <returns>The created writer.</returns>
+        private ODataWriter CreateODataResourceSetWriterImplementation(IEdmEntitySetBase entitySet, IEdmStructuredType resourceType, bool writingParameter, bool writingDelta)
+        {
+            ODataJsonLightWriter odataJsonWriter = new ODataJsonLightWriter(this, entitySet, resourceType, /*writingResourceSet*/true, writingParameter, writingDelta);
+            this.outputInStreamErrorListener = odataJsonWriter;
+            return odataJsonWriter;
+        }
+
+        /// <summary>
+        /// Creates an <see cref="ODataDeltaWriter" /> to write a delta response.
+        /// </summary>
+        /// <param name="entitySet">The entity set we are going to write entities for.</param>
+        /// <param name="entityType">The entity type for the entries in the resource set to be written (or null if the entity set base type should be used).</param>
+        /// <returns>The created writer.</returns>
+        private ODataDeltaWriter CreateODataDeltaWriterImplementation(IEdmEntitySetBase entitySet, IEdmEntityType entityType)
+        {
+            ODataJsonLightDeltaWriter odataJsonDeltaWriter = new ODataJsonLightDeltaWriter(this, entitySet, entityType);
+            this.outputInStreamErrorListener = odataJsonDeltaWriter;
+            return odataJsonDeltaWriter;
+        }
+
+        /// <summary>
+        /// Creates an <see cref="ODataWriter" /> to write a resource.
+        /// </summary>
+        /// <param name="navigationSource">The navigation source we are going to write resource set for.</param>
+        /// <param name="resourceType">The structured type for the items in the resource set to be written (or null if the entity set base type should be used).</param>
+        /// <returns>The created writer.</returns>
+        private ODataWriter CreateODataResourceWriterImplementation(IEdmNavigationSource navigationSource, IEdmStructuredType resourceType)
+        {
+            ODataJsonLightWriter odataJsonWriter = new ODataJsonLightWriter(this, navigationSource, resourceType, /*writingResourceSet*/false);
+            this.outputInStreamErrorListener = odataJsonWriter;
+            return odataJsonWriter;
+        }
+
+        /// <summary>
+        /// Creates an <see cref="ODataCollectionWriter" /> to write a collection of primitive or complex values (as result of a service operation invocation).
+        /// </summary>
+        /// <param name="itemTypeReference">The item type of the collection being written or null if no metadata is available.</param>
+        /// <returns>The created collection writer.</returns>
+        private ODataCollectionWriter CreateODataCollectionWriterImplementation(IEdmTypeReference itemTypeReference)
+        {
+            ODataJsonLightCollectionWriter jsonLightCollectionWriter = new ODataJsonLightCollectionWriter(this, itemTypeReference);
+            this.outputInStreamErrorListener = jsonLightCollectionWriter;
+            return jsonLightCollectionWriter;
+        }
+
+        /// <summary>
+        /// Creates an <see cref="ODataParameterWriter" /> to write a parameter payload.
+        /// </summary>
+        /// <param name="operation">The operation whose parameters will be written.</param>
+        /// <returns>The created parameter writer.</returns>
+        private ODataParameterWriter CreateODataParameterWriterImplementation(IEdmOperation operation)
+        {
+            ODataJsonLightParameterWriter jsonLightParameterWriter = new ODataJsonLightParameterWriter(this, operation);
+            this.outputInStreamErrorListener = jsonLightParameterWriter;
+            return jsonLightParameterWriter;
+        }
+
+        /// <summary>
+        /// Creates a concrete <see cref="ODataJsonLightBatchWriter" /> instance.
+        /// </summary>
+        /// <returns>The newly created batch writer.</returns>
+        private ODataBatchWriter CreateODataBatchWriterImplementation()
+        {
+            ODataBatchWriter batchWriter = new ODataJsonLightBatchWriter(this);
+            this.outputInStreamErrorListener = batchWriter;
+            return batchWriter;
+        }
+
+        /// <summary>
+        /// Writes an in-stream error.
+        /// </summary>
+        /// <param name="error">The error to write.</param>
+        /// <param name="includeDebugInformation">
+        /// A flag indicating whether debug information (e.g., the inner error from the <paramref name="error"/>) should
+        /// be included in the payload. This should only be used in debug scenarios.
+        /// </param>
+        private void WriteInStreamErrorImplementation(ODataError error, bool includeDebugInformation)
+        {
+            if (this.outputInStreamErrorListener != null)
+            {
+                this.outputInStreamErrorListener.OnInStreamError();
+            }
+
+            JsonLightInstanceAnnotationWriter instanceAnnotationWriter = new JsonLightInstanceAnnotationWriter(new ODataJsonLightValueSerializer(this), this.TypeNameOracle);
+            ODataJsonWriterUtils.WriteError(this.JsonWriter, instanceAnnotationWriter.WriteInstanceAnnotationsForError, error, includeDebugInformation, this.MessageWriterSettings.MessageQuotas.MaxNestingDepth, /*writingJsonLight*/ true);
+        }
+
+        /// <summary>
+        /// Writes an <see cref="ODataProperty"/> as message payload.
+        /// </summary>
+        /// <param name="property">The property to write.</param>
+        private void WritePropertyImplementation(ODataProperty property)
+        {
+            ODataJsonLightPropertySerializer jsonLightPropertySerializer = new ODataJsonLightPropertySerializer(this, /*initContextUriBuilder*/ true);
+            jsonLightPropertySerializer.WriteTopLevelProperty(property);
+        }
+
+        /// <summary>
+        /// Writes a service document with the specified <paramref name="serviceDocument"/>
+        /// as message payload.
+        /// </summary>
+        /// <param name="serviceDocument">The service document to write.</param>
+        private void WriteServiceDocumentImplementation(ODataServiceDocument serviceDocument)
+        {
+            ODataJsonLightServiceDocumentSerializer jsonLightServiceDocumentSerializer = new ODataJsonLightServiceDocumentSerializer(this);
+            jsonLightServiceDocumentSerializer.WriteServiceDocument(serviceDocument);
+        }
+
+        /// <summary>
+        /// Writes an <see cref="ODataError"/> as the message payload.
+        /// </summary>
+        /// <param name="error">The error to write.</param>
+        /// <param name="includeDebugInformation">
+        /// A flag indicating whether debug information (e.g., the inner error from the <paramref name="error"/>) should
+        /// be included in the payload. This should only be used in debug scenarios.
+        /// </param>
+        private void WriteErrorImplementation(ODataError error, bool includeDebugInformation)
+        {
+            ODataJsonLightSerializer jsonLightSerializer = new ODataJsonLightSerializer(this, false);
+            jsonLightSerializer.WriteTopLevelError(error, includeDebugInformation);
+        }
+
+        /// <summary>
+        /// Writes the result of a $ref query as the message payload.
+        /// </summary>
+        /// <param name="links">The entity reference links to write as message payload.</param>
+        private void WriteEntityReferenceLinksImplementation(ODataEntityReferenceLinks links)
+        {
+            ODataJsonLightEntityReferenceLinkSerializer jsonLightEntityReferenceLinkSerializer = new ODataJsonLightEntityReferenceLinkSerializer(this);
+            jsonLightEntityReferenceLinkSerializer.WriteEntityReferenceLinks(links);
+        }
+
+        /// <summary>
+        /// Writes a singleton result of a $ref query as the message payload.
+        /// </summary>
+        /// <param name="link">The entity reference link to write as message payload.</param>
+        private void WriteEntityReferenceLinkImplementation(ODataEntityReferenceLink link)
+        {
+            ODataJsonLightEntityReferenceLinkSerializer jsonLightEntityReferenceLinkSerializer = new ODataJsonLightEntityReferenceLinkSerializer(this);
+            jsonLightEntityReferenceLinkSerializer.WriteEntityReferenceLink(link);
+        }
+    }
+}
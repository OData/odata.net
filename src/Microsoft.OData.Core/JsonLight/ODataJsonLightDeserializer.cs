--- conflicted
+++ resolved
@@ -1,923 +1,920 @@
-﻿//---------------------------------------------------------------------
-// <copyright file="ODataJsonLightDeserializer.cs" company="Microsoft">
-//      Copyright (C) Microsoft Corporation. All rights reserved. See License.txt in the project root for license information.
-// </copyright>
-//---------------------------------------------------------------------
-
-namespace Microsoft.OData.JsonLight
-{
-    #region Namespaces
-    using System;
-    using System.Diagnostics;
-    using System.Diagnostics.CodeAnalysis;
-    using System.Globalization;
-    using System.Linq;
-    using System.Text;
-#if PORTABLELIB
-    using System.Threading.Tasks;
-#endif
-    using Microsoft.OData.Edm;
-    using Microsoft.OData;
-    using Microsoft.OData.Evaluation;
-    using Microsoft.OData.Json;
-    #endregion Namespaces
-
-    /// <summary>
-    /// Base class for all OData JsonLight deserializers.
-    /// </summary>
-    internal abstract class ODataJsonLightDeserializer : ODataDeserializer
-    {
-        /// <summary>The JsonLight input context to use for reading.</summary>
-        private readonly ODataJsonLightInputContext jsonLightInputContext;
-
-        /// <summary>Context for resource metadata centric responsibilities.</summary>
-        private IODataMetadataContext metadataContext;
-
-        /// <summary>Result of parsing the context URI for the payload (or null if none are available).</summary>
-        /// <remarks>This field is only available after the ReadPayloadStart was called.</remarks>
-        private ODataJsonLightContextUriParseResult contextUriParseResult;
-
-        /// <summary>The OData Uri.</summary>
-        private ODataUri odataUri;
-
-        /// <summary>True if the odata uri is calculated, false otherwise.</summary>
-        private bool isODataUriRead;
-
-#if DEBUG
-        /// <summary>
-        /// Set to true when ReadPayloadStart has been called and we would have read odata.context if it's on the payload.
-        /// This is a debug check to make sure we don't access contextUriParseResult until after ReadPayloadStart is called.
-        /// </summary>
-        private bool contextUriParseResultReady;
-#endif
-
-        /// <summary>
-        /// Constructor.
-        /// </summary>
-        /// <param name="jsonLightInputContext">The JsonLight input context to read from.</param>
-        protected ODataJsonLightDeserializer(ODataJsonLightInputContext jsonLightInputContext)
-            : base(jsonLightInputContext)
-        {
-            Debug.Assert(jsonLightInputContext != null, "jsonLightInputContext != null");
-
-            this.jsonLightInputContext = jsonLightInputContext;
-        }
-
-        /// <summary>Possible results of parsing JSON object property.</summary>
-        internal enum PropertyParsingResult
-        {
-            /// <summary>An end of object was reached without any property to be reported.</summary>
-            EndOfObject,
-
-            /// <summary>A property with value was found.</summary>
-            PropertyWithValue,
-
-            /// <summary>A property without value was found.</summary>
-            PropertyWithoutValue,
-
-            /// <summary>A 'odata' instance annotation was found.</summary>
-            ODataInstanceAnnotation,
-
-            /// <summary>A custom instance annotation was found.</summary>
-            CustomInstanceAnnotation,
-
-            /// <summary>A metadata reference property was found.</summary>
-            MetadataReferenceProperty,
-
-            /// <summary>A property representing a nested delta resoruce set was found.</summary>
-            NestedDeltaResourceSet,
-        }
-
-        /// <summary>
-        /// Gets the OData uri.
-        /// </summary>
-        internal ODataUri ODataUri
-        {
-            get
-            {
-                if (this.isODataUriRead)
-                {
-                    return this.odataUri;
-                }
-
-                if (this.ContextUriParseResult == null ||
-                    this.ContextUriParseResult.NavigationSource == null ||
-                    this.ContextUriParseResult.NavigationSource is IEdmContainedEntitySet == false ||
-                    this.contextUriParseResult.Path == null)
-                {
-                    this.isODataUriRead = true;
-                    return this.odataUri = null;
-                }
-
-                this.odataUri = new ODataUri { Path = this.ContextUriParseResult.Path };
-
-                this.isODataUriRead = true;
-                return this.odataUri;
-            }
-        }
-
-        /// <summary>
-        /// Context for resource metadata centric responsibilities.
-        /// </summary>
-        internal IODataMetadataContext MetadataContext
-        {
-            get
-            {
-                // Under the client knob, the model we're given is really a facade, which doesn't flow open-type information into the combined types.
-                // However, we need to answer this question for materializing operations which were left out of the payload.
-                // To get around this, the client sets a callback in the ReaderBehavior to answer the question.
-                return this.metadataContext ?? (this.metadataContext = new ODataMetadataContext(
-                    this.ReadingResponse,
-                    null,
-                    this.JsonLightInputContext.EdmTypeResolver,
-                    this.Model,
-                    this.MetadataDocumentUri,
-                    this.ODataUri,
-                    this.JsonLightInputContext.MetadataLevel));
-            }
-        }
-
-        /// <summary>
-        /// Returns the <see cref="BufferingJsonReader"/> which is to be used to read the content of the message.
-        /// </summary>
-        internal BufferingJsonReader JsonReader
-        {
-            get
-            {
-                return this.jsonLightInputContext.JsonReader;
-            }
-        }
-
-        /// <summary>Result of parsing the context URI for the payload (or null if none are available).</summary>
-        /// <remarks>This property is only available after the ReadPayloadStart was called.</remarks>
-        internal ODataJsonLightContextUriParseResult ContextUriParseResult
-        {
-            get
-            {
-#if DEBUG
-                Debug.Assert(this.contextUriParseResultReady, "The contextUriParseResult property should not be accessed before ReadPayloadStart() is called.");
-#endif
-                return this.contextUriParseResult;
-            }
-        }
-
-        /// <summary>
-        /// The Json lite input context to use for reading.
-        /// </summary>
-        internal ODataJsonLightInputContext JsonLightInputContext
-        {
-            get { return this.jsonLightInputContext; }
-        }
-
-        /// <summary>
-        /// Function called to read property custom annotation value.
-        /// </summary>
-        protected Func<PropertyAndAnnotationCollector, string, object> ReadPropertyCustomAnnotationValue
-        {
-            get;
-            set;
-        }
-
-        /// <summary>
-        /// Gets the metadata document Uri from the contextUriParseResult.
-        /// </summary>
-        private Uri MetadataDocumentUri
-        {
-            get
-            {
-                Uri metadataDocumentUri = this.ContextUriParseResult != null && this.ContextUriParseResult.MetadataDocumentUri != null ? this.ContextUriParseResult.MetadataDocumentUri : null;
-                Debug.Assert(metadataDocumentUri == null || metadataDocumentUri.IsAbsoluteUri, "metadataDocumentUri == null || metadataDocumentUri.IsAbsoluteUri");
-                return metadataDocumentUri;
-            }
-        }
-
-        /// <summary>
-        /// Parses the name of a property and returns the property name and annotation name if the property is a property annotation.
-        /// </summary>
-        /// <param name="propertyAnnotationName">The property name to parse.</param>
-        /// <param name="propertyName">The name of the annotated property, or null if the property is not a property annotation.</param>
-        /// <param name="annotationName">The annotation name, or null if the property is not a property annotation.</param>
-        /// <returns>true if the <paramref name="propertyAnnotationName"/> is a property annotation, false otherwise.</returns>
-        internal static bool TryParsePropertyAnnotation(string propertyAnnotationName, out string propertyName, out string annotationName)
-        {
-            Debug.Assert(!string.IsNullOrEmpty(propertyAnnotationName), "!string.IsNullOrEmpty(propertyAnnotationName)");
-
-            int propertyAnnotationSeparatorIndex = propertyAnnotationName.IndexOf(JsonLightConstants.ODataPropertyAnnotationSeparatorChar);
-            if (propertyAnnotationSeparatorIndex <= 0 || propertyAnnotationSeparatorIndex == propertyAnnotationName.Length - 1)
-            {
-                propertyName = null;
-                annotationName = null;
-                return false;
-            }
-
-            propertyName = propertyAnnotationName.Substring(0, propertyAnnotationSeparatorIndex);
-            annotationName = propertyAnnotationName.Substring(propertyAnnotationSeparatorIndex + 1);
-            return true;
-        }
-
-        /// <summary>
-        /// Read the start of the top-level data wrapper in JSON responses.
-        /// </summary>
-        /// <param name="payloadKind">The kind of payload we are reading; this guides the parsing of the context URI.</param>
-        /// <param name="propertyAndAnnotationCollector">The duplicate property names checker.</param>
-        /// <param name="isReadingNestedPayload">true if we are deserializing a nested payload, e.g. a resource, a resource set or a collection within a parameters payload.</param>
-        /// <param name="allowEmptyPayload">true if we allow a completely empty payload; otherwise false.</param>
-        /// <remarks>
-        /// Pre-Condition:  JsonNodeType.None:      assumes that the JSON reader has not been used yet when not reading a nested payload.
-        /// Post-Condition: The reader is positioned on the first property of the payload after having read (or skipped) the context URI property.
-        ///                 Or the reader is positioned on an end-object node if there are no properties (other than the context URI which is required in responses and optional in requests).
-        /// </remarks>
-        internal void ReadPayloadStart(
-            ODataPayloadKind payloadKind,
-            PropertyAndAnnotationCollector propertyAndAnnotationCollector,
-            bool isReadingNestedPayload,
-            bool allowEmptyPayload)
-        {
-            this.JsonReader.AssertNotBuffering();
-            Debug.Assert(isReadingNestedPayload || this.JsonReader.NodeType == JsonNodeType.None, "Pre-Condition: JSON reader must not have been used yet when not reading a nested payload.");
-
-            string contextUriAnnotationValue = this.ReadPayloadStartImplementation(
-                payloadKind,
-                propertyAndAnnotationCollector,
-                isReadingNestedPayload,
-                allowEmptyPayload);
-
-            ODataJsonLightContextUriParseResult parseResult = null;
-
-            // The context URI is only recognized in non-error response top-level payloads.
-            // If the payload is nested (for example when we read URL literals) we don't recognize the context URI.
-            // Top-level error payloads don't need and use the context URI.
-            if (!isReadingNestedPayload && payloadKind != ODataPayloadKind.Error && contextUriAnnotationValue != null)
-            {
-                parseResult = ODataJsonLightContextUriParser.Parse(
-                    this.Model,
-                    contextUriAnnotationValue,
-                    payloadKind,
-                    this.MessageReaderSettings.ClientCustomTypeResolver,
-                    this.JsonLightInputContext.ReadingResponse,
-                    this.JsonLightInputContext.MessageReaderSettings.ThrowIfTypeConflictsWithMetadata);
-            }
-
-            this.contextUriParseResult = parseResult;
-#if DEBUG
-            this.contextUriParseResultReady = true;
-#endif
-        }
-
-#if PORTABLELIB
-
-        /// <summary>
-        /// Read the start of the top-level data wrapper in JSON responses.
-        /// </summary>
-        /// <param name="payloadKind">The kind of payload we are reading; this guides the parsing of the context URI.</param>
-        /// <param name="propertyAndAnnotationCollector">The duplicate property names checker.</param>
-        /// <param name="isReadingNestedPayload">true if we are deserializing a nested payload, e.g. a resource, a resource set or a collection within a parameters payload.</param>
-        /// <param name="allowEmptyPayload">true if we allow a completely empty payload; otherwise false.</param>
-        /// <returns>The parsed context URI.</returns>
-        /// <remarks>
-        /// Pre-Condition:  JsonNodeType.None:      assumes that the JSON reader has not been used yet when not reading a nested payload.
-        /// Post-Condition: The reader is positioned on the first property of the payload after having read (or skipped) the context URI property.
-        ///                 Or the reader is positioned on an end-object node if there are no properties (other than the context URI which is required in responses and optional in requests).
-        /// </remarks>
-        internal Task ReadPayloadStartAsync(
-            ODataPayloadKind payloadKind,
-            PropertyAndAnnotationCollector propertyAndAnnotationCollector,
-            bool isReadingNestedPayload,
-            bool allowEmptyPayload)
-        {
-            this.JsonReader.AssertNotBuffering();
-            Debug.Assert(isReadingNestedPayload || this.JsonReader.NodeType == JsonNodeType.None, "Pre-Condition: JSON reader must not have been used yet when not reading a nested payload.");
-
-            return TaskUtils.GetTaskForSynchronousOperation(() =>
-                {
-                    string contextUriAnnotationValue = this.ReadPayloadStartImplementation(
-                        payloadKind,
-                        propertyAndAnnotationCollector,
-                        isReadingNestedPayload,
-                        allowEmptyPayload);
-
-                    // The context URI is only recognized in non-error response top-level payloads.
-                    // If the payload is nested (for example when we read URL literals) we don't recognize the context URI.
-                    // Top-level error payloads don't need and use the context URI.
-                    if (!isReadingNestedPayload && payloadKind != ODataPayloadKind.Error && contextUriAnnotationValue != null)
-                    {
-                        this.contextUriParseResult = ODataJsonLightContextUriParser.Parse(
-                            this.Model,
-                            contextUriAnnotationValue,
-                            payloadKind,
-                            this.MessageReaderSettings.ClientCustomTypeResolver,
-                            this.JsonLightInputContext.ReadingResponse);
-                    }
-
-#if DEBUG
-                    this.contextUriParseResultReady = true;
-#endif
-                });
-        }
-#endif
-
-        /// <summary>
-        /// Reads the end of the top-level data wrapper in JSON responses.
-        /// </summary>
-        /// <param name="isReadingNestedPayload">true if we are deserializing a nested payload, e.g. a resource, a resource set or a collection within a parameters payload.</param>
-        /// <remarks>
-        /// Pre-Condition:  any node:                when reading response or a nested payload, will fail if find anything else then EndObject.
-        ///                 JsonNodeType.EndOfInput: otherwise
-        /// Post-Condition: JsonNodeType.EndOfInput
-        /// </remarks>
-        [SuppressMessage("Microsoft.Usage", "CA1801:ReviewUnusedParameters", MessageId = "isReadingNestedPayload", Justification = "The parameter is used in debug builds.")]
-        [SuppressMessage("Microsoft.Performance", "CA1822:MarkMembersAsStatic", Justification = "Needs to access this in debug only.")]
-        internal void ReadPayloadEnd(bool isReadingNestedPayload)
-        {
-            Debug.Assert(
-                isReadingNestedPayload || this.JsonReader.NodeType == JsonNodeType.EndOfInput,
-                "Pre-Condition: JsonNodeType.EndOfInput if not reading a nested payload.");
-            this.JsonReader.AssertNotBuffering();
-        }
-
-        /// <summary>
-        /// Reads and validates a string value from the json reader.
-        /// </summary>
-        /// <param name="annotationName">The name of the annotation being read (used for error reporting).</param>
-        /// <returns>The string that was read.</returns>
-        internal string ReadAndValidateAnnotationStringValue(string annotationName)
-        {
-            string valueRead = this.JsonReader.ReadStringValue(annotationName);
-            ODataJsonLightReaderUtils.ValidateAnnotationValue(valueRead, annotationName);
-            return valueRead;
-        }
-
-        /// <summary>
-        /// Reads a string value from the json reader.
-        /// </summary>
-        /// <param name="annotationName">The name of the annotation being read (used for error reporting).</param>
-        /// <returns>The string that was read.</returns>
-        internal string ReadAnnotationStringValue(string annotationName)
-        {
-            return this.JsonReader.ReadStringValue(annotationName);
-        }
-
-        /// <summary>
-        /// Reads a string value from the json reader and processes it as a Uri.
-        /// </summary>
-        /// <param name="annotationName">The name of the annotation being read (used for error reporting).</param>
-        /// <returns>The Uri that was read.</returns>
-        internal Uri ReadAnnotationStringValueAsUri(string annotationName)
-        {
-            string stringValue = this.JsonReader.ReadStringValue(annotationName);
-
-            if (stringValue == null)
-            {
-                return null;
-            }
-
-            return this.ReadingResponse ? this.ProcessUriFromPayload(stringValue) : new Uri(stringValue, UriKind.RelativeOrAbsolute);
-        }
-
-        /// <summary>
-        /// Reads and validates a string value from the json reader and processes it as a Uri.
-        /// </summary>
-        /// <param name="annotationName">The name of the annotation being read (used for error reporting).</param>
-        /// <returns>The Uri that was read.</returns>
-        internal Uri ReadAndValidateAnnotationStringValueAsUri(string annotationName)
-        {
-            string stringValue = this.ReadAndValidateAnnotationStringValue(annotationName);
-            return this.ReadingResponse ? this.ProcessUriFromPayload(stringValue) : new Uri(stringValue, UriKind.RelativeOrAbsolute);
-        }
-
-        /// <summary>
-        /// Reads and validates a value from the json reader and processes it as a long.
-        /// The input value could be string or number
-        /// </summary>
-        /// <param name="annotationName">The name of the annotation being read.</param>
-        /// <returns>The long that is read.</returns>
-        internal long ReadAndValidateAnnotationAsLongForIeee754Compatible(string annotationName)
-        {
-            object value = this.JsonReader.ReadPrimitiveValue();
-
-            ODataJsonLightReaderUtils.ValidateAnnotationValue(value, annotationName);
-
-            if ((value is string) ^ this.JsonReader.IsIeee754Compatible)
-            {
-                throw new ODataException(Strings.ODataJsonReaderUtils_ConflictBetweenInputFormatAndParameter(Metadata.EdmConstants.EdmInt64TypeName));
-            }
-
-            return (long)ODataJsonLightReaderUtils.ConvertValue(
-                    value,
-                    EdmCoreModel.Instance.GetInt64(false),
-                    this.MessageReaderSettings,
-                    /*validateNullValue*/ true,
-                    annotationName,
-                    this.JsonLightInputContext.PayloadValueConverter);
-        }
-
-        /// <summary>
-        /// Given a URI from the payload, this method will try to make it absolute, or fail otherwise.
-        /// </summary>
-        /// <param name="uriFromPayload">The URI string from the payload to process.</param>
-        /// <returns>An absolute URI to report.</returns>
-        internal Uri ProcessUriFromPayload(string uriFromPayload)
-        {
-            Debug.Assert(uriFromPayload != null, "uriFromPayload != null");
-
-            Uri uri = new Uri(uriFromPayload, UriKind.RelativeOrAbsolute);
-
-            // Try to resolve the URI using a custom URL resolver first.
-            Uri metadataDocumentUri = this.MetadataDocumentUri;
-            Uri resolvedUri = this.JsonLightInputContext.ResolveUri(metadataDocumentUri, uri);
-            if (resolvedUri != null)
-            {
-                return resolvedUri;
-            }
-
-            if (!uri.IsAbsoluteUri)
-            {
-                if (metadataDocumentUri == null)
-                {
-                    throw new ODataException(Strings.ODataJsonLightDeserializer_RelativeUriUsedWithouODataMetadataAnnotation(uriFromPayload, ODataAnnotationNames.ODataContext));
-                }
-
-                uri = UriUtils.UriToAbsoluteUri(metadataDocumentUri, uri);
-            }
-
-            Debug.Assert(uri.IsAbsoluteUri, "By now we should have an absolute URI.");
-            return uri;
-        }
-
-        /// <summary>
-        /// Parses JSON object property starting with the current position of the JSON reader.
-        /// </summary>
-        /// <param name="propertyAndAnnotationCollector">The duplicate property names checker to use, it will also store the property annotations found.</param>
-        /// <param name="readPropertyAnnotationValue">Function called to read property annotation value.</param>
-        /// <param name="handleProperty">Function callback to handle the result of parsing property.</param>
-        /// <param name="postionOnPropertyName">True if reader should remain positioned on property name when encountering PropertyWithValue.</param>
-        internal void ProcessProperty(
-            PropertyAndAnnotationCollector propertyAndAnnotationCollector,
-            Func<string, object> readPropertyAnnotationValue,
-            Action<PropertyParsingResult, string> handleProperty,
-            bool positionOnPropertyName = false)
-        {
-            Debug.Assert(propertyAndAnnotationCollector != null, "propertyAndAnnotationCollector != null");
-            Debug.Assert(readPropertyAnnotationValue != null, "readPropertyAnnotationValue != null");
-            Debug.Assert(handleProperty != null, "handleProperty != null");
-            this.AssertJsonCondition(JsonNodeType.Property);
-
-            string propertyName;
-            PropertyParsingResult propertyParsingResult = this.ParseProperty(
-                propertyAndAnnotationCollector, readPropertyAnnotationValue, out propertyName);
-
-            while (propertyParsingResult == PropertyParsingResult.CustomInstanceAnnotation && this.ShouldSkipCustomInstanceAnnotation(propertyName))
-            {
-                // Skip over the instance annotation value and don't report it to the OM.
-                this.JsonReader.SkipValue();
-                propertyParsingResult = this.ParseProperty(
-                    propertyAndAnnotationCollector, readPropertyAnnotationValue, out propertyName);
-            }
-
-            // Read over property name
-            if (!positionOnPropertyName && propertyParsingResult == PropertyParsingResult.PropertyWithValue)
-            {
-                this.JsonReader.Read();
-            }
-
-            handleProperty(propertyParsingResult, propertyName);
-            if (propertyParsingResult != PropertyParsingResult.EndOfObject
-                && propertyParsingResult != PropertyParsingResult.CustomInstanceAnnotation)
-            {
-                propertyAndAnnotationCollector.MarkPropertyAsProcessed(propertyName);
-            }
-        }
-
-        /// <summary>
-        /// Asserts that the JSON reader is positioned on one of the specified node types.
-        /// </summary>
-        /// <param name="allowedNodeTypes">The node types which should appear at this point.</param>
-        [Conditional("DEBUG")]
-        [SuppressMessage("Microsoft.Performance", "CA1822:MarkMembersAsStatic", Justification = "Needs access to this in Debug only.")]
-        internal void AssertJsonCondition(params JsonNodeType[] allowedNodeTypes)
-        {
-#if DEBUG
-            if (allowedNodeTypes.Contains(this.JsonReader.NodeType))
-            {
-                return;
-            }
-
-            string message = string.Format(
-                CultureInfo.InvariantCulture,
-                "JSON condition failed: the JsonReader is on node {0} (Value: {1}) but it was expected be on {2}.",
-                this.JsonReader.NodeType.ToString(),
-                this.JsonReader.Value,
-                string.Join(",", allowedNodeTypes.Select(n => n.ToString()).ToArray()));
-            Debug.Assert(false, message);
-#endif
-        }
-
-        /// <summary>
-        /// Reads the odata.context annotation.
-        /// </summary>
-        /// <param name="payloadKind">The payload kind for which to read the context URI.</param>
-        /// <param name="propertyAndAnnotationCollector">The duplicate property names checker.</param>
-        /// <param name="failOnMissingContextUriAnnotation">true if the method should fail if the context URI annotation is missing, false if that can be ignored.</param>
-        /// <returns>The value of the context URI annotation.</returns>
-        internal string ReadContextUriAnnotation(
-            ODataPayloadKind payloadKind,
-            PropertyAndAnnotationCollector propertyAndAnnotationCollector,
-            bool failOnMissingContextUriAnnotation)
-        {
-            if (this.JsonReader.NodeType != JsonNodeType.Property)
-            {
-                if (!failOnMissingContextUriAnnotation || payloadKind == ODataPayloadKind.Unsupported)
-                {
-                    // Do not fail during payload kind detection
-                    return null;
-                }
-
-                throw new ODataException(Strings.ODataJsonLightDeserializer_ContextLinkNotFoundAsFirstProperty);
-            }
-
-            // Must make sure the input odata.context has a '@' prefix
-            string propertyName = this.JsonReader.GetPropertyName();
-            if (string.CompareOrdinal(JsonLightConstants.ODataPropertyAnnotationSeparatorChar + ODataAnnotationNames.ODataContext, propertyName) != 0
-                && !this.CompareSimplifiedODataAnnotation(JsonLightConstants.SimplifiedODataContextPropertyName, propertyName))
-            {
-                if (!failOnMissingContextUriAnnotation || payloadKind == ODataPayloadKind.Unsupported)
-                {
-                    // Do not fail during payload kind detection
-                    return null;
-                }
-
-                throw new ODataException(Strings.ODataJsonLightDeserializer_ContextLinkNotFoundAsFirstProperty);
-            }
-
-            // Read over the property name
-            this.JsonReader.ReadNext();
-            return this.JsonReader.ReadStringValue();
-        }
-
-        /// <summary>
-        /// Compares the JSON property name with the simplified OData annotation property name.
-        /// </summary>
-        /// <param name="simplifiedPropertyName">The simplified OData annotation property name.</param>
-        /// <param name="propertyName">The JSON property name read from the payload.</param>
-        /// <returns>If the JSON property name equals the simplified OData annotation property name.</returns>
-        protected bool CompareSimplifiedODataAnnotation(string simplifiedPropertyName, string propertyName)
-        {
-            Debug.Assert(simplifiedPropertyName.IndexOf('@') == 0, "simplifiedPropertyName must start with '@'.");
-            Debug.Assert(simplifiedPropertyName.IndexOf('.') == -1, "simplifiedPropertyName must not be namespace-qualified.");
-
-            return this.JsonLightInputContext.ODataSimplifiedOptions.EnableReadingODataAnnotationWithoutPrefix &&
-                   string.CompareOrdinal(simplifiedPropertyName, propertyName) == 0;
-        }
-
-        /// <summary>
-        /// Completes the simplified OData annotation name with "odata.".
-        /// </summary>
-        /// <param name="annotationName">The annotation name to be completed.</param>
-        /// <returns>The complete OData annotation name.</returns>
-        protected string CompleteSimplifiedODataAnnotation(string annotationName)
-        {
-            if (this.JsonLightInputContext.ODataSimplifiedOptions.EnableReadingODataAnnotationWithoutPrefix &&
-                annotationName.IndexOf('.') == -1)
-            {
-                annotationName = JsonLightConstants.ODataAnnotationNamespacePrefix + annotationName;
-            }
-
-            return annotationName;
-        }
-
-        /// <summary>
-        /// Returns true if <paramref name="annotationName"/> should be skipped by the reader; false otherwise.
-        /// </summary>
-        /// <param name="annotationName">The custom instance annotation name in question.</param>
-        /// <returns>Returns true if <paramref name="annotationName"/> should be skipped by the reader; false otherwise.</returns>
-        private bool ShouldSkipCustomInstanceAnnotation(string annotationName)
-        {
-            // By default we always reading custom instance annotation on error payloads.
-            if (this is ODataJsonLightErrorDeserializer && this.MessageReaderSettings.ShouldIncludeAnnotation == null)
-            {
-                return false;
-            }
-
-            // If readerSettings.AnnotationFilter is not set, readerSettings.ShouldSkipCustomInstanceAnnotation() will always return true, which is
-            // the default we want for non-error payloads.
-            // If the readerSettings.AnnotationFilter is set, readerSettings.ShouldSkipCustomInstanceAnnotation() will evaluate the annotationName based
-            // of the filter. This should override the default behavior for both error and non-error payloads.
-            return this.MessageReaderSettings.ShouldSkipAnnotation(annotationName);
-        }
-
-        /// <summary>
-        /// Test the instance annotation is start with @ prefix
-        /// </summary>
-        /// <param name="annotationName">the origin annotation name from reader</param>
-        /// <returns>true is the instance annotation, false is not</returns>
-        private static bool IsInstanceAnnotation(string annotationName)
-        {
-            if (!String.IsNullOrEmpty(annotationName) && annotationName[0] == JsonLightConstants.ODataPropertyAnnotationSeparatorChar)
-            {
-                return true;
-            }
-
-            return false;
-        }
-
-        /// <summary>
-        /// If <paramref name="annotationName"/> is under the odata namespace but is not known to ODataLib, move the JSON reader forward to skip the
-        /// annotation name and value then return true; return false otherwise.
-        /// </summary>
-        /// <remarks>
-        /// The unknown odata annotation is skipped so that when this version of the reader reads a resource set produced by a future version of ODataLib
-        /// that contains an odata annotation that is not recognized on this version, we would simply ignore the annotation rather than failing.
-        /// Note that when we add new odata annotations that cannot be skipped, we would bump the protocol version.
-        /// </remarks>
-        /// <param name="annotationName">The annotation name in question.</param>
-        /// <param name="annotationValue">Outputs the .</param>
-        /// <returns>Returns true if the annotation name and value is skipped; returns false otherwise.</returns>
-        private bool SkippedOverUnknownODataAnnotation(string annotationName, out object annotationValue)
-        {
-            Debug.Assert(!string.IsNullOrEmpty(annotationName), "!string.IsNullOrEmpty(annotationName)");
-            this.AssertJsonCondition(JsonNodeType.Property);
-
-            if (ODataAnnotationNames.IsUnknownODataAnnotationName(annotationName))
-            {
-                annotationValue = ReadODataOrCustomInstanceAnnotationValue(annotationName);
-                return true;
-            }
-
-            annotationValue = null;
-            return false;
-        }
-
-        /// <summary>
-        /// Reads "odata." or custom instance annotation's value.
-        /// </summary>
-        /// <param name="annotationName">The annotation name.</param>
-        /// <returns>The annotation value.</returns>
-        private object ReadODataOrCustomInstanceAnnotationValue(string annotationName)
-        {
-            // Read over the name.
-            this.JsonReader.Read();
-            object annotationValue;
-            if (this.JsonReader.NodeType != JsonNodeType.PrimitiveValue)
-            {
-                annotationValue = this.JsonReader.ReadAsUntypedOrNullValue();
-            }
-            else
-            {
-                annotationValue = this.JsonReader.Value;
-                this.JsonReader.SkipValue();
-            }
-
-            return annotationValue;
-        }
-
-        /// <summary>
-        /// Parses JSON object property starting with the current position of the JSON reader.
-        /// </summary>
-        /// <param name="propertyAndAnnotationCollector">The duplicate property names checker to use, it will also store the property annotations found.</param>
-        /// <param name="readPropertyAnnotationValue">Function called to read property annotation value.</param>
-        /// <param name="parsedPropertyName">The name of the property or instance annotation found.</param>
-        /// <returns>
-        /// PropertyWithValue - a property with value was found. The <paramref name="parsedPropertyName"/> contains the name of the property.
-        ///                     The reader is positioned on the property name.
-        /// PropertyWithoutValue - a property without a value was found. The <paramref name="parsedPropertyName"/> contains the name of the property.
-        ///                        The reader is positioned on the node after property annotations (so either a property or end of object).
-        /// ODataInstanceAnnotation - an odata instance annotation was found. The <paramref name="parsedPropertyName"/> contains the name of the annotation.
-        ///                      The reader is positioned on the value of the annotation.
-        /// CustomInstanceAnnotation - a custom instance annotation was found. The <paramref name="parsedPropertyName"/> contains the name of the annotation.
-        ///                      The reader is positioned on the value of the annotation.
-        /// MetadataReferenceProperty - a property which is a reference into the metadata was found.
-        ///                             The reader is positioned on the value of the property.
-        /// EndOfObject - end of the object scope was reached and no properties are to be reported. The <paramref name="parsedPropertyName"/> is null.
-        ///               This can only happen if there's a property annotation which is ignored (for example custom one) at the end of the object.
-        /// </returns>
-        private PropertyParsingResult ParseProperty(
-            PropertyAndAnnotationCollector propertyAndAnnotationCollector,
-            Func<string, object> readPropertyAnnotationValue,
-            out string parsedPropertyName)
-        {
-            Debug.Assert(propertyAndAnnotationCollector != null, "propertyAndAnnotationCollector != null");
-            Debug.Assert(readPropertyAnnotationValue != null, "readPropertyAnnotationValue != null");
-            string lastPropertyAnnotationNameFound = null;
-            parsedPropertyName = null;
-
-            while (this.JsonReader.NodeType == JsonNodeType.Property)
-            {
-                string nameFromReader = this.JsonReader.GetPropertyName();
-
-                string propertyNameFromReader, annotationNameFromReader;
-                bool isPropertyAnnotation = TryParsePropertyAnnotation(nameFromReader, out propertyNameFromReader, out annotationNameFromReader);
-
-                // reading a nested delta resource set
-                if (isPropertyAnnotation && String.CompareOrdinal(this.CompleteSimplifiedODataAnnotation(annotationNameFromReader), ODataAnnotationNames.ODataDelta) == 0)
-                {
-<<<<<<< HEAD
-=======
-                    // Read over the property name.
-                    this.JsonReader.Read();
->>>>>>> cd3ee4e8
-                    parsedPropertyName = propertyNameFromReader;
-                    return PropertyParsingResult.NestedDeltaResourceSet;
-                }
-
-                bool isInstanceAnnotation = false;
-                if (!isPropertyAnnotation)
-                {
-                    isInstanceAnnotation = IsInstanceAnnotation(nameFromReader);
-                    propertyNameFromReader = isInstanceAnnotation ? this.CompleteSimplifiedODataAnnotation(nameFromReader.Substring(1)) : nameFromReader;
-                }
-
-                // If parsedPropertyName is set and is different from the property name the reader is currently on,
-                // we have parsed a property annotation for a different property than the one at the current position.
-                if (parsedPropertyName != null && string.CompareOrdinal(parsedPropertyName, propertyNameFromReader) != 0)
-                {
-                    if (ODataJsonLightReaderUtils.IsAnnotationProperty(parsedPropertyName))
-                    {
-                        throw new ODataException(Strings.ODataJsonLightDeserializer_AnnotationTargetingInstanceAnnotationWithoutValue(lastPropertyAnnotationNameFound, parsedPropertyName));
-                    }
-
-                    return PropertyParsingResult.PropertyWithoutValue;
-                }
-
-                object annotationValue = null;
-                if (isPropertyAnnotation)
-                {
-                    annotationNameFromReader = this.CompleteSimplifiedODataAnnotation(annotationNameFromReader);
-
-                    // If this is a unknown odata annotation targeting a property, we skip over it. See remark on the method SkippedOverUnknownODataAnnotation() for detailed explaination.
-                    // Note that we don't skip over unknown odata annotations targeting another annotation. We don't allow annotations (except odata.type) targeting other annotations,
-                    // so this.ProcessPropertyAnnotation() will test and fail for that case.
-                    if (!ODataJsonLightReaderUtils.IsAnnotationProperty(propertyNameFromReader) && this.SkippedOverUnknownODataAnnotation(annotationNameFromReader, out annotationValue))
-                    {
-                        propertyAndAnnotationCollector.AddODataPropertyAnnotation(propertyNameFromReader, annotationNameFromReader, annotationValue);
-                        continue;
-                    }
-
-                    // We have another property annotation for the same property we parsed.
-                    parsedPropertyName = propertyNameFromReader;
-                    lastPropertyAnnotationNameFound = annotationNameFromReader;
-
-                    this.ProcessPropertyAnnotation(propertyNameFromReader, annotationNameFromReader, propertyAndAnnotationCollector, readPropertyAnnotationValue);
-                    continue;
-                }
-
-                // If this is a unknown odata annotation, skip over it. See remark on the method SkippedOverUnknownODataAnnotation() for detailed explaination.
-                if (isInstanceAnnotation && this.SkippedOverUnknownODataAnnotation(propertyNameFromReader, out annotationValue))
-                {
-                    // collect 'odata.<unknown>' annotation:
-                    // here we know the original property name contains no '@', but '.' dot
-                    Debug.Assert(annotationNameFromReader == null, "annotationNameFromReader == null");
-                    propertyAndAnnotationCollector.AddODataScopeAnnotation(propertyNameFromReader, annotationValue);
-                    continue;
-                }
-
-                // We are encountering the property name for the first time.
-                parsedPropertyName = propertyNameFromReader;
-
-                if (!isInstanceAnnotation && ODataJsonLightUtils.IsMetadataReferenceProperty(propertyNameFromReader))
-                {
-                    // Read over the property name.
-                    this.JsonReader.Read();
-                    return PropertyParsingResult.MetadataReferenceProperty;
-                }
-
-                if (!isInstanceAnnotation && !ODataJsonLightReaderUtils.IsAnnotationProperty(propertyNameFromReader))
-                {
-                    // Normal property
-                    // Reader will have to move over property name node
-                    return PropertyParsingResult.PropertyWithValue;
-                }
-
-                // Read over the property name.
-                this.JsonReader.Read();
-
-                // collect 'xxx.yyyy' annotation:
-                // here we know the original property name contains no '@', but '.' dot
-                Debug.Assert(annotationNameFromReader == null, "annotationNameFromReader == null");
-
-                // Handle 'odata.XXXXX' annotations
-                if (isInstanceAnnotation && ODataJsonLightReaderUtils.IsODataAnnotationName(propertyNameFromReader))
-                {
-                    return PropertyParsingResult.ODataInstanceAnnotation;
-                }
-
-                // Handle custom annotations
-                return PropertyParsingResult.CustomInstanceAnnotation;
-            }
-
-            this.AssertJsonCondition(JsonNodeType.EndObject);
-            if (parsedPropertyName != null)
-            {
-                if (ODataJsonLightReaderUtils.IsAnnotationProperty(parsedPropertyName))
-                {
-                    throw new ODataException(Strings.ODataJsonLightDeserializer_AnnotationTargetingInstanceAnnotationWithoutValue(lastPropertyAnnotationNameFound, parsedPropertyName));
-                }
-
-                return PropertyParsingResult.PropertyWithoutValue;
-            }
-
-            return PropertyParsingResult.EndOfObject;
-        }
-
-        /// <summary>
-        /// Process the current property annotation.
-        /// </summary>
-        /// <param name="annotatedPropertyName">The name being annotated. Can be a property or an instance annotation.</param>
-        /// <param name="annotationName">The annotation targeting the <paramref name="annotatedPropertyName"/>.</param>
-        /// <param name="propertyAndAnnotationCollector">The duplicate property names checker.</param>
-        /// <param name="readPropertyAnnotationValue">Callback to read the property annotation value.</param>
-        private void ProcessPropertyAnnotation(string annotatedPropertyName, string annotationName, PropertyAndAnnotationCollector propertyAndAnnotationCollector, Func<string, object> readPropertyAnnotationValue)
-        {
-            // We don't currently support annotation targeting an instance annotation except for the @odata.type property annotation.
-            if (ODataJsonLightReaderUtils.IsAnnotationProperty(annotatedPropertyName) && string.CompareOrdinal(annotationName, ODataAnnotationNames.ODataType) != 0)
-            {
-                throw new ODataException(Strings.ODataJsonLightDeserializer_OnlyODataTypeAnnotationCanTargetInstanceAnnotation(annotationName, annotatedPropertyName, ODataAnnotationNames.ODataType));
-            }
-
-            ReadODataOrCustomInstanceAnnotationValue(annotatedPropertyName, annotationName, propertyAndAnnotationCollector, readPropertyAnnotationValue);
-        }
-
-        /// <summary>
-        /// Reads built-in "odata." or custom instance annotation's value.
-        /// </summary>
-        /// <param name="annotatedPropertyName">The property name.</param>
-        /// <param name="annotationName">The annotation name</param>
-        /// <param name="propertyAndAnnotationCollector">The PropertyAndAnnotationCollector.</param>
-        /// <param name="readPropertyAnnotationValue">Callback to read the property annotation value.</param>
-        private void ReadODataOrCustomInstanceAnnotationValue(string annotatedPropertyName, string annotationName, PropertyAndAnnotationCollector propertyAndAnnotationCollector, Func<string, object> readPropertyAnnotationValue)
-        {
-            // Read over the property name.
-            this.JsonReader.Read();
-            if (ODataJsonLightReaderUtils.IsODataAnnotationName(annotationName))
-            {
-                // OData annotations are read
-                propertyAndAnnotationCollector.AddODataPropertyAnnotation(annotatedPropertyName, annotationName, readPropertyAnnotationValue(annotationName));
-            }
-            else
-            {
-                if (this.ShouldSkipCustomInstanceAnnotation(annotationName) || (this is ODataJsonLightErrorDeserializer && this.MessageReaderSettings.ShouldIncludeAnnotation == null))
-                {
-                    propertyAndAnnotationCollector.CheckIfPropertyOpenForAnnotations(annotatedPropertyName, annotationName);
-                    this.JsonReader.SkipValue();
-                }
-                else
-                {
-                    Debug.Assert(ReadPropertyCustomAnnotationValue != null, "readPropertyCustomAnnotationValue != null");
-                    propertyAndAnnotationCollector.AddCustomPropertyAnnotation(annotatedPropertyName, annotationName, ReadPropertyCustomAnnotationValue(propertyAndAnnotationCollector, annotationName));
-                }
-            }
-        }
-
-        /// <summary>
-        /// Read the start of the top-level data wrapper in JSON responses.
-        /// </summary>
-        /// <param name="payloadKind">The kind of payload we are reading; this guides the parsing of the context URI.</param>
-        /// <param name="propertyAndAnnotationCollector">The duplicate property names checker.</param>
-        /// <param name="isReadingNestedPayload">true if we are deserializing a nested payload, e.g. a resource, a resource set or a collection within a parameters payload.</param>
-        /// <param name="allowEmptyPayload">true if we allow a completely empty payload; otherwise false.</param>
-        /// <returns>The value of the context URI annotation (or null if it was not found).</returns>
-        /// <remarks>
-        /// Pre-Condition:  JsonNodeType.None:      assumes that the JSON reader has not been used yet when not reading a nested payload.
-        /// Post-Condition: The reader is positioned on the first property of the payload after having read (or skipped) the context URI property.
-        ///                 Or the reader is positioned on an end-object node if there are no properties (other than the context URI which is required in responses and optional in requests).
-        /// </remarks>
-        private string ReadPayloadStartImplementation(
-            ODataPayloadKind payloadKind,
-            PropertyAndAnnotationCollector propertyAndAnnotationCollector,
-            bool isReadingNestedPayload,
-            bool allowEmptyPayload)
-        {
-            this.JsonReader.AssertNotBuffering();
-            Debug.Assert(isReadingNestedPayload || this.JsonReader.NodeType == JsonNodeType.None, "Pre-Condition: JSON reader must not have been used yet when not reading a nested payload.");
-
-            if (!isReadingNestedPayload)
-            {
-                // Position the reader on the first node inside the outermost object.
-                this.JsonReader.Read();
-
-                if (allowEmptyPayload && this.JsonReader.NodeType == JsonNodeType.EndOfInput)
-                {
-                    return null;
-                }
-
-                // Read the start object node and position the reader on the first property
-                // (or the end object node).
-                this.JsonReader.ReadStartObject();
-
-                if (payloadKind != ODataPayloadKind.Error)
-                {
-                    // Skip over the context URI annotation in request payloads or when we've already read it
-                    // during payload kind detection.
-                    bool failOnMissingContextUriAnnotation = this.jsonLightInputContext.ReadingResponse;
-
-                    // In responses we expect the context URI to be the first thing in the payload
-                    // (except for error payloads). In requests we ignore the context URI.
-                    return this.ReadContextUriAnnotation(payloadKind, propertyAndAnnotationCollector, failOnMissingContextUriAnnotation);
-                }
-
-                this.AssertJsonCondition(JsonNodeType.Property, JsonNodeType.EndObject);
-            }
-
-            return null;
-        }
-    }
-}
+﻿//---------------------------------------------------------------------
+// <copyright file="ODataJsonLightDeserializer.cs" company="Microsoft">
+//      Copyright (C) Microsoft Corporation. All rights reserved. See License.txt in the project root for license information.
+// </copyright>
+//---------------------------------------------------------------------
+
+namespace Microsoft.OData.JsonLight
+{
+    #region Namespaces
+    using System;
+    using System.Diagnostics;
+    using System.Diagnostics.CodeAnalysis;
+    using System.Globalization;
+    using System.Linq;
+    using System.Text;
+#if PORTABLELIB
+    using System.Threading.Tasks;
+#endif
+    using Microsoft.OData.Edm;
+    using Microsoft.OData;
+    using Microsoft.OData.Evaluation;
+    using Microsoft.OData.Json;
+    #endregion Namespaces
+
+    /// <summary>
+    /// Base class for all OData JsonLight deserializers.
+    /// </summary>
+    internal abstract class ODataJsonLightDeserializer : ODataDeserializer
+    {
+        /// <summary>The JsonLight input context to use for reading.</summary>
+        private readonly ODataJsonLightInputContext jsonLightInputContext;
+
+        /// <summary>Context for resource metadata centric responsibilities.</summary>
+        private IODataMetadataContext metadataContext;
+
+        /// <summary>Result of parsing the context URI for the payload (or null if none are available).</summary>
+        /// <remarks>This field is only available after the ReadPayloadStart was called.</remarks>
+        private ODataJsonLightContextUriParseResult contextUriParseResult;
+
+        /// <summary>The OData Uri.</summary>
+        private ODataUri odataUri;
+
+        /// <summary>True if the odata uri is calculated, false otherwise.</summary>
+        private bool isODataUriRead;
+
+#if DEBUG
+        /// <summary>
+        /// Set to true when ReadPayloadStart has been called and we would have read odata.context if it's on the payload.
+        /// This is a debug check to make sure we don't access contextUriParseResult until after ReadPayloadStart is called.
+        /// </summary>
+        private bool contextUriParseResultReady;
+#endif
+
+        /// <summary>
+        /// Constructor.
+        /// </summary>
+        /// <param name="jsonLightInputContext">The JsonLight input context to read from.</param>
+        protected ODataJsonLightDeserializer(ODataJsonLightInputContext jsonLightInputContext)
+            : base(jsonLightInputContext)
+        {
+            Debug.Assert(jsonLightInputContext != null, "jsonLightInputContext != null");
+
+            this.jsonLightInputContext = jsonLightInputContext;
+        }
+
+        /// <summary>Possible results of parsing JSON object property.</summary>
+        internal enum PropertyParsingResult
+        {
+            /// <summary>An end of object was reached without any property to be reported.</summary>
+            EndOfObject,
+
+            /// <summary>A property with value was found.</summary>
+            PropertyWithValue,
+
+            /// <summary>A property without value was found.</summary>
+            PropertyWithoutValue,
+
+            /// <summary>A 'odata' instance annotation was found.</summary>
+            ODataInstanceAnnotation,
+
+            /// <summary>A custom instance annotation was found.</summary>
+            CustomInstanceAnnotation,
+
+            /// <summary>A metadata reference property was found.</summary>
+            MetadataReferenceProperty,
+
+            /// <summary>A property representing a nested delta resoruce set was found.</summary>
+            NestedDeltaResourceSet,
+        }
+
+        /// <summary>
+        /// Gets the OData uri.
+        /// </summary>
+        internal ODataUri ODataUri
+        {
+            get
+            {
+                if (this.isODataUriRead)
+                {
+                    return this.odataUri;
+                }
+
+                if (this.ContextUriParseResult == null ||
+                    this.ContextUriParseResult.NavigationSource == null ||
+                    this.ContextUriParseResult.NavigationSource is IEdmContainedEntitySet == false ||
+                    this.contextUriParseResult.Path == null)
+                {
+                    this.isODataUriRead = true;
+                    return this.odataUri = null;
+                }
+
+                this.odataUri = new ODataUri { Path = this.ContextUriParseResult.Path };
+
+                this.isODataUriRead = true;
+                return this.odataUri;
+            }
+        }
+
+        /// <summary>
+        /// Context for resource metadata centric responsibilities.
+        /// </summary>
+        internal IODataMetadataContext MetadataContext
+        {
+            get
+            {
+                // Under the client knob, the model we're given is really a facade, which doesn't flow open-type information into the combined types.
+                // However, we need to answer this question for materializing operations which were left out of the payload.
+                // To get around this, the client sets a callback in the ReaderBehavior to answer the question.
+                return this.metadataContext ?? (this.metadataContext = new ODataMetadataContext(
+                    this.ReadingResponse,
+                    null,
+                    this.JsonLightInputContext.EdmTypeResolver,
+                    this.Model,
+                    this.MetadataDocumentUri,
+                    this.ODataUri,
+                    this.JsonLightInputContext.MetadataLevel));
+            }
+        }
+
+        /// <summary>
+        /// Returns the <see cref="BufferingJsonReader"/> which is to be used to read the content of the message.
+        /// </summary>
+        internal BufferingJsonReader JsonReader
+        {
+            get
+            {
+                return this.jsonLightInputContext.JsonReader;
+            }
+        }
+
+        /// <summary>Result of parsing the context URI for the payload (or null if none are available).</summary>
+        /// <remarks>This property is only available after the ReadPayloadStart was called.</remarks>
+        internal ODataJsonLightContextUriParseResult ContextUriParseResult
+        {
+            get
+            {
+#if DEBUG
+                Debug.Assert(this.contextUriParseResultReady, "The contextUriParseResult property should not be accessed before ReadPayloadStart() is called.");
+#endif
+                return this.contextUriParseResult;
+            }
+        }
+
+        /// <summary>
+        /// The Json lite input context to use for reading.
+        /// </summary>
+        internal ODataJsonLightInputContext JsonLightInputContext
+        {
+            get { return this.jsonLightInputContext; }
+        }
+
+        /// <summary>
+        /// Function called to read property custom annotation value.
+        /// </summary>
+        protected Func<PropertyAndAnnotationCollector, string, object> ReadPropertyCustomAnnotationValue
+        {
+            get;
+            set;
+        }
+
+        /// <summary>
+        /// Gets the metadata document Uri from the contextUriParseResult.
+        /// </summary>
+        private Uri MetadataDocumentUri
+        {
+            get
+            {
+                Uri metadataDocumentUri = this.ContextUriParseResult != null && this.ContextUriParseResult.MetadataDocumentUri != null ? this.ContextUriParseResult.MetadataDocumentUri : null;
+                Debug.Assert(metadataDocumentUri == null || metadataDocumentUri.IsAbsoluteUri, "metadataDocumentUri == null || metadataDocumentUri.IsAbsoluteUri");
+                return metadataDocumentUri;
+            }
+        }
+
+        /// <summary>
+        /// Parses the name of a property and returns the property name and annotation name if the property is a property annotation.
+        /// </summary>
+        /// <param name="propertyAnnotationName">The property name to parse.</param>
+        /// <param name="propertyName">The name of the annotated property, or null if the property is not a property annotation.</param>
+        /// <param name="annotationName">The annotation name, or null if the property is not a property annotation.</param>
+        /// <returns>true if the <paramref name="propertyAnnotationName"/> is a property annotation, false otherwise.</returns>
+        internal static bool TryParsePropertyAnnotation(string propertyAnnotationName, out string propertyName, out string annotationName)
+        {
+            Debug.Assert(!string.IsNullOrEmpty(propertyAnnotationName), "!string.IsNullOrEmpty(propertyAnnotationName)");
+
+            int propertyAnnotationSeparatorIndex = propertyAnnotationName.IndexOf(JsonLightConstants.ODataPropertyAnnotationSeparatorChar);
+            if (propertyAnnotationSeparatorIndex <= 0 || propertyAnnotationSeparatorIndex == propertyAnnotationName.Length - 1)
+            {
+                propertyName = null;
+                annotationName = null;
+                return false;
+            }
+
+            propertyName = propertyAnnotationName.Substring(0, propertyAnnotationSeparatorIndex);
+            annotationName = propertyAnnotationName.Substring(propertyAnnotationSeparatorIndex + 1);
+            return true;
+        }
+
+        /// <summary>
+        /// Read the start of the top-level data wrapper in JSON responses.
+        /// </summary>
+        /// <param name="payloadKind">The kind of payload we are reading; this guides the parsing of the context URI.</param>
+        /// <param name="propertyAndAnnotationCollector">The duplicate property names checker.</param>
+        /// <param name="isReadingNestedPayload">true if we are deserializing a nested payload, e.g. a resource, a resource set or a collection within a parameters payload.</param>
+        /// <param name="allowEmptyPayload">true if we allow a completely empty payload; otherwise false.</param>
+        /// <remarks>
+        /// Pre-Condition:  JsonNodeType.None:      assumes that the JSON reader has not been used yet when not reading a nested payload.
+        /// Post-Condition: The reader is positioned on the first property of the payload after having read (or skipped) the context URI property.
+        ///                 Or the reader is positioned on an end-object node if there are no properties (other than the context URI which is required in responses and optional in requests).
+        /// </remarks>
+        internal void ReadPayloadStart(
+            ODataPayloadKind payloadKind,
+            PropertyAndAnnotationCollector propertyAndAnnotationCollector,
+            bool isReadingNestedPayload,
+            bool allowEmptyPayload)
+        {
+            this.JsonReader.AssertNotBuffering();
+            Debug.Assert(isReadingNestedPayload || this.JsonReader.NodeType == JsonNodeType.None, "Pre-Condition: JSON reader must not have been used yet when not reading a nested payload.");
+
+            string contextUriAnnotationValue = this.ReadPayloadStartImplementation(
+                payloadKind,
+                propertyAndAnnotationCollector,
+                isReadingNestedPayload,
+                allowEmptyPayload);
+
+            ODataJsonLightContextUriParseResult parseResult = null;
+
+            // The context URI is only recognized in non-error response top-level payloads.
+            // If the payload is nested (for example when we read URL literals) we don't recognize the context URI.
+            // Top-level error payloads don't need and use the context URI.
+            if (!isReadingNestedPayload && payloadKind != ODataPayloadKind.Error && contextUriAnnotationValue != null)
+            {
+                parseResult = ODataJsonLightContextUriParser.Parse(
+                    this.Model,
+                    contextUriAnnotationValue,
+                    payloadKind,
+                    this.MessageReaderSettings.ClientCustomTypeResolver,
+                    this.JsonLightInputContext.ReadingResponse,
+                    this.JsonLightInputContext.MessageReaderSettings.ThrowIfTypeConflictsWithMetadata);
+            }
+
+            this.contextUriParseResult = parseResult;
+#if DEBUG
+            this.contextUriParseResultReady = true;
+#endif
+        }
+
+#if PORTABLELIB
+
+        /// <summary>
+        /// Read the start of the top-level data wrapper in JSON responses.
+        /// </summary>
+        /// <param name="payloadKind">The kind of payload we are reading; this guides the parsing of the context URI.</param>
+        /// <param name="propertyAndAnnotationCollector">The duplicate property names checker.</param>
+        /// <param name="isReadingNestedPayload">true if we are deserializing a nested payload, e.g. a resource, a resource set or a collection within a parameters payload.</param>
+        /// <param name="allowEmptyPayload">true if we allow a completely empty payload; otherwise false.</param>
+        /// <returns>The parsed context URI.</returns>
+        /// <remarks>
+        /// Pre-Condition:  JsonNodeType.None:      assumes that the JSON reader has not been used yet when not reading a nested payload.
+        /// Post-Condition: The reader is positioned on the first property of the payload after having read (or skipped) the context URI property.
+        ///                 Or the reader is positioned on an end-object node if there are no properties (other than the context URI which is required in responses and optional in requests).
+        /// </remarks>
+        internal Task ReadPayloadStartAsync(
+            ODataPayloadKind payloadKind,
+            PropertyAndAnnotationCollector propertyAndAnnotationCollector,
+            bool isReadingNestedPayload,
+            bool allowEmptyPayload)
+        {
+            this.JsonReader.AssertNotBuffering();
+            Debug.Assert(isReadingNestedPayload || this.JsonReader.NodeType == JsonNodeType.None, "Pre-Condition: JSON reader must not have been used yet when not reading a nested payload.");
+
+            return TaskUtils.GetTaskForSynchronousOperation(() =>
+                {
+                    string contextUriAnnotationValue = this.ReadPayloadStartImplementation(
+                        payloadKind,
+                        propertyAndAnnotationCollector,
+                        isReadingNestedPayload,
+                        allowEmptyPayload);
+
+                    // The context URI is only recognized in non-error response top-level payloads.
+                    // If the payload is nested (for example when we read URL literals) we don't recognize the context URI.
+                    // Top-level error payloads don't need and use the context URI.
+                    if (!isReadingNestedPayload && payloadKind != ODataPayloadKind.Error && contextUriAnnotationValue != null)
+                    {
+                        this.contextUriParseResult = ODataJsonLightContextUriParser.Parse(
+                            this.Model,
+                            contextUriAnnotationValue,
+                            payloadKind,
+                            this.MessageReaderSettings.ClientCustomTypeResolver,
+                            this.JsonLightInputContext.ReadingResponse);
+                    }
+
+#if DEBUG
+                    this.contextUriParseResultReady = true;
+#endif
+                });
+        }
+#endif
+
+        /// <summary>
+        /// Reads the end of the top-level data wrapper in JSON responses.
+        /// </summary>
+        /// <param name="isReadingNestedPayload">true if we are deserializing a nested payload, e.g. a resource, a resource set or a collection within a parameters payload.</param>
+        /// <remarks>
+        /// Pre-Condition:  any node:                when reading response or a nested payload, will fail if find anything else then EndObject.
+        ///                 JsonNodeType.EndOfInput: otherwise
+        /// Post-Condition: JsonNodeType.EndOfInput
+        /// </remarks>
+        [SuppressMessage("Microsoft.Usage", "CA1801:ReviewUnusedParameters", MessageId = "isReadingNestedPayload", Justification = "The parameter is used in debug builds.")]
+        [SuppressMessage("Microsoft.Performance", "CA1822:MarkMembersAsStatic", Justification = "Needs to access this in debug only.")]
+        internal void ReadPayloadEnd(bool isReadingNestedPayload)
+        {
+            Debug.Assert(
+                isReadingNestedPayload || this.JsonReader.NodeType == JsonNodeType.EndOfInput,
+                "Pre-Condition: JsonNodeType.EndOfInput if not reading a nested payload.");
+            this.JsonReader.AssertNotBuffering();
+        }
+
+        /// <summary>
+        /// Reads and validates a string value from the json reader.
+        /// </summary>
+        /// <param name="annotationName">The name of the annotation being read (used for error reporting).</param>
+        /// <returns>The string that was read.</returns>
+        internal string ReadAndValidateAnnotationStringValue(string annotationName)
+        {
+            string valueRead = this.JsonReader.ReadStringValue(annotationName);
+            ODataJsonLightReaderUtils.ValidateAnnotationValue(valueRead, annotationName);
+            return valueRead;
+        }
+
+        /// <summary>
+        /// Reads a string value from the json reader.
+        /// </summary>
+        /// <param name="annotationName">The name of the annotation being read (used for error reporting).</param>
+        /// <returns>The string that was read.</returns>
+        internal string ReadAnnotationStringValue(string annotationName)
+        {
+            return this.JsonReader.ReadStringValue(annotationName);
+        }
+
+        /// <summary>
+        /// Reads a string value from the json reader and processes it as a Uri.
+        /// </summary>
+        /// <param name="annotationName">The name of the annotation being read (used for error reporting).</param>
+        /// <returns>The Uri that was read.</returns>
+        internal Uri ReadAnnotationStringValueAsUri(string annotationName)
+        {
+            string stringValue = this.JsonReader.ReadStringValue(annotationName);
+
+            if (stringValue == null)
+            {
+                return null;
+            }
+
+            return this.ReadingResponse ? this.ProcessUriFromPayload(stringValue) : new Uri(stringValue, UriKind.RelativeOrAbsolute);
+        }
+
+        /// <summary>
+        /// Reads and validates a string value from the json reader and processes it as a Uri.
+        /// </summary>
+        /// <param name="annotationName">The name of the annotation being read (used for error reporting).</param>
+        /// <returns>The Uri that was read.</returns>
+        internal Uri ReadAndValidateAnnotationStringValueAsUri(string annotationName)
+        {
+            string stringValue = this.ReadAndValidateAnnotationStringValue(annotationName);
+            return this.ReadingResponse ? this.ProcessUriFromPayload(stringValue) : new Uri(stringValue, UriKind.RelativeOrAbsolute);
+        }
+
+        /// <summary>
+        /// Reads and validates a value from the json reader and processes it as a long.
+        /// The input value could be string or number
+        /// </summary>
+        /// <param name="annotationName">The name of the annotation being read.</param>
+        /// <returns>The long that is read.</returns>
+        internal long ReadAndValidateAnnotationAsLongForIeee754Compatible(string annotationName)
+        {
+            object value = this.JsonReader.ReadPrimitiveValue();
+
+            ODataJsonLightReaderUtils.ValidateAnnotationValue(value, annotationName);
+
+            if ((value is string) ^ this.JsonReader.IsIeee754Compatible)
+            {
+                throw new ODataException(Strings.ODataJsonReaderUtils_ConflictBetweenInputFormatAndParameter(Metadata.EdmConstants.EdmInt64TypeName));
+            }
+
+            return (long)ODataJsonLightReaderUtils.ConvertValue(
+                    value,
+                    EdmCoreModel.Instance.GetInt64(false),
+                    this.MessageReaderSettings,
+                    /*validateNullValue*/ true,
+                    annotationName,
+                    this.JsonLightInputContext.PayloadValueConverter);
+        }
+
+        /// <summary>
+        /// Given a URI from the payload, this method will try to make it absolute, or fail otherwise.
+        /// </summary>
+        /// <param name="uriFromPayload">The URI string from the payload to process.</param>
+        /// <returns>An absolute URI to report.</returns>
+        internal Uri ProcessUriFromPayload(string uriFromPayload)
+        {
+            Debug.Assert(uriFromPayload != null, "uriFromPayload != null");
+
+            Uri uri = new Uri(uriFromPayload, UriKind.RelativeOrAbsolute);
+
+            // Try to resolve the URI using a custom URL resolver first.
+            Uri metadataDocumentUri = this.MetadataDocumentUri;
+            Uri resolvedUri = this.JsonLightInputContext.ResolveUri(metadataDocumentUri, uri);
+            if (resolvedUri != null)
+            {
+                return resolvedUri;
+            }
+
+            if (!uri.IsAbsoluteUri)
+            {
+                if (metadataDocumentUri == null)
+                {
+                    throw new ODataException(Strings.ODataJsonLightDeserializer_RelativeUriUsedWithouODataMetadataAnnotation(uriFromPayload, ODataAnnotationNames.ODataContext));
+                }
+
+                uri = UriUtils.UriToAbsoluteUri(metadataDocumentUri, uri);
+            }
+
+            Debug.Assert(uri.IsAbsoluteUri, "By now we should have an absolute URI.");
+            return uri;
+        }
+
+        /// <summary>
+        /// Parses JSON object property starting with the current position of the JSON reader.
+        /// </summary>
+        /// <param name="propertyAndAnnotationCollector">The duplicate property names checker to use, it will also store the property annotations found.</param>
+        /// <param name="readPropertyAnnotationValue">Function called to read property annotation value.</param>
+        /// <param name="handleProperty">Function callback to handle the result of parsing property.</param>
+        /// <param name="postionOnPropertyName">True if reader should remain positioned on property name when encountering PropertyWithValue.</param>
+        internal void ProcessProperty(
+            PropertyAndAnnotationCollector propertyAndAnnotationCollector,
+            Func<string, object> readPropertyAnnotationValue,
+            Action<PropertyParsingResult, string> handleProperty,
+            bool positionOnPropertyName = false)
+        {
+            Debug.Assert(propertyAndAnnotationCollector != null, "propertyAndAnnotationCollector != null");
+            Debug.Assert(readPropertyAnnotationValue != null, "readPropertyAnnotationValue != null");
+            Debug.Assert(handleProperty != null, "handleProperty != null");
+            this.AssertJsonCondition(JsonNodeType.Property);
+
+            string propertyName;
+            PropertyParsingResult propertyParsingResult = this.ParseProperty(
+                propertyAndAnnotationCollector, readPropertyAnnotationValue, out propertyName);
+
+            while (propertyParsingResult == PropertyParsingResult.CustomInstanceAnnotation && this.ShouldSkipCustomInstanceAnnotation(propertyName))
+            {
+                // Skip over the instance annotation value and don't report it to the OM.
+                this.JsonReader.SkipValue();
+                propertyParsingResult = this.ParseProperty(
+                    propertyAndAnnotationCollector, readPropertyAnnotationValue, out propertyName);
+            }
+
+            // Read over property name
+            if (!positionOnPropertyName && propertyParsingResult == PropertyParsingResult.PropertyWithValue)
+            {
+                this.JsonReader.Read();
+            }
+
+            handleProperty(propertyParsingResult, propertyName);
+            if (propertyParsingResult != PropertyParsingResult.EndOfObject
+                && propertyParsingResult != PropertyParsingResult.CustomInstanceAnnotation)
+            {
+                propertyAndAnnotationCollector.MarkPropertyAsProcessed(propertyName);
+            }
+        }
+
+        /// <summary>
+        /// Asserts that the JSON reader is positioned on one of the specified node types.
+        /// </summary>
+        /// <param name="allowedNodeTypes">The node types which should appear at this point.</param>
+        [Conditional("DEBUG")]
+        [SuppressMessage("Microsoft.Performance", "CA1822:MarkMembersAsStatic", Justification = "Needs access to this in Debug only.")]
+        internal void AssertJsonCondition(params JsonNodeType[] allowedNodeTypes)
+        {
+#if DEBUG
+            if (allowedNodeTypes.Contains(this.JsonReader.NodeType))
+            {
+                return;
+            }
+
+            string message = string.Format(
+                CultureInfo.InvariantCulture,
+                "JSON condition failed: the JsonReader is on node {0} (Value: {1}) but it was expected be on {2}.",
+                this.JsonReader.NodeType.ToString(),
+                this.JsonReader.Value,
+                string.Join(",", allowedNodeTypes.Select(n => n.ToString()).ToArray()));
+            Debug.Assert(false, message);
+#endif
+        }
+
+        /// <summary>
+        /// Reads the odata.context annotation.
+        /// </summary>
+        /// <param name="payloadKind">The payload kind for which to read the context URI.</param>
+        /// <param name="propertyAndAnnotationCollector">The duplicate property names checker.</param>
+        /// <param name="failOnMissingContextUriAnnotation">true if the method should fail if the context URI annotation is missing, false if that can be ignored.</param>
+        /// <returns>The value of the context URI annotation.</returns>
+        internal string ReadContextUriAnnotation(
+            ODataPayloadKind payloadKind,
+            PropertyAndAnnotationCollector propertyAndAnnotationCollector,
+            bool failOnMissingContextUriAnnotation)
+        {
+            if (this.JsonReader.NodeType != JsonNodeType.Property)
+            {
+                if (!failOnMissingContextUriAnnotation || payloadKind == ODataPayloadKind.Unsupported)
+                {
+                    // Do not fail during payload kind detection
+                    return null;
+                }
+
+                throw new ODataException(Strings.ODataJsonLightDeserializer_ContextLinkNotFoundAsFirstProperty);
+            }
+
+            // Must make sure the input odata.context has a '@' prefix
+            string propertyName = this.JsonReader.GetPropertyName();
+            if (string.CompareOrdinal(JsonLightConstants.ODataPropertyAnnotationSeparatorChar + ODataAnnotationNames.ODataContext, propertyName) != 0
+                && !this.CompareSimplifiedODataAnnotation(JsonLightConstants.SimplifiedODataContextPropertyName, propertyName))
+            {
+                if (!failOnMissingContextUriAnnotation || payloadKind == ODataPayloadKind.Unsupported)
+                {
+                    // Do not fail during payload kind detection
+                    return null;
+                }
+
+                throw new ODataException(Strings.ODataJsonLightDeserializer_ContextLinkNotFoundAsFirstProperty);
+            }
+
+            // Read over the property name
+            this.JsonReader.ReadNext();
+            return this.JsonReader.ReadStringValue();
+        }
+
+        /// <summary>
+        /// Compares the JSON property name with the simplified OData annotation property name.
+        /// </summary>
+        /// <param name="simplifiedPropertyName">The simplified OData annotation property name.</param>
+        /// <param name="propertyName">The JSON property name read from the payload.</param>
+        /// <returns>If the JSON property name equals the simplified OData annotation property name.</returns>
+        protected bool CompareSimplifiedODataAnnotation(string simplifiedPropertyName, string propertyName)
+        {
+            Debug.Assert(simplifiedPropertyName.IndexOf('@') == 0, "simplifiedPropertyName must start with '@'.");
+            Debug.Assert(simplifiedPropertyName.IndexOf('.') == -1, "simplifiedPropertyName must not be namespace-qualified.");
+
+            return this.JsonLightInputContext.ODataSimplifiedOptions.EnableReadingODataAnnotationWithoutPrefix &&
+                   string.CompareOrdinal(simplifiedPropertyName, propertyName) == 0;
+        }
+
+        /// <summary>
+        /// Completes the simplified OData annotation name with "odata.".
+        /// </summary>
+        /// <param name="annotationName">The annotation name to be completed.</param>
+        /// <returns>The complete OData annotation name.</returns>
+        protected string CompleteSimplifiedODataAnnotation(string annotationName)
+        {
+            if (this.JsonLightInputContext.ODataSimplifiedOptions.EnableReadingODataAnnotationWithoutPrefix &&
+                annotationName.IndexOf('.') == -1)
+            {
+                annotationName = JsonLightConstants.ODataAnnotationNamespacePrefix + annotationName;
+            }
+
+            return annotationName;
+        }
+
+        /// <summary>
+        /// Returns true if <paramref name="annotationName"/> should be skipped by the reader; false otherwise.
+        /// </summary>
+        /// <param name="annotationName">The custom instance annotation name in question.</param>
+        /// <returns>Returns true if <paramref name="annotationName"/> should be skipped by the reader; false otherwise.</returns>
+        private bool ShouldSkipCustomInstanceAnnotation(string annotationName)
+        {
+            // By default we always reading custom instance annotation on error payloads.
+            if (this is ODataJsonLightErrorDeserializer && this.MessageReaderSettings.ShouldIncludeAnnotation == null)
+            {
+                return false;
+            }
+
+            // If readerSettings.AnnotationFilter is not set, readerSettings.ShouldSkipCustomInstanceAnnotation() will always return true, which is
+            // the default we want for non-error payloads.
+            // If the readerSettings.AnnotationFilter is set, readerSettings.ShouldSkipCustomInstanceAnnotation() will evaluate the annotationName based
+            // of the filter. This should override the default behavior for both error and non-error payloads.
+            return this.MessageReaderSettings.ShouldSkipAnnotation(annotationName);
+        }
+
+        /// <summary>
+        /// Test the instance annotation is start with @ prefix
+        /// </summary>
+        /// <param name="annotationName">the origin annotation name from reader</param>
+        /// <returns>true is the instance annotation, false is not</returns>
+        private static bool IsInstanceAnnotation(string annotationName)
+        {
+            if (!String.IsNullOrEmpty(annotationName) && annotationName[0] == JsonLightConstants.ODataPropertyAnnotationSeparatorChar)
+            {
+                return true;
+            }
+
+            return false;
+        }
+
+        /// <summary>
+        /// If <paramref name="annotationName"/> is under the odata namespace but is not known to ODataLib, move the JSON reader forward to skip the
+        /// annotation name and value then return true; return false otherwise.
+        /// </summary>
+        /// <remarks>
+        /// The unknown odata annotation is skipped so that when this version of the reader reads a resource set produced by a future version of ODataLib
+        /// that contains an odata annotation that is not recognized on this version, we would simply ignore the annotation rather than failing.
+        /// Note that when we add new odata annotations that cannot be skipped, we would bump the protocol version.
+        /// </remarks>
+        /// <param name="annotationName">The annotation name in question.</param>
+        /// <param name="annotationValue">Outputs the .</param>
+        /// <returns>Returns true if the annotation name and value is skipped; returns false otherwise.</returns>
+        private bool SkippedOverUnknownODataAnnotation(string annotationName, out object annotationValue)
+        {
+            Debug.Assert(!string.IsNullOrEmpty(annotationName), "!string.IsNullOrEmpty(annotationName)");
+            this.AssertJsonCondition(JsonNodeType.Property);
+
+            if (ODataAnnotationNames.IsUnknownODataAnnotationName(annotationName))
+            {
+                annotationValue = ReadODataOrCustomInstanceAnnotationValue(annotationName);
+                return true;
+            }
+
+            annotationValue = null;
+            return false;
+        }
+
+        /// <summary>
+        /// Reads "odata." or custom instance annotation's value.
+        /// </summary>
+        /// <param name="annotationName">The annotation name.</param>
+        /// <returns>The annotation value.</returns>
+        private object ReadODataOrCustomInstanceAnnotationValue(string annotationName)
+        {
+            // Read over the name.
+            this.JsonReader.Read();
+            object annotationValue;
+            if (this.JsonReader.NodeType != JsonNodeType.PrimitiveValue)
+            {
+                annotationValue = this.JsonReader.ReadAsUntypedOrNullValue();
+            }
+            else
+            {
+                annotationValue = this.JsonReader.Value;
+                this.JsonReader.SkipValue();
+            }
+
+            return annotationValue;
+        }
+
+        /// <summary>
+        /// Parses JSON object property starting with the current position of the JSON reader.
+        /// </summary>
+        /// <param name="propertyAndAnnotationCollector">The duplicate property names checker to use, it will also store the property annotations found.</param>
+        /// <param name="readPropertyAnnotationValue">Function called to read property annotation value.</param>
+        /// <param name="parsedPropertyName">The name of the property or instance annotation found.</param>
+        /// <returns>
+        /// PropertyWithValue - a property with value was found. The <paramref name="parsedPropertyName"/> contains the name of the property.
+        ///                     The reader is positioned on the property name.
+        /// PropertyWithoutValue - a property without a value was found. The <paramref name="parsedPropertyName"/> contains the name of the property.
+        ///                        The reader is positioned on the node after property annotations (so either a property or end of object).
+        /// ODataInstanceAnnotation - an odata instance annotation was found. The <paramref name="parsedPropertyName"/> contains the name of the annotation.
+        ///                      The reader is positioned on the value of the annotation.
+        /// CustomInstanceAnnotation - a custom instance annotation was found. The <paramref name="parsedPropertyName"/> contains the name of the annotation.
+        ///                      The reader is positioned on the value of the annotation.
+        /// MetadataReferenceProperty - a property which is a reference into the metadata was found.
+        ///                             The reader is positioned on the value of the property.
+        /// EndOfObject - end of the object scope was reached and no properties are to be reported. The <paramref name="parsedPropertyName"/> is null.
+        ///               This can only happen if there's a property annotation which is ignored (for example custom one) at the end of the object.
+        /// </returns>
+        private PropertyParsingResult ParseProperty(
+            PropertyAndAnnotationCollector propertyAndAnnotationCollector,
+            Func<string, object> readPropertyAnnotationValue,
+            out string parsedPropertyName)
+        {
+            Debug.Assert(propertyAndAnnotationCollector != null, "propertyAndAnnotationCollector != null");
+            Debug.Assert(readPropertyAnnotationValue != null, "readPropertyAnnotationValue != null");
+            string lastPropertyAnnotationNameFound = null;
+            parsedPropertyName = null;
+
+            while (this.JsonReader.NodeType == JsonNodeType.Property)
+            {
+                string nameFromReader = this.JsonReader.GetPropertyName();
+
+                string propertyNameFromReader, annotationNameFromReader;
+                bool isPropertyAnnotation = TryParsePropertyAnnotation(nameFromReader, out propertyNameFromReader, out annotationNameFromReader);
+
+                // reading a nested delta resource set
+                if (isPropertyAnnotation && String.CompareOrdinal(this.CompleteSimplifiedODataAnnotation(annotationNameFromReader), ODataAnnotationNames.ODataDelta) == 0)
+                {
+                    // Read over the property name.
+                    this.JsonReader.Read();
+                    parsedPropertyName = propertyNameFromReader;
+                    return PropertyParsingResult.NestedDeltaResourceSet;
+                }
+
+                bool isInstanceAnnotation = false;
+                if (!isPropertyAnnotation)
+                {
+                    isInstanceAnnotation = IsInstanceAnnotation(nameFromReader);
+                    propertyNameFromReader = isInstanceAnnotation ? this.CompleteSimplifiedODataAnnotation(nameFromReader.Substring(1)) : nameFromReader;
+                }
+
+                // If parsedPropertyName is set and is different from the property name the reader is currently on,
+                // we have parsed a property annotation for a different property than the one at the current position.
+                if (parsedPropertyName != null && string.CompareOrdinal(parsedPropertyName, propertyNameFromReader) != 0)
+                {
+                    if (ODataJsonLightReaderUtils.IsAnnotationProperty(parsedPropertyName))
+                    {
+                        throw new ODataException(Strings.ODataJsonLightDeserializer_AnnotationTargetingInstanceAnnotationWithoutValue(lastPropertyAnnotationNameFound, parsedPropertyName));
+                    }
+
+                    return PropertyParsingResult.PropertyWithoutValue;
+                }
+
+                object annotationValue = null;
+                if (isPropertyAnnotation)
+                {
+                    annotationNameFromReader = this.CompleteSimplifiedODataAnnotation(annotationNameFromReader);
+
+                    // If this is a unknown odata annotation targeting a property, we skip over it. See remark on the method SkippedOverUnknownODataAnnotation() for detailed explaination.
+                    // Note that we don't skip over unknown odata annotations targeting another annotation. We don't allow annotations (except odata.type) targeting other annotations,
+                    // so this.ProcessPropertyAnnotation() will test and fail for that case.
+                    if (!ODataJsonLightReaderUtils.IsAnnotationProperty(propertyNameFromReader) && this.SkippedOverUnknownODataAnnotation(annotationNameFromReader, out annotationValue))
+                    {
+                        propertyAndAnnotationCollector.AddODataPropertyAnnotation(propertyNameFromReader, annotationNameFromReader, annotationValue);
+                        continue;
+                    }
+
+                    // We have another property annotation for the same property we parsed.
+                    parsedPropertyName = propertyNameFromReader;
+                    lastPropertyAnnotationNameFound = annotationNameFromReader;
+
+                    this.ProcessPropertyAnnotation(propertyNameFromReader, annotationNameFromReader, propertyAndAnnotationCollector, readPropertyAnnotationValue);
+                    continue;
+                }
+
+                // If this is a unknown odata annotation, skip over it. See remark on the method SkippedOverUnknownODataAnnotation() for detailed explaination.
+                if (isInstanceAnnotation && this.SkippedOverUnknownODataAnnotation(propertyNameFromReader, out annotationValue))
+                {
+                    // collect 'odata.<unknown>' annotation:
+                    // here we know the original property name contains no '@', but '.' dot
+                    Debug.Assert(annotationNameFromReader == null, "annotationNameFromReader == null");
+                    propertyAndAnnotationCollector.AddODataScopeAnnotation(propertyNameFromReader, annotationValue);
+                    continue;
+                }
+
+                // We are encountering the property name for the first time.
+                parsedPropertyName = propertyNameFromReader;
+
+                if (!isInstanceAnnotation && ODataJsonLightUtils.IsMetadataReferenceProperty(propertyNameFromReader))
+                {
+                    // Read over the property name.
+                    this.JsonReader.Read();
+                    return PropertyParsingResult.MetadataReferenceProperty;
+                }
+
+                if (!isInstanceAnnotation && !ODataJsonLightReaderUtils.IsAnnotationProperty(propertyNameFromReader))
+                {
+                    // Normal property
+                    // Reader will have to move over property name node
+                    return PropertyParsingResult.PropertyWithValue;
+                }
+
+                // Read over the property name.
+                this.JsonReader.Read();
+
+                // collect 'xxx.yyyy' annotation:
+                // here we know the original property name contains no '@', but '.' dot
+                Debug.Assert(annotationNameFromReader == null, "annotationNameFromReader == null");
+
+                // Handle 'odata.XXXXX' annotations
+                if (isInstanceAnnotation && ODataJsonLightReaderUtils.IsODataAnnotationName(propertyNameFromReader))
+                {
+                    return PropertyParsingResult.ODataInstanceAnnotation;
+                }
+
+                // Handle custom annotations
+                return PropertyParsingResult.CustomInstanceAnnotation;
+            }
+
+            this.AssertJsonCondition(JsonNodeType.EndObject);
+            if (parsedPropertyName != null)
+            {
+                if (ODataJsonLightReaderUtils.IsAnnotationProperty(parsedPropertyName))
+                {
+                    throw new ODataException(Strings.ODataJsonLightDeserializer_AnnotationTargetingInstanceAnnotationWithoutValue(lastPropertyAnnotationNameFound, parsedPropertyName));
+                }
+
+                return PropertyParsingResult.PropertyWithoutValue;
+            }
+
+            return PropertyParsingResult.EndOfObject;
+        }
+
+        /// <summary>
+        /// Process the current property annotation.
+        /// </summary>
+        /// <param name="annotatedPropertyName">The name being annotated. Can be a property or an instance annotation.</param>
+        /// <param name="annotationName">The annotation targeting the <paramref name="annotatedPropertyName"/>.</param>
+        /// <param name="propertyAndAnnotationCollector">The duplicate property names checker.</param>
+        /// <param name="readPropertyAnnotationValue">Callback to read the property annotation value.</param>
+        private void ProcessPropertyAnnotation(string annotatedPropertyName, string annotationName, PropertyAndAnnotationCollector propertyAndAnnotationCollector, Func<string, object> readPropertyAnnotationValue)
+        {
+            // We don't currently support annotation targeting an instance annotation except for the @odata.type property annotation.
+            if (ODataJsonLightReaderUtils.IsAnnotationProperty(annotatedPropertyName) && string.CompareOrdinal(annotationName, ODataAnnotationNames.ODataType) != 0)
+            {
+                throw new ODataException(Strings.ODataJsonLightDeserializer_OnlyODataTypeAnnotationCanTargetInstanceAnnotation(annotationName, annotatedPropertyName, ODataAnnotationNames.ODataType));
+            }
+
+            ReadODataOrCustomInstanceAnnotationValue(annotatedPropertyName, annotationName, propertyAndAnnotationCollector, readPropertyAnnotationValue);
+        }
+
+        /// <summary>
+        /// Reads built-in "odata." or custom instance annotation's value.
+        /// </summary>
+        /// <param name="annotatedPropertyName">The property name.</param>
+        /// <param name="annotationName">The annotation name</param>
+        /// <param name="propertyAndAnnotationCollector">The PropertyAndAnnotationCollector.</param>
+        /// <param name="readPropertyAnnotationValue">Callback to read the property annotation value.</param>
+        private void ReadODataOrCustomInstanceAnnotationValue(string annotatedPropertyName, string annotationName, PropertyAndAnnotationCollector propertyAndAnnotationCollector, Func<string, object> readPropertyAnnotationValue)
+        {
+            // Read over the property name.
+            this.JsonReader.Read();
+            if (ODataJsonLightReaderUtils.IsODataAnnotationName(annotationName))
+            {
+                // OData annotations are read
+                propertyAndAnnotationCollector.AddODataPropertyAnnotation(annotatedPropertyName, annotationName, readPropertyAnnotationValue(annotationName));
+            }
+            else
+            {
+                if (this.ShouldSkipCustomInstanceAnnotation(annotationName) || (this is ODataJsonLightErrorDeserializer && this.MessageReaderSettings.ShouldIncludeAnnotation == null))
+                {
+                    propertyAndAnnotationCollector.CheckIfPropertyOpenForAnnotations(annotatedPropertyName, annotationName);
+                    this.JsonReader.SkipValue();
+                }
+                else
+                {
+                    Debug.Assert(ReadPropertyCustomAnnotationValue != null, "readPropertyCustomAnnotationValue != null");
+                    propertyAndAnnotationCollector.AddCustomPropertyAnnotation(annotatedPropertyName, annotationName, ReadPropertyCustomAnnotationValue(propertyAndAnnotationCollector, annotationName));
+                }
+            }
+        }
+
+        /// <summary>
+        /// Read the start of the top-level data wrapper in JSON responses.
+        /// </summary>
+        /// <param name="payloadKind">The kind of payload we are reading; this guides the parsing of the context URI.</param>
+        /// <param name="propertyAndAnnotationCollector">The duplicate property names checker.</param>
+        /// <param name="isReadingNestedPayload">true if we are deserializing a nested payload, e.g. a resource, a resource set or a collection within a parameters payload.</param>
+        /// <param name="allowEmptyPayload">true if we allow a completely empty payload; otherwise false.</param>
+        /// <returns>The value of the context URI annotation (or null if it was not found).</returns>
+        /// <remarks>
+        /// Pre-Condition:  JsonNodeType.None:      assumes that the JSON reader has not been used yet when not reading a nested payload.
+        /// Post-Condition: The reader is positioned on the first property of the payload after having read (or skipped) the context URI property.
+        ///                 Or the reader is positioned on an end-object node if there are no properties (other than the context URI which is required in responses and optional in requests).
+        /// </remarks>
+        private string ReadPayloadStartImplementation(
+            ODataPayloadKind payloadKind,
+            PropertyAndAnnotationCollector propertyAndAnnotationCollector,
+            bool isReadingNestedPayload,
+            bool allowEmptyPayload)
+        {
+            this.JsonReader.AssertNotBuffering();
+            Debug.Assert(isReadingNestedPayload || this.JsonReader.NodeType == JsonNodeType.None, "Pre-Condition: JSON reader must not have been used yet when not reading a nested payload.");
+
+            if (!isReadingNestedPayload)
+            {
+                // Position the reader on the first node inside the outermost object.
+                this.JsonReader.Read();
+
+                if (allowEmptyPayload && this.JsonReader.NodeType == JsonNodeType.EndOfInput)
+                {
+                    return null;
+                }
+
+                // Read the start object node and position the reader on the first property
+                // (or the end object node).
+                this.JsonReader.ReadStartObject();
+
+                if (payloadKind != ODataPayloadKind.Error)
+                {
+                    // Skip over the context URI annotation in request payloads or when we've already read it
+                    // during payload kind detection.
+                    bool failOnMissingContextUriAnnotation = this.jsonLightInputContext.ReadingResponse;
+
+                    // In responses we expect the context URI to be the first thing in the payload
+                    // (except for error payloads). In requests we ignore the context URI.
+                    return this.ReadContextUriAnnotation(payloadKind, propertyAndAnnotationCollector, failOnMissingContextUriAnnotation);
+                }
+
+                this.AssertJsonCondition(JsonNodeType.Property, JsonNodeType.EndObject);
+            }
+
+            return null;
+        }
+    }
+}
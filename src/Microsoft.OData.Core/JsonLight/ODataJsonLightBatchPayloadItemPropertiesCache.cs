--- conflicted
+++ resolved
@@ -1,546 +1,482 @@
-﻿//---------------------------------------------------------------------
-// <copyright file="ODataJsonLightBatchPayloadItemPropertiesCache.cs" company="Microsoft">
-//      Copyright (C) Microsoft Corporation. All rights reserved. See License.txt in the project root for license information.
-// </copyright>
-//---------------------------------------------------------------------
-
-namespace Microsoft.OData.JsonLight
-{
-    #region Namespaces
-
-    using System;
-    using System.Collections.Generic;
-    using System.Diagnostics;
-    using System.Globalization;
-    using System.Threading.Tasks;
-    using Microsoft.OData.Json;
-
-    #endregion Namespaces
-
-    /// <summary>
-    /// Class for cache properties of a json object.
-    /// </summary>
-    internal class ODataJsonLightBatchPayloadItemPropertiesCache
-    {
-        /// <summary>
-        /// Property name for message Id in Json batch payload's message object.
-        /// Property names definitions here are all in upper case to support case insensitivity.
-        /// </summary>
-        internal const string PropertyNameId = "ID";
-
-        /// <summary>
-        /// Property name for message atomicityGroup association in Json batch payload's message object.
-        /// Property names definitions here are all in upper case to support case insensitivity.
-        /// </summary>
-        internal const string PropertyNameAtomicityGroup = "ATOMICITYGROUP";
-
-        /// <summary>
-        /// Property name for response headers in Json batch response.
-        /// Property names definitions here are all in upper case to support case insensitivity.
-        /// </summary>
-        internal const string PropertyNameHeaders = "HEADERS";
-
-        /// <summary>
-        /// Property name for message body in Json batch payload's message object.
-        /// Property names definitions here are all in upper case to support case insensitivity.
-        /// </summary>
-        internal const string PropertyNameBody = "BODY";
-
-        // The followings are request specific properties.
-
-        /// <summary>
-        /// Property name for request execution dependency in Json batch request.
-        /// Property names definitions here are all in upper case to support case insensitivity.
-        /// </summary>
-        internal const string PropertyNameDependsOn = "DEPENDSON";
-
-        /// <summary>
-        /// Property name for request HTTP method in Json batch request.
-        /// Property names definitions here are all in upper case to support case insensitivity.
-        /// </summary>
-        internal const string PropertyNameMethod = "METHOD";
-
-        /// <summary>
-        /// Property name for request URL in Json batch request.
-        /// Property names definitions here are all in upper case to support case insensitivity.
-        /// </summary>
-        internal const string PropertyNameUrl = "URL";
-
-        // The followings are response specific properties.
-
-        /// <summary>
-        /// Property name for response status in Json batch response.
-        /// Property names definitions here are all in upper case to support case insensitivity.
-        /// </summary>
-        internal const string PropertyNameStatus = "STATUS";
-
-        /// <summary>
-        /// The Json reader for reading payload item in Json format.
-        /// </summary>
-        private IJsonReader jsonReader;
-
-        /// <summary>
-        /// The JSON reader for asynchronously reading payload item in Json format.
-        /// </summary>
-        private IJsonReaderAsync asynchronousJsonReader;
-
-        /// <summary>
-        /// The Json batch reader for batch processing.
-        /// </summary>
-        private IODataStreamListener listener;
-
-        /// <summary>
-        /// Cache for json properties.
-        /// </summary>
-        private Dictionary<string, object> jsonProperties = null;
-
-        /// <summary>
-        /// Whether the stream has been populated with body content from the operation request message.
-        /// </summary>
-        private bool isStreamPopulated = false;
-
-        /// <summary>
-        /// Constructor.
-        /// </summary>
-        /// <param name="jsonBatchReader">The Json batch reader.</param>
-        private ODataJsonLightBatchPayloadItemPropertiesCache(ODataJsonLightBatchReader jsonBatchReader)
-        {
-            Debug.Assert(jsonBatchReader != null, $"{nameof(jsonBatchReader)} != null");
-
-            this.jsonReader = jsonBatchReader.JsonLightInputContext.JsonReader;
-            this.asynchronousJsonReader = jsonBatchReader.JsonLightInputContext.JsonReader;
-            this.listener = jsonBatchReader;
-        }
-
-        /// <summary>
-        /// Creates a <see cref="ODataJsonLightBatchPayloadItemPropertiesCache"/>
-        /// and subsequently scans the JSON object for known properties and caches them.
-        /// </summary>
-        /// <param name="jsonBatchReader">The JSON batch reader.</param>
-        /// <returns>A <see cref="ODataJsonLightBatchPayloadItemPropertiesCache"/> instance.</returns>
-        internal static ODataJsonLightBatchPayloadItemPropertiesCache Create(ODataJsonLightBatchReader jsonBatchReader)
-        {
-            Debug.Assert(jsonBatchReader != null, $"{nameof(jsonBatchReader)} != null");
-
-            ODataJsonLightBatchPayloadItemPropertiesCache jsonLightBatchPayloadItemPropertiesCache = new ODataJsonLightBatchPayloadItemPropertiesCache(jsonBatchReader);
-
-            jsonLightBatchPayloadItemPropertiesCache.ScanJsonProperties();
-
-            return jsonLightBatchPayloadItemPropertiesCache;
-        }
-
-        /// <summary>
-        /// Asynchronously creates a <see cref="ODataJsonLightBatchPayloadItemPropertiesCache"/>
-        /// and subsequently scans the JSON object for known properties and caches them.
-        /// </summary>
-        /// <param name="jsonBatchReader">The JSON batch reader.</param>
-        /// <returns>
-        /// A task that represents the asynchronous write operation.
-        /// The value of the TResult parameter contains a <see cref="ODataJsonLightBatchPayloadItemPropertiesCache"/> instance.
-        /// </returns>
-        internal static async Task<ODataJsonLightBatchPayloadItemPropertiesCache> CreateAsync(ODataJsonLightBatchReader jsonBatchReader)
-        {
-            Debug.Assert(jsonBatchReader != null, $"{nameof(jsonBatchReader)} != null");
-
-            ODataJsonLightBatchPayloadItemPropertiesCache jsonLightBatchPayloadItemPropertiesCache = new ODataJsonLightBatchPayloadItemPropertiesCache(jsonBatchReader);
-
-            await jsonLightBatchPayloadItemPropertiesCache.ScanJsonPropertiesAsync()
-                .ConfigureAwait(false);
-
-            return jsonLightBatchPayloadItemPropertiesCache;
-        }
-
-        /// <summary>
-        /// Retrieves the value for the cached property.
-        /// </summary>
-        /// <param name="propertyName"> Name of the property.</param>
-        /// <returns>Property value. Null if not found.</returns>
-        internal object GetPropertyValue(string propertyName)
-        {
-            if (this.jsonProperties != null)
-            {
-                string canonicalPropertyName = Normalize(propertyName);
-                object propertyValue;
-                if (this.jsonProperties.TryGetValue(canonicalPropertyName, out propertyValue))
-                {
-                    return propertyValue;
-                }
-            }
-
-            return null;
-        }
-
-        /// <summary>
-        /// Creates a batch reader stream backed by memory stream containing data the current
-        /// Json object the reader is pointing at.
-        /// Current supported data types are Json and binary types.
-        /// </summary>
-        /// <param name="contentTypeHeader">The content-type header value of the request.</param>
-        /// <returns>The memory stream.</returns>
-        private ODataJsonLightBatchBodyContentReaderStream CreateJsonPayloadBodyContentStream(string contentTypeHeader)
-        {
-            // Serialization of json object to batch buffer.
-            ODataJsonLightBatchBodyContentReaderStream stream =
-                new ODataJsonLightBatchBodyContentReaderStream(listener);
-
-            this.isStreamPopulated = stream.PopulateBodyContent(this.jsonReader, contentTypeHeader);
-
-            return stream;
-        }
-
-        /// <summary>
-        /// Normalization method for property name. Upper case conversion is used.
-        /// </summary>
-        /// <param name="propertyName">Name to be normalized.</param>
-        /// <returns>The normalized name.</returns>
-        private static string Normalize(string propertyName)
-        {
-            return propertyName.ToUpperInvariant();
-        }
-
-        /// <summary>
-        /// Wrapper method with validation to scan the Json object for known properties.
-        /// </summary>
-        private void ScanJsonProperties()
-        {
-            Debug.Assert(this.jsonReader != null, $"{nameof(this.jsonReader)} != null");
-            Debug.Assert(this.jsonProperties == null, $"{nameof(this.jsonProperties)} == null");
-
-            this.jsonProperties = new Dictionary<string, object>();
-            string contentTypeHeader = null;
-            ODataJsonLightBatchBodyContentReaderStream bodyContentStream = null;
-
-            try
-            {
-                // Request object start.
-                this.jsonReader.ReadStartObject();
-
-                while (this.jsonReader.NodeType != JsonNodeType.EndObject)
-                {
-                    // Convert to upper case to support case-insensitive request property names
-                    string propertyName = Normalize(this.jsonReader.ReadPropertyName());
-
-                    // Throw an ODataException, if a duplicate json property was detected
-                    if (jsonProperties.ContainsKey(propertyName))
-                    {
-                        throw new ODataException(Strings.ODataJsonLightBatchPayloadItemPropertiesCache_DuplicatePropertyForRequestInBatch(propertyName));
-                    }
-
-                    switch (propertyName)
-                    {
-                        case PropertyNameId:
-                        case PropertyNameAtomicityGroup:
-                        case PropertyNameMethod:
-                        case PropertyNameUrl:
-                            {
-                                string propertyValueString = this.jsonReader.ReadStringValue();
-
-                                // Skip duplicate json properties
-                                if (!jsonProperties.ContainsKey(propertyName))
-                                {
-                                    jsonProperties.Add(propertyName, propertyValueString);
-                                }
-                            }
-
-                            break;
-
-                        case PropertyNameStatus:
-                            {
-                                object propertyValueObject = this.jsonReader.ReadPrimitiveValue();
-
-                                // Skip duplicate json properties
-                                if (!jsonProperties.ContainsKey(propertyName))
-                                {
-                                    jsonProperties.Add(propertyName, propertyValueObject);
-                                }
-                            }
-
-                            break;
-
-                        case PropertyNameDependsOn:
-                            {
-                                List<string> dependsOnIds = new List<string>();
-                                this.jsonReader.ReadStartArray();
-                                while (this.jsonReader.NodeType != JsonNodeType.EndArray)
-                                {
-                                    dependsOnIds.Add(this.jsonReader.ReadStringValue());
-                                }
-
-                                this.jsonReader.ReadEndArray();
-
-                                // Skip duplicate json properties
-                                if (!jsonProperties.ContainsKey(propertyName))
-                                {
-                                    jsonProperties.Add(propertyName, dependsOnIds);
-                                }
-                            }
-
-                            break;
-
-                        case PropertyNameHeaders:
-                            {
-                                ODataBatchOperationHeaders headers = new ODataBatchOperationHeaders();
-
-                                // Use empty string (non-null value) to indicate that content-type header has been processed.
-                                contentTypeHeader = "";
-
-                                this.jsonReader.ReadStartObject();
-
-                                while (this.jsonReader.NodeType != JsonNodeType.EndObject)
-                                {
-                                    string headerName = this.jsonReader.ReadPropertyName();
-<<<<<<< HEAD
-                                    object headerValueObject = this.jsonReader.ReadPrimitiveValue();
-                                    string headerValue = headerValueObject?.ToString();
-=======
-                                    string headerValue = this.jsonReader.ReadPrimitiveValue()?.ToString();
->>>>>>> 9018593a
-
-                                    // Throw an ODataException, if a duplicate header was detected
-                                    if (headers.ContainsKeyOrdinal(headerName))
-                                    {
-                                        throw new ODataException(Strings.ODataJsonLightBatchPayloadItemPropertiesCache_DuplicateHeaderForRequestInBatch(headerName));
-                                    }
-
-                                    // Remember the Content-Type header value.
-                                    if (headerName.Equals(ODataConstants.ContentTypeHeader, StringComparison.OrdinalIgnoreCase))
-                                    {
-                                        contentTypeHeader = headerValue;
-                                    }
-
-                                    // Skip duplicate http headers
-                                    if (!headers.ContainsKeyOrdinal(headerName))
-                                    {
-                                        headers.Add(headerName, headerValue);
-                                    }
-                                }
-
-                                this.jsonReader.ReadEndObject();
-
-                                // Skip duplicate json properties
-                                if (!jsonProperties.ContainsKey(propertyName))
-                                {
-                                    jsonProperties.Add(propertyName, headers);
-                                }
-
-                                if (!this.isStreamPopulated && bodyContentStream != null)
-                                {
-                                    // Populate the stream now since the body content has been cached and we now have content-type.
-                                    bodyContentStream.PopulateCachedBodyContent(contentTypeHeader);
-                                }
-                            }
-
-                            break;
-
-                        case PropertyNameBody:
-                            {
-                                bodyContentStream = CreateJsonPayloadBodyContentStream(contentTypeHeader);
-
-                                // Skip duplicate json properties
-                                if (!jsonProperties.ContainsKey(propertyName))
-                                {
-                                    jsonProperties.Add(propertyName, bodyContentStream);
-                                }
-                            }
-
-                            break;
-
-                        default:
-                            throw new ODataException(Strings.ODataJsonLightBatchPayloadItemPropertiesCache_UnknownPropertyForMessageInBatch(propertyName));
-                    }
-                }
-
-                // Request object end.
-                this.jsonReader.ReadEndObject();
-            }
-            finally
-            {
-                // We don't need to use the Json reader anymore.
-                this.jsonReader = null;
-            }
-        }
-
-        /// <summary>
-        /// Asynchronously creates a batch reader stream backed by memory stream containing data the current
-        /// Json object the reader is pointing at.
-        /// Current supported data types are Json and binary types.
-        /// </summary>
-        /// <param name="contentTypeHeader">The content-type header value of the request.</param>
-        /// <returns>
-        /// A task that represents the asynchronous operation.
-        /// The value of the TResult parameter contains the wrapper stream backed by memory stream.
-        /// </returns>
-        private async Task<ODataJsonLightBatchBodyContentReaderStream> CreateJsonPayloadBodyContentStreamAsync(string contentTypeHeader)
-        {
-            // Serialization of json object to batch buffer.
-            ODataJsonLightBatchBodyContentReaderStream stream = new ODataJsonLightBatchBodyContentReaderStream(listener);
-
-            this.isStreamPopulated = await stream.PopulateBodyContentAsync(this.asynchronousJsonReader, contentTypeHeader)
-                .ConfigureAwait(false);
-
-            return stream;
-        }
-
-        /// <summary>
-        /// Wrapper method with validation to asynchronously scan the JSON object for known properties.
-        /// </summary>
-        /// <returns>A task that represents the asynchronous read operation.</returns>
-        private async Task ScanJsonPropertiesAsync()
-        {
-            Debug.Assert(this.asynchronousJsonReader != null, $"{nameof(this.asynchronousJsonReader)} != null");
-            Debug.Assert(this.jsonProperties == null, $"{nameof(this.jsonProperties)} == null");
-
-            this.jsonProperties = new Dictionary<string, object>();
-            string contentTypeHeader = null;
-            ODataJsonLightBatchBodyContentReaderStream bodyContentStream = null;
-
-            try
-            {
-                // Request object start.
-                await this.asynchronousJsonReader.ReadStartObjectAsync()
-                    .ConfigureAwait(false);
-
-                while (this.asynchronousJsonReader.NodeType != JsonNodeType.EndObject)
-                {
-                    // Convert to upper case to support case-insensitive request property names
-                    string propertyName = Normalize(await this.asynchronousJsonReader.ReadPropertyNameAsync().ConfigureAwait(false));
-
-                    // Throw an ODataException, if a duplicate json property was detected
-                    if (jsonProperties.ContainsKey(propertyName))
-                    {
-                        throw new ODataException(Strings.ODataJsonLightBatchPayloadItemPropertiesCache_DuplicatePropertyForRequestInBatch(propertyName));
-                    }
-
-                    switch (propertyName)
-                    {
-                        case PropertyNameId:
-                        case PropertyNameAtomicityGroup:
-                        case PropertyNameMethod:
-                        case PropertyNameUrl:
-                            string propertyValueString = await this.asynchronousJsonReader.ReadStringValueAsync().ConfigureAwait(false);
-
-                            // Skip duplicate json properties
-                            if (!jsonProperties.ContainsKey(propertyName))
-                            {
-                                jsonProperties.Add(propertyName, propertyValueString);
-                            }
-
-                            break;
-
-                        case PropertyNameStatus:
-                            object propertyValueObject = await this.asynchronousJsonReader.ReadPrimitiveValueAsync().ConfigureAwait(false);
-
-                            // Skip duplicate json properties
-                            if (!jsonProperties.ContainsKey(propertyName))
-                            {
-                                jsonProperties.Add(propertyName, propertyValueObject);
-                            }
-
-                            break;
-
-                        case PropertyNameDependsOn:
-                            List<string> dependsOnIds = new List<string>();
-                            await this.asynchronousJsonReader.ReadStartArrayAsync()
-                                .ConfigureAwait(false);
-                            while (this.asynchronousJsonReader.NodeType != JsonNodeType.EndArray)
-                            {
-                                dependsOnIds.Add(await this.asynchronousJsonReader.ReadStringValueAsync().ConfigureAwait(false));
-                            }
-
-                            await this.asynchronousJsonReader.ReadEndArrayAsync()
-                                .ConfigureAwait(false);
-
-                            // Skip duplicate json properties
-                            if (!jsonProperties.ContainsKey(propertyName))
-                            {
-                                jsonProperties.Add(propertyName, dependsOnIds);
-                            }
-
-                            break;
-
-                        case PropertyNameHeaders:
-                            ODataBatchOperationHeaders headers = new ODataBatchOperationHeaders();
-
-                            // Use empty string (non-null value) to indicate that content-type header has been processed.
-                            contentTypeHeader = "";
-
-                            await this.asynchronousJsonReader.ReadStartObjectAsync()
-                                .ConfigureAwait(false);
-
-                            while (this.asynchronousJsonReader.NodeType != JsonNodeType.EndObject)
-                            {
-                                string headerName = await this.asynchronousJsonReader.ReadPropertyNameAsync()
-                                    .ConfigureAwait(false);
-<<<<<<< HEAD
-                                object headerValueObject = (await this.asynchronousJsonReader.ReadPrimitiveValueAsync().ConfigureAwait(false));
-                                string headerValue = headerValueObject?.ToString();
-=======
-                                string headerValue = (await this.asynchronousJsonReader.ReadPrimitiveValueAsync().ConfigureAwait(false))?.ToString();
->>>>>>> 9018593a
-
-                                // Throw an ODataException, if a duplicate header was detected
-                                if (headers.ContainsKeyOrdinal(headerName))
-                                {
-                                    throw new ODataException(Strings.ODataJsonLightBatchPayloadItemPropertiesCache_DuplicateHeaderForRequestInBatch(headerName));
-                                }
-
-                                // Remember the Content-Type header value.
-                                if (headerName.Equals(ODataConstants.ContentTypeHeader, StringComparison.OrdinalIgnoreCase))
-                                {
-                                    contentTypeHeader = headerValue;
-                                }
-
-                                // Skip duplicate http headers
-                                if (!headers.ContainsKeyOrdinal(headerName))
-                                {
-                                    headers.Add(headerName, headerValue);
-                                }
-                            }
-
-                            await this.asynchronousJsonReader.ReadEndObjectAsync()
-                                .ConfigureAwait(false);
-
-                            // Skip duplicate json properties
-                            if (!jsonProperties.ContainsKey(propertyName))
-                            {
-                                jsonProperties.Add(propertyName, headers);
-                            }
-
-                            if (!this.isStreamPopulated && bodyContentStream != null)
-                            {
-                                // Populate the stream now since the body content has been cached and we now have content-type.
-                                await bodyContentStream.PopulateCachedBodyContentAsync(contentTypeHeader)
-                                    .ConfigureAwait(false);
-                            }
-
-                            break;
-
-                        case PropertyNameBody:
-                            bodyContentStream = await CreateJsonPayloadBodyContentStreamAsync(contentTypeHeader)
-                                .ConfigureAwait(false);
-
-                            // Skip duplicate json properties
-                            if (!jsonProperties.ContainsKey(propertyName))
-                            {
-                                jsonProperties.Add(propertyName, bodyContentStream);
-                            }
-
-                            break;
-
-                        default:
-                            throw new ODataException(Strings.ODataJsonLightBatchPayloadItemPropertiesCache_UnknownPropertyForMessageInBatch(propertyName));
-                    }
-                }
-
-                // Request object end.
-                await this.asynchronousJsonReader.ReadEndObjectAsync()
-                    .ConfigureAwait(false);
-            }
-            finally
-            {
-                // We don't need to use the Json reader anymore.
-                this.asynchronousJsonReader = null;
-            }
-        }
-    }
-}
+﻿//---------------------------------------------------------------------
+// <copyright file="ODataJsonLightBatchPayloadItemPropertiesCache.cs" company="Microsoft">
+//      Copyright (C) Microsoft Corporation. All rights reserved. See License.txt in the project root for license information.
+// </copyright>
+//---------------------------------------------------------------------
+
+namespace Microsoft.OData.JsonLight
+{
+    #region Namespaces
+
+    using System;
+    using System.Collections.Generic;
+    using System.Diagnostics;
+    using System.Globalization;
+    using System.Threading.Tasks;
+    using Microsoft.OData.Json;
+
+    #endregion Namespaces
+
+    /// <summary>
+    /// Class for cache properties of a json object.
+    /// </summary>
+    internal class ODataJsonLightBatchPayloadItemPropertiesCache
+    {
+        /// <summary>
+        /// Property name for message Id in Json batch payload's message object.
+        /// Property names definitions here are all in upper case to support case insensitivity.
+        /// </summary>
+        internal const string PropertyNameId = "ID";
+
+        /// <summary>
+        /// Property name for message atomicityGroup association in Json batch payload's message object.
+        /// Property names definitions here are all in upper case to support case insensitivity.
+        /// </summary>
+        internal const string PropertyNameAtomicityGroup = "ATOMICITYGROUP";
+
+        /// <summary>
+        /// Property name for response headers in Json batch response.
+        /// Property names definitions here are all in upper case to support case insensitivity.
+        /// </summary>
+        internal const string PropertyNameHeaders = "HEADERS";
+
+        /// <summary>
+        /// Property name for message body in Json batch payload's message object.
+        /// Property names definitions here are all in upper case to support case insensitivity.
+        /// </summary>
+        internal const string PropertyNameBody = "BODY";
+
+        // The followings are request specific properties.
+
+        /// <summary>
+        /// Property name for request execution dependency in Json batch request.
+        /// Property names definitions here are all in upper case to support case insensitivity.
+        /// </summary>
+        internal const string PropertyNameDependsOn = "DEPENDSON";
+
+        /// <summary>
+        /// Property name for request HTTP method in Json batch request.
+        /// Property names definitions here are all in upper case to support case insensitivity.
+        /// </summary>
+        internal const string PropertyNameMethod = "METHOD";
+
+        /// <summary>
+        /// Property name for request URL in Json batch request.
+        /// Property names definitions here are all in upper case to support case insensitivity.
+        /// </summary>
+        internal const string PropertyNameUrl = "URL";
+
+        // The followings are response specific properties.
+
+        /// <summary>
+        /// Property name for response status in Json batch response.
+        /// Property names definitions here are all in upper case to support case insensitivity.
+        /// </summary>
+        internal const string PropertyNameStatus = "STATUS";
+
+        /// <summary>
+        /// The Json reader for reading payload item in Json format.
+        /// </summary>
+        private IJsonReader jsonReader;
+
+        /// <summary>
+        /// The JSON reader for asynchronously reading payload item in Json format.
+        /// </summary>
+        private IJsonReaderAsync asynchronousJsonReader;
+
+        /// <summary>
+        /// The Json batch reader for batch processing.
+        /// </summary>
+        private IODataStreamListener listener;
+
+        /// <summary>
+        /// Cache for json properties.
+        /// </summary>
+        private Dictionary<string, object> jsonProperties = null;
+
+        /// <summary>
+        /// Whether the stream has been populated with body content from the operation request message.
+        /// </summary>
+        private bool isStreamPopulated = false;
+
+        /// <summary>
+        /// Constructor.
+        /// </summary>
+        /// <param name="jsonBatchReader">The Json batch reader.</param>
+        private ODataJsonLightBatchPayloadItemPropertiesCache(ODataJsonLightBatchReader jsonBatchReader)
+        {
+            Debug.Assert(jsonBatchReader != null, $"{nameof(jsonBatchReader)} != null");
+
+            this.jsonReader = jsonBatchReader.JsonLightInputContext.JsonReader;
+            this.asynchronousJsonReader = jsonBatchReader.JsonLightInputContext.JsonReader;
+            this.listener = jsonBatchReader;
+        }
+
+        /// <summary>
+        /// Creates a <see cref="ODataJsonLightBatchPayloadItemPropertiesCache"/>
+        /// and subsequently scans the JSON object for known properties and caches them.
+        /// </summary>
+        /// <param name="jsonBatchReader">The JSON batch reader.</param>
+        /// <returns>A <see cref="ODataJsonLightBatchPayloadItemPropertiesCache"/> instance.</returns>
+        internal static ODataJsonLightBatchPayloadItemPropertiesCache Create(ODataJsonLightBatchReader jsonBatchReader)
+        {
+            Debug.Assert(jsonBatchReader != null, $"{nameof(jsonBatchReader)} != null");
+
+            ODataJsonLightBatchPayloadItemPropertiesCache jsonLightBatchPayloadItemPropertiesCache = new ODataJsonLightBatchPayloadItemPropertiesCache(jsonBatchReader);
+
+            jsonLightBatchPayloadItemPropertiesCache.ScanJsonProperties();
+
+            return jsonLightBatchPayloadItemPropertiesCache;
+        }
+
+        /// <summary>
+        /// Asynchronously creates a <see cref="ODataJsonLightBatchPayloadItemPropertiesCache"/>
+        /// and subsequently scans the JSON object for known properties and caches them.
+        /// </summary>
+        /// <param name="jsonBatchReader">The JSON batch reader.</param>
+        /// <returns>
+        /// A task that represents the asynchronous write operation.
+        /// The value of the TResult parameter contains a <see cref="ODataJsonLightBatchPayloadItemPropertiesCache"/> instance.
+        /// </returns>
+        internal static async Task<ODataJsonLightBatchPayloadItemPropertiesCache> CreateAsync(ODataJsonLightBatchReader jsonBatchReader)
+        {
+            Debug.Assert(jsonBatchReader != null, $"{nameof(jsonBatchReader)} != null");
+
+            ODataJsonLightBatchPayloadItemPropertiesCache jsonLightBatchPayloadItemPropertiesCache = new ODataJsonLightBatchPayloadItemPropertiesCache(jsonBatchReader);
+
+            await jsonLightBatchPayloadItemPropertiesCache.ScanJsonPropertiesAsync()
+                .ConfigureAwait(false);
+
+            return jsonLightBatchPayloadItemPropertiesCache;
+        }
+
+        /// <summary>
+        /// Retrieves the value for the cached property.
+        /// </summary>
+        /// <param name="propertyName"> Name of the property.</param>
+        /// <returns>Property value. Null if not found.</returns>
+        internal object GetPropertyValue(string propertyName)
+        {
+            if (this.jsonProperties != null)
+            {
+                string canonicalPropertyName = Normalize(propertyName);
+                object propertyValue;
+                if (this.jsonProperties.TryGetValue(canonicalPropertyName, out propertyValue))
+                {
+                    return propertyValue;
+                }
+            }
+
+            return null;
+        }
+
+        /// <summary>
+        /// Creates a batch reader stream backed by memory stream containing data the current
+        /// Json object the reader is pointing at.
+        /// Current supported data types are Json and binary types.
+        /// </summary>
+        /// <param name="contentTypeHeader">The content-type header value of the request.</param>
+        /// <returns>The memory stream.</returns>
+        private ODataJsonLightBatchBodyContentReaderStream CreateJsonPayloadBodyContentStream(string contentTypeHeader)
+        {
+            // Serialization of json object to batch buffer.
+            ODataJsonLightBatchBodyContentReaderStream stream =
+                new ODataJsonLightBatchBodyContentReaderStream(listener);
+
+            this.isStreamPopulated = stream.PopulateBodyContent(this.jsonReader, contentTypeHeader);
+
+            return stream;
+        }
+
+        /// <summary>
+        /// Normalization method for property name. Upper case conversion is used.
+        /// </summary>
+        /// <param name="propertyName">Name to be normalized.</param>
+        /// <returns>The normalized name.</returns>
+        private static string Normalize(string propertyName)
+        {
+            return propertyName.ToUpperInvariant();
+        }
+
+        /// <summary>
+        /// Wrapper method with validation to scan the Json object for known properties.
+        /// </summary>
+        private void ScanJsonProperties()
+        {
+            Debug.Assert(this.jsonReader != null, $"{nameof(this.jsonReader)} != null");
+            Debug.Assert(this.jsonProperties == null, $"{nameof(this.jsonProperties)} == null");
+
+            this.jsonProperties = new Dictionary<string, object>();
+            string contentTypeHeader = null;
+            ODataJsonLightBatchBodyContentReaderStream bodyContentStream = null;
+
+            try
+            {
+                // Request object start.
+                this.jsonReader.ReadStartObject();
+
+                while (this.jsonReader.NodeType != JsonNodeType.EndObject)
+                {
+                    // Convert to upper case to support case-insensitive request property names
+                    string propertyName = Normalize(this.jsonReader.ReadPropertyName());
+
+                    // Throw an ODataException, if a duplicate json property was detected
+                    if (jsonProperties.ContainsKey(propertyName))
+                    {
+                        throw new ODataException(Strings.ODataJsonLightBatchPayloadItemPropertiesCache_DuplicatePropertyForRequestInBatch(propertyName));
+                    }
+
+                    switch (propertyName)
+                    {
+                        case PropertyNameId:
+                        case PropertyNameAtomicityGroup:
+                        case PropertyNameMethod:
+                        case PropertyNameUrl:
+                            {
+                                jsonProperties.Add(propertyName, this.jsonReader.ReadStringValue());
+                            }
+
+                            break;
+
+                        case PropertyNameStatus:
+                            {
+                                jsonProperties.Add(propertyName, this.jsonReader.ReadPrimitiveValue());
+                            }
+
+                            break;
+
+                        case PropertyNameDependsOn:
+                            {
+                                List<string> dependsOnIds = new List<string>();
+                                this.jsonReader.ReadStartArray();
+                                while (this.jsonReader.NodeType != JsonNodeType.EndArray)
+                                {
+                                    dependsOnIds.Add(this.jsonReader.ReadStringValue());
+                                }
+
+                                this.jsonReader.ReadEndArray();
+
+                                jsonProperties.Add(propertyName, dependsOnIds);
+                            }
+
+                            break;
+
+                        case PropertyNameHeaders:
+                            {
+                                ODataBatchOperationHeaders headers = new ODataBatchOperationHeaders();
+
+                                // Use empty string (non-null value) to indicate that content-type header has been processed.
+                                contentTypeHeader = "";
+
+                                this.jsonReader.ReadStartObject();
+
+                                while (this.jsonReader.NodeType != JsonNodeType.EndObject)
+                                {
+                                    string headerName = this.jsonReader.ReadPropertyName();
+                                    string headerValue = this.jsonReader.ReadPrimitiveValue()?.ToString();
+
+                                    // Throw an ODataException, if a duplicate header was detected
+                                    if (headers.ContainsKeyOrdinal(headerName))
+                                    {
+                                        throw new ODataException(Strings.ODataJsonLightBatchPayloadItemPropertiesCache_DuplicateHeaderForRequestInBatch(headerName));
+                                    }
+
+                                    // Remember the Content-Type header value.
+                                    if (headerName.Equals(ODataConstants.ContentTypeHeader, StringComparison.OrdinalIgnoreCase))
+                                    {
+                                        contentTypeHeader = headerValue;
+                                    }
+
+                                    headers.Add(headerName, headerValue);
+                                }
+
+                                this.jsonReader.ReadEndObject();
+
+                                jsonProperties.Add(propertyName, headers);
+
+                                if (!this.isStreamPopulated && bodyContentStream != null)
+                                {
+                                    // Populate the stream now since the body content has been cached and we now have content-type.
+                                    bodyContentStream.PopulateCachedBodyContent(contentTypeHeader);
+                                }
+                            }
+
+                            break;
+
+                        case PropertyNameBody:
+                            {
+                                bodyContentStream = CreateJsonPayloadBodyContentStream(contentTypeHeader);
+                                jsonProperties.Add(propertyName, bodyContentStream);
+                            }
+
+                            break;
+
+                        default:
+                            throw new ODataException(Strings.ODataJsonLightBatchPayloadItemPropertiesCache_UnknownPropertyForMessageInBatch(propertyName));
+                    }
+                }
+
+                // Request object end.
+                this.jsonReader.ReadEndObject();
+            }
+            finally
+            {
+                // We don't need to use the Json reader anymore.
+                this.jsonReader = null;
+            }
+        }
+
+        /// <summary>
+        /// Asynchronously creates a batch reader stream backed by memory stream containing data the current
+        /// Json object the reader is pointing at.
+        /// Current supported data types are Json and binary types.
+        /// </summary>
+        /// <param name="contentTypeHeader">The content-type header value of the request.</param>
+        /// <returns>
+        /// A task that represents the asynchronous operation.
+        /// The value of the TResult parameter contains the wrapper stream backed by memory stream.
+        /// </returns>
+        private async Task<ODataJsonLightBatchBodyContentReaderStream> CreateJsonPayloadBodyContentStreamAsync(string contentTypeHeader)
+        {
+            // Serialization of json object to batch buffer.
+            ODataJsonLightBatchBodyContentReaderStream stream = new ODataJsonLightBatchBodyContentReaderStream(listener);
+
+            this.isStreamPopulated = await stream.PopulateBodyContentAsync(this.asynchronousJsonReader, contentTypeHeader)
+                .ConfigureAwait(false);
+
+            return stream;
+        }
+
+        /// <summary>
+        /// Wrapper method with validation to asynchronously scan the JSON object for known properties.
+        /// </summary>
+        /// <returns>A task that represents the asynchronous read operation.</returns>
+        private async Task ScanJsonPropertiesAsync()
+        {
+            Debug.Assert(this.asynchronousJsonReader != null, $"{nameof(this.asynchronousJsonReader)} != null");
+            Debug.Assert(this.jsonProperties == null, $"{nameof(this.jsonProperties)} == null");
+
+            this.jsonProperties = new Dictionary<string, object>();
+            string contentTypeHeader = null;
+            ODataJsonLightBatchBodyContentReaderStream bodyContentStream = null;
+
+            try
+            {
+                // Request object start.
+                await this.asynchronousJsonReader.ReadStartObjectAsync()
+                    .ConfigureAwait(false);
+
+                while (this.asynchronousJsonReader.NodeType != JsonNodeType.EndObject)
+                {
+                    // Convert to upper case to support case-insensitive request property names
+                    string propertyName = Normalize(await this.asynchronousJsonReader.ReadPropertyNameAsync().ConfigureAwait(false));
+
+                    // Throw an ODataException, if a duplicate json property was detected
+                    if (jsonProperties.ContainsKey(propertyName))
+                    {
+                        throw new ODataException(Strings.ODataJsonLightBatchPayloadItemPropertiesCache_DuplicatePropertyForRequestInBatch(propertyName));
+                    }
+
+                    switch (propertyName)
+                    {
+                        case PropertyNameId:
+                        case PropertyNameAtomicityGroup:
+                        case PropertyNameMethod:
+                        case PropertyNameUrl:
+                            jsonProperties.Add(
+                                propertyName,
+                                await this.asynchronousJsonReader.ReadStringValueAsync().ConfigureAwait(false));
+
+                            break;
+
+                        case PropertyNameStatus:
+                            jsonProperties.Add(
+                                propertyName,
+                                await this.asynchronousJsonReader.ReadPrimitiveValueAsync().ConfigureAwait(false));
+
+                            break;
+
+                        case PropertyNameDependsOn:
+                            List<string> dependsOnIds = new List<string>();
+                            await this.asynchronousJsonReader.ReadStartArrayAsync()
+                                .ConfigureAwait(false);
+                            while (this.asynchronousJsonReader.NodeType != JsonNodeType.EndArray)
+                            {
+                                dependsOnIds.Add(await this.asynchronousJsonReader.ReadStringValueAsync().ConfigureAwait(false));
+                            }
+
+                            await this.asynchronousJsonReader.ReadEndArrayAsync()
+                                .ConfigureAwait(false);
+
+                            jsonProperties.Add(propertyName, dependsOnIds);
+
+                            break;
+
+                        case PropertyNameHeaders:
+                            ODataBatchOperationHeaders headers = new ODataBatchOperationHeaders();
+
+                            // Use empty string (non-null value) to indicate that content-type header has been processed.
+                            contentTypeHeader = "";
+
+                            await this.asynchronousJsonReader.ReadStartObjectAsync()
+                                .ConfigureAwait(false);
+
+                            while (this.asynchronousJsonReader.NodeType != JsonNodeType.EndObject)
+                            {
+                                string headerName = await this.asynchronousJsonReader.ReadPropertyNameAsync()
+                                    .ConfigureAwait(false);
+                                string headerValue = (await this.asynchronousJsonReader.ReadPrimitiveValueAsync().ConfigureAwait(false))?.ToString();
+
+                                // Throw an ODataException, if a duplicate header was detected
+                                if (headers.ContainsKeyOrdinal(headerName))
+                                {
+                                    throw new ODataException(Strings.ODataJsonLightBatchPayloadItemPropertiesCache_DuplicateHeaderForRequestInBatch(headerName));
+                                }
+
+                                // Remember the Content-Type header value.
+                                if (headerName.Equals(ODataConstants.ContentTypeHeader, StringComparison.OrdinalIgnoreCase))
+                                {
+                                    contentTypeHeader = headerValue;
+                                }
+
+                                headers.Add(headerName, headerValue);
+                            }
+
+                            await this.asynchronousJsonReader.ReadEndObjectAsync()
+                                .ConfigureAwait(false);
+
+                            jsonProperties.Add(propertyName, headers);
+
+                            if (!this.isStreamPopulated && bodyContentStream != null)
+                            {
+                                // Populate the stream now since the body content has been cached and we now have content-type.
+                                await bodyContentStream.PopulateCachedBodyContentAsync(contentTypeHeader)
+                                    .ConfigureAwait(false);
+                            }
+
+                            break;
+
+                        case PropertyNameBody:
+                            bodyContentStream = await CreateJsonPayloadBodyContentStreamAsync(contentTypeHeader)
+                                .ConfigureAwait(false);
+                            jsonProperties.Add(propertyName, bodyContentStream);
+
+                            break;
+
+                        default:
+                            throw new ODataException(Strings.ODataJsonLightBatchPayloadItemPropertiesCache_UnknownPropertyForMessageInBatch(propertyName));
+                    }
+                }
+
+                // Request object end.
+                await this.asynchronousJsonReader.ReadEndObjectAsync()
+                    .ConfigureAwait(false);
+            }
+            finally
+            {
+                // We don't need to use the Json reader anymore.
+                this.asynchronousJsonReader = null;
+            }
+        }
+    }
+}
--- conflicted
+++ resolved
@@ -1,3026 +1,2985 @@
-//---------------------------------------------------------------------
-// <copyright file="ODataJsonLightReader.cs" company="Microsoft">
-//      Copyright (C) Microsoft Corporation. All rights reserved. See License.txt in the project root for license information.
-// </copyright>
-//---------------------------------------------------------------------
-
-using System;
-using System.IO;
-using System.Linq;
-using System.Collections.Generic;
-using System.Diagnostics;
-using System.Diagnostics.CodeAnalysis;
-#if PORTABLELIB
-using System.Threading.Tasks;
-#endif
-using Microsoft.OData.Evaluation;
-using Microsoft.OData.Json;
-using Microsoft.OData.Metadata;
-using Microsoft.OData.UriParser;
-using Microsoft.OData.Edm;
-using ODataErrorStrings = Microsoft.OData.Strings;
-
-namespace Microsoft.OData.JsonLight
-{
-    /// <summary>
-    /// OData reader for the JsonLight format.
-    /// </summary>
-    internal sealed class ODataJsonLightReader : ODataReaderCoreAsync
-    {
-        #region private fields
-        /// <summary>The input to read the payload from.</summary>
-        private readonly ODataJsonLightInputContext jsonLightInputContext;
-
-        /// <summary>The resource and resource set deserializer to read input with.</summary>
-        private readonly ODataJsonLightResourceDeserializer jsonLightResourceDeserializer;
-
-        /// <summary>The scope associated with the top level of this payload.</summary>
-        private readonly JsonLightTopLevelScope topLevelScope;
-
-        /// <summary>true if the reader is created for reading parameter; false otherwise.</summary>
-        private readonly bool readingParameter;
-        #endregion private fields
-
-        #region Constructors
-        /// <summary>
-        /// Constructor.
-        /// </summary>
-        /// <param name="jsonLightInputContext">The input to read the payload from.</param>
-        /// <param name="navigationSource">The navigation source we are going to read resources for.</param>
-        /// <param name="expectedResourceType">The expected structured type for the resource to be read (in case of resource reader) or entries in the resource set to be read (in case of resource set reader).</param>
-        /// <param name="readingResourceSet">true if the reader is created for reading a resource set; false when it is created for reading a resource.</param>
-        /// <param name="readingParameter">true if the reader is created for reading a parameter; false otherwise.</param>
-        /// <param name="readingDelta">true if the reader is created for reading expanded navigation property in delta response; false otherwise.</param>
-        /// <param name="listener">If not null, the Json reader will notify the implementer of the interface of relevant state changes in the Json reader.</param>
-        internal ODataJsonLightReader(
-            ODataJsonLightInputContext jsonLightInputContext,
-            IEdmNavigationSource navigationSource,
-            IEdmStructuredType expectedResourceType,
-            bool readingResourceSet,
-            bool readingParameter = false,
-            bool readingDelta = false,
-            IODataReaderWriterListener listener = null)
-            : base(jsonLightInputContext, readingResourceSet, readingDelta, listener)
-        {
-            Debug.Assert(jsonLightInputContext != null, "jsonLightInputContext != null");
-            Debug.Assert(
-                expectedResourceType == null || jsonLightInputContext.Model.IsUserModel(),
-                "If the expected type is specified we need model as well. We should have verified that by now.");
-
-            this.jsonLightInputContext = jsonLightInputContext;
-            this.jsonLightResourceDeserializer = new ODataJsonLightResourceDeserializer(jsonLightInputContext);
-            this.readingParameter = readingParameter;
-            this.topLevelScope = new JsonLightTopLevelScope(navigationSource, expectedResourceType, new ODataUri());
-            this.EnterScope(this.topLevelScope);
-        }
-
-        #endregion
-
-        #region private properties
-
-        /// <summary>
-        /// Returns the current resource state.
-        /// </summary>
-        private IODataJsonLightReaderResourceState CurrentResourceState
-        {
-            get
-            {
-                Debug.Assert(
-                    this.State == ODataReaderState.ResourceStart || this.State == ODataReaderState.ResourceEnd ||
-                    this.State == ODataReaderState.DeletedResourceStart || this.State == ODataReaderState.DeletedResourceEnd,
-                    "This property can only be accessed in the EntryStart or EntryEnd scope.");
-                return (IODataJsonLightReaderResourceState)this.CurrentScope;
-            }
-        }
-
-        /// <summary>
-        /// Returns current scope cast to JsonLightResourceSetScope
-        /// </summary>
-        private JsonLightResourceSetScope CurrentJsonLightResourceSetScope
-        {
-            get
-            {
-                return ((JsonLightResourceSetScope)this.CurrentScope);
-            }
-        }
-
-        /// <summary>
-        /// Returns current scope cast to JsonLightNestedResourceInfoScope
-        /// </summary>
-        private JsonLightNestedResourceInfoScope CurrentJsonLightNestedResourceInfoScope
-        {
-            get
-            {
-                return ((JsonLightNestedResourceInfoScope)this.CurrentScope);
-            }
-        }
-
-        /// <summary>
-        /// Returns nest info of current resource.
-        /// </summary>
-        private ODataNestedResourceInfo ParentNestedInfo
-        {
-            get
-            {
-                // NestInfo/Resource or NestInfo/ResourceSet/Resource
-                Scope scope = SeekScope<JsonLightNestedResourceInfoScope>(maxDepth: 3);
-
-                return scope != null ? (ODataNestedResourceInfo)scope.Item : null;
-            }
-        }
-        #endregion private properties
-
-        #region ReadAt<>Implementation Methods
-        #region ReadAtStartImplementation
-        /// <summary>
-        /// Implementation of the reader logic when in state 'Start'.
-        /// </summary>
-        /// <returns>true if more items can be read from the reader; otherwise false.</returns>
-        /// <remarks>
-        /// Pre-Condition:  JsonNodeType.None:      assumes that the JSON reader has not been used yet when not reading a nested payload.
-        /// Post-Condition: when reading a resource set:    the reader is positioned on the first item in the resource set or the end array node of an empty resource set
-        ///                 when reading a resource:  the first node of the first nested resource info value, null for a null expanded link or an end object
-        ///                                         node if there are no navigation links.
-        /// </remarks>
-        protected override bool ReadAtStartImplementation()
-        {
-            Debug.Assert(this.State == ODataReaderState.Start, "this.State == ODataReaderState.Start");
-            Debug.Assert(
-                this.IsReadingNestedPayload ||
-                this.jsonLightResourceDeserializer.JsonReader.NodeType == JsonNodeType.None,
-                "Pre-Condition: expected JsonNodeType.None when not reading a nested payload.");
-
-            PropertyAndAnnotationCollector propertyAndAnnotationCollector =
-                this.jsonLightInputContext.CreatePropertyAndAnnotationCollector();
-
-            // Position the reader on the first node depending on whether we are reading a nested payload or a Uri Operation Parameter or not.
-            ODataPayloadKind payloadKind = this.ReadingDelta
-                ? ODataPayloadKind.Delta
-                : this.ReadingResourceSet ?
-                    ODataPayloadKind.ResourceSet
-                    : ODataPayloadKind.Resource;
-
-            // Following parameter "this.IsReadingNestedPayload || this.readingParameter" indicates whether to read
-            // { "value" :
-            // or
-            // { "parameterName" :
-            this.jsonLightResourceDeserializer.ReadPayloadStart(
-                payloadKind,
-                propertyAndAnnotationCollector,
-                this.IsReadingNestedPayload || this.readingParameter,
-                /*allowEmptyPayload*/false);
-
-            ResolveScopeInfoFromContextUrl();
-
-            Scope currentScope = this.CurrentScope;
-            if (this.jsonLightInputContext.Model.IsUserModel())
-            {
-                var derivedTypeConstraints = this.jsonLightInputContext.Model.GetDerivedTypeConstraints(currentScope.NavigationSource);
-                if (derivedTypeConstraints != null)
-                {
-                    currentScope.DerivedTypeValidator = new DerivedTypeValidator(currentScope.ResourceType, derivedTypeConstraints, "navigation source", currentScope.NavigationSource.Name);
-                }
-            }
-
-            return this.ReadAtStartImplementationSynchronously(propertyAndAnnotationCollector);
-        }
-
-#if PORTABLELIB
-        /// <summary>
-        /// Implementation of the reader logic when in state 'Start'.
-        /// </summary>
-        /// <returns>A task which returns true if more items can be read from the reader; otherwise false.</returns>
-        /// <remarks>
-        /// Pre-Condition:  JsonNodeType.None:      assumes that the JSON reader has not been used yet when not reading a nested payload.
-        /// Post-Condition: when reading a resource set:    the reader is positioned on the first item in the resource set or the end array node of an empty resource set
-        ///                 when reading a resource:  the first node of the first nested resource info value, null for a null expanded link or an end object
-        ///                                         node if there are no navigation links.
-        /// </remarks>
-        protected override Task<bool> ReadAtStartImplementationAsync()
-        {
-            Debug.Assert(this.State == ODataReaderState.Start, "this.State == ODataReaderState.Start");
-            Debug.Assert(
-                this.IsReadingNestedPayload ||
-                this.jsonLightResourceDeserializer.JsonReader.NodeType == JsonNodeType.None,
-                "Pre-Condition: expected JsonNodeType.None when not reading a nested payload.");
-
-            PropertyAndAnnotationCollector propertyAndAnnotationCollector =
-                this.jsonLightInputContext.CreatePropertyAndAnnotationCollector();
-
-            // Position the reader on the first node depending on whether we are reading a nested payload or not.
-            ODataPayloadKind payloadKind = this.ReadingDelta
-                ? ODataPayloadKind.Delta
-                : this.ReadingResourceSet ?
-                    ODataPayloadKind.ResourceSet
-                    : ODataPayloadKind.Resource;
-
-            return this.jsonLightResourceDeserializer.ReadPayloadStartAsync(
-                payloadKind,
-                propertyAndAnnotationCollector,
-                this.IsReadingNestedPayload,
-                /*allowEmptyPayload*/false)
-                .FollowOnSuccessWith(t => ResolveScopeInfoFromContextUrl())
-                .FollowOnSuccessWith(t =>
-                    this.ReadAtStartImplementationSynchronously(propertyAndAnnotationCollector));
-        }
-#endif
-        #endregion ReadAtStartImplementation
-
-        #region ResourceSet
-        /// <summary>
-        /// Implementation of the reader logic when in state 'ResourceSetStart'.
-        /// </summary>
-        /// <returns>true if more items can be read from the reader; otherwise false.</returns>
-        /// <remarks>
-        /// Pre-Condition:  Any start node            - The first resource in the resource set
-        ///                 JsonNodeType.EndArray     - The end of the resource set
-        /// Post-Condition: The reader is positioned over the StartObject node of the first resource in the resource set or
-        ///                 on the node following the resource set end in case of an empty resource set
-        /// </remarks>
-        protected override bool ReadAtResourceSetStartImplementation()
-        {
-            return this.ReadAtResourceSetStartImplementationSynchronously();
-        }
-
-#if PORTABLELIB
-        /// <summary>
-        /// Implementation of the reader logic when in state 'ResourceSetStart'.
-        /// </summary>
-        /// <returns>A task which returns true if more items can be read from the reader; otherwise false.</returns>
-        /// <remarks>
-        /// Pre-Condition:  Any start node            - The first resource in the resource set
-        ///                 JsonNodeType.EndArray     - The end of the resource set
-        /// Post-Condition: The reader is positioned over the StartObject node of the first resource in the resource set or
-        ///                 on the node following the resource set end in case of an empty resource set
-        /// </remarks>
-        protected override Task<bool> ReadAtResourceSetStartImplementationAsync()
-        {
-            return TaskUtils.GetTaskForSynchronousOperation<bool>(this.ReadAtResourceSetStartImplementationSynchronously);
-        }
-#endif
-
-        /// <summary>
-        /// Implementation of the reader logic when in state 'ResourceSetEnd'.
-        /// </summary>
-        /// <returns>true if more items can be read from the reader; otherwise false.</returns>
-        /// <remarks>
-        /// Pre-Condition: JsonNodeType.Property        if the resource set has further instance or property annotations after the resource set property
-        ///                JsonNodeType.EndObject       if the resource set has no further instance or property annotations after the resource set property
-        /// Post-Condition: JsonNodeType.EndOfInput     for a top-level resource set when not reading a nested payload
-        ///                 JsonNodeType.Property       more properties exist on the owning resource after the expanded link containing the resource set
-        ///                 JsonNodeType.EndObject      no further properties exist on the owning resource after the expanded link containing the resource set
-        ///                 JsonNodeType.EndArray       end of expanded link in request, in this case the resource set doesn't actually own the array object and it won't read it.
-        ///                 Any                         in case of expanded resource set in request, this might be the next item in the expanded array, which is not a resource
-        /// </remarks>
-        protected override bool ReadAtResourceSetEndImplementation()
-        {
-            return this.ReadAtResourceSetEndImplementationSynchronously();
-        }
-
-#if PORTABLELIB
-        /// <summary>
-        /// Implementation of the reader logic when in state 'ResourceSetEnd'.
-        /// </summary>
-        /// <returns>A task which returns true if more items can be read from the reader; otherwise false.</returns>
-        /// <remarks>
-        /// Pre-Condition: JsonNodeType.Property        if the resource set has further instance or property annotations after the resource set property
-        ///                JsonNodeType.EndObject       if the resource set has no further instance or property annotations after the resource set property
-        /// Post-Condition: JsonNodeType.EndOfInput     for a top-level resource set when not reading a nested payload
-        ///                 JsonNodeType.Property       more properties exist on the owning resource after the expanded link containing the resource set
-        ///                 JsonNodeType.EndObject      no further properties exist on the owning resource after the expanded link containing the resource set
-        ///                 JsonNodeType.EndArray       end of expanded link in request, in this case the resource set doesn't actually own the array object and it won't read it.
-        ///                 Any                         in case of expanded resource set in request, this might be the next item in the expanded array, which is not a resource
-        /// </remarks>
-        protected override Task<bool> ReadAtResourceSetEndImplementationAsync()
-        {
-            return TaskUtils.GetTaskForSynchronousOperation<bool>(this.ReadAtResourceSetEndImplementationSynchronously);
-        }
-#endif
-        #endregion ResourceSet
-
-        #region Resource
-        /// <summary>
-        /// Implementation of the reader logic when in state 'EntryStart'.
-        /// </summary>
-        /// <returns>true if more items can be read from the reader; otherwise false.</returns>
-        /// <remarks>
-        /// Pre-Condition:  JsonNodeType.StartObject            Start of the expanded resource of the nested resource info to read next.
-        ///                 JsonNodeType.StartArray             Start of the expanded resource set of the nested resource info to read next.
-        ///                 JsonNodeType.PrimitiveValue (null)  Expanded null resource of the nested resource info to read next.
-        ///                 JsonNodeType.Property               The next property after a deferred link or entity reference link
-        ///                 JsonNodeType.EndObject              If no (more) properties exist in the resource's content
-        /// Post-Condition: JsonNodeType.StartObject            Start of the expanded resource of the nested resource info to read next.
-        ///                 JsonNodeType.StartArray             Start of the expanded resource set of the nested resource info to read next.
-        ///                 JsonNodeType.PrimitiveValue (null)  Expanded null resource of the nested resource info to read next.
-        ///                 JsonNodeType.Property               The next property after a deferred link or entity reference link
-        ///                 JsonNodeType.EndObject              If no (more) properties exist in the resource's content
-        /// </remarks>
-        protected override bool ReadAtResourceStartImplementation()
-        {
-            return this.ReadAtResourceStartImplementationSynchronously();
-        }
-
-#if PORTABLELIB
-        /// <summary>
-        /// Implementation of the reader logic when in state 'EntryStart'.
-        /// </summary>
-        /// <returns>A task which returns true if more items can be read from the reader; otherwise false.</returns>
-        /// <remarks>
-        /// Pre-Condition:  JsonNodeType.StartObject            Start of the expanded resource of the nested resource info to read next.
-        ///                 JsonNodeType.StartArray             Start of the expanded resource set of the nested resource info to read next.
-        ///                 JsonNodeType.PrimitiveValue (null)  Expanded null resource of the nested resource info to read next.
-        ///                 JsonNodeType.Property               The next property after a deferred link or entity reference link
-        ///                 JsonNodeType.EndObject              If no (more) properties exist in the resource's content
-        /// Post-Condition: JsonNodeType.StartObject            Start of the expanded resource of the nested resource info to read next.
-        ///                 JsonNodeType.StartArray             Start of the expanded resource set of the nested resource info to read next.
-        ///                 JsonNodeType.PrimitiveValue (null)  Expanded null resource of the nested resource info to read next.
-        ///                 JsonNodeType.Property               The next property after a deferred link or entity reference link
-        ///                 JsonNodeType.EndObject              If no (more) properties exist in the resource's content
-        /// </remarks>
-        protected override Task<bool> ReadAtResourceStartImplementationAsync()
-        {
-            return TaskUtils.GetTaskForSynchronousOperation<bool>(this.ReadAtResourceStartImplementationSynchronously);
-        }
-#endif
-
-        /// <summary>
-        /// Implementation of the reader logic when in state 'EntryEnd'.
-        /// </summary>
-        /// <returns>true if more items can be read from the reader; otherwise false.</returns>
-        /// <remarks>
-        /// Pre-Condition:  JsonNodeType.EndObject              end of object of the resource
-        ///                 JsonNodeType.PrimitiveValue         end of primitive value in a collection
-        /// Post-Condition: The reader is positioned on the first node after the resource's end-object node
-        /// </remarks>
-        protected override bool ReadAtResourceEndImplementation()
-        {
-            return this.ReadAtResourceEndImplementationSynchronously();
-        }
-
-#if PORTABLELIB
-        /// <summary>
-        /// Implementation of the reader logic when in state 'EntryEnd'.
-        /// </summary>
-        /// <returns>A task which returns true if more items can be read from the reader; otherwise false.</returns>
-        /// <remarks>
-        /// Pre-Condition:  JsonNodeType.EndObject              end of object of the resource
-        ///                 JsonNodeType.PrimitiveValue (null)  end of null expanded resource
-        /// Post-Condition: The reader is positioned on the first node after the resource's end-object node
-        /// </remarks>
-        protected override Task<bool> ReadAtResourceEndImplementationAsync()
-        {
-            return TaskUtils.GetTaskForSynchronousOperation<bool>(this.ReadAtResourceEndImplementationSynchronously);
-        }
-#endif
-
-        #endregion Resource
-
-        #region Primitive
-        /// <summary>
-        /// Implementation of the reader logic when in state 'Primitive'.
-        /// </summary>
-        /// <returns>true if more items can be read from the reader; otherwise false.</returns>
-        /// <remarks>
-        /// Pre-Condition:  JsonNodeType.PrimitiveValue         end of primitive value in a collection
-        /// Post-Condition: The reader is positioned on the first node after the primitive value
-        /// </remarks>
-        protected override bool ReadAtPrimitiveImplementation()
-        {
-            return this.ReadAtPrimitiveSynchronously();
-        }
-
-#if PORTABLELIB
-        /// <summary>
-        /// Implementation of the reader logic when in state 'Primitive'.
-        /// </summary>
-        /// <returns>A task which returns true if more items can be read from the reader; otherwise false.</returns>
-        /// <remarks>
-        /// Pre-Condition:  JsonNodeType.PrimitiveValue         end of primitive value in a collection
-        /// Post-Condition: The reader is positioned on the first node after the primitive value
-        /// </remarks>
-        protected override Task<bool> ReadAtPrimitiveImplementationAsync()
-        {
-            return TaskUtils.GetTaskForSynchronousOperation<bool>(this.ReadAtEntityReferenceLinkSynchronously);
-        }
-#endif
-        #endregion Primitive
-
-        #region Property
-
-        /// <summary>
-        /// Implementation of the reader logic when in state 'PropertyInfo'.
-        /// </summary>
-        /// <returns>true if more items can be read from the reader; otherwise false.</returns>
-        protected override bool ReadAtNestedPropertyInfoImplementation()
-        {
-            return this.ReadAtNestedPropertyInfoSynchronously();
-        }
-
-#if PORTABLELIB
-        /// <summary>
-        /// Implementation of the reader logic when in state 'PropertyInfo'.
-        /// </summary>
-        /// <returns>A task which returns true if more items can be read from the reader; otherwise false.</returns>
-        protected override Task<bool> ReadAtNestedPropertyInfoImplementationAsync()
-        {
-            return TaskUtils.GetTaskForSynchronousOperation<bool>(this.ReadAtNestedPropertyInfoSynchronously);
-        }
-#endif
-        #endregion
-
-        #region Stream
-
-        /// <summary>
-        /// Implementation of the reader logic when in state 'Stream'.
-        /// </summary>
-        /// <returns>true if more items can be read from the reader; otherwise false.</returns>
-        protected override bool ReadAtStreamImplementation()
-        {
-            return this.ReadAtStreamSynchronously();
-        }
-
-#if PORTABLELIB
-        /// <summary>
-        /// Implementation of the reader logic when in state 'Stream'.
-        /// </summary>
-        /// <returns>A task which returns true if more items can be read from the reader; otherwise false.</returns>
-        protected override Task<bool> ReadAtStreamImplementationAsync()
-        {
-            return TaskUtils.GetTaskForSynchronousOperation<bool>(this.ReadAtStreamSynchronously);
-        }
-#endif
-
-        /// <summary>
-        /// Creates a stream for reading an inline stream property.
-        /// </summary>
-        /// <returns>A stream for reading the stream property.</returns>
-        protected override Stream CreateReadStreamImplementation()
-        {
-            Stream stream;
-            IJsonStreamReader streamReader = this.jsonLightInputContext.JsonReader as IJsonStreamReader;
-            if (streamReader != null)
-            {
-                stream = streamReader.CreateReadStream();
-            }
-            else
-            {
-                // JSONReader doesn't support streaming; read as a string and convert
-                // Skip over property or start array
-                this.jsonLightInputContext.JsonReader.Read();
-                string valueAsString = this.jsonLightInputContext.JsonReader.ReadStringValue();
-                stream = new MemoryStream(Convert.FromBase64String(valueAsString.Replace('_', '/').Replace('-', '+')));
-            }
-
-            return stream;
-        }
-
-        protected override TextReader CreateTextReaderImplementation()
-        {
-            TextReader reader;
-            IJsonStreamReader jsonStreamReader = this.jsonLightInputContext.JsonReader as IJsonStreamReader;
-            if (jsonStreamReader != null)
-            {
-                reader = jsonStreamReader.CreateTextReader();
-            }
-            else
-            {
-                // JSONReader doesn't support streaming; read as a string and convert
-                // Skip over property or start array
-                this.jsonLightInputContext.JsonReader.Read();
-                string valueAsString = this.jsonLightInputContext.JsonReader.ReadStringValue();
-                reader = new StringReader(valueAsString);
-            }
-
-            return reader;
-        }
-
-        #endregion
-
-        #region NestedResourceInfo
-        /// <summary>
-        /// Implementation of the reader logic when in state 'NestedResourceInfoStart'.
-        /// </summary>
-        /// <returns>true if more items can be read from the reader; otherwise false.</returns>
-        /// <remarks>
-        /// Pre-Condition:  JsonNodeType.StartObject            start of an expanded resource
-        ///                 JsonNodeType.StartArray             start of an expanded resource set
-        ///                 JsonNodeType.PrimitiveValue (null)  expanded null resource
-        ///                 JsonNodeType.Property               deferred link with more properties in owning resource
-        ///                 JsonNodeType.EndObject              deferred link as last property of the owning resource
-        /// Post-Condition: JsonNodeType.StartArray:            start of expanded resource
-        ///                 JsonNodeType.StartObject            start of expanded resource set
-        ///                 JsonNodeType.PrimitiveValue (null)  expanded null resource
-        ///                 JsonNodeType.Property               deferred link with more properties in owning resource
-        ///                 JsonNodeType.EndObject              deferred link as last property of the owning resource
-        /// </remarks>
-        protected override bool ReadAtNestedResourceInfoStartImplementation()
-        {
-            return this.ReadAtNestedResourceInfoStartImplementationSynchronously();
-        }
-
-#if PORTABLELIB
-        /// <summary>
-        /// Implementation of the reader logic when in state 'NestedResourceInfoStart'.
-        /// </summary>
-        /// <returns>A task which returns true if more items can be read from the reader; otherwise false.</returns>
-        /// <remarks>
-        /// Pre-Condition:  JsonNodeType.StartObject            start of an expanded resource
-        ///                 JsonNodeType.StartArray             start of an expanded resource set
-        ///                 JsonNodeType.PrimitiveValue (null)  expanded null resource
-        ///                 JsonNodeType.Property               deferred link with more properties in owning resource
-        ///                 JsonNodeType.EndObject              deferred link as last property of the owning resource
-        /// Post-Condition: JsonNodeType.StartArray:            start of expanded resource
-        ///                 JsonNodeType.StartObject            start of expanded resource set
-        ///                 JsonNodeType.PrimitiveValue (null)  expanded null resource
-        ///                 JsonNodeType.Property               deferred link with more properties in owning resource
-        ///                 JsonNodeType.EndObject              deferred link as last property of the owning resource
-        /// </remarks>
-        protected override Task<bool> ReadAtNestedResourceInfoStartImplementationAsync()
-        {
-            return
-                TaskUtils.GetTaskForSynchronousOperation<bool>(
-                    this.ReadAtNestedResourceInfoStartImplementationSynchronously);
-        }
-#endif
-
-        /// <summary>
-        /// Implementation of the reader logic when in state 'NestedResourceInfoEnd'.
-        /// </summary>
-        /// <returns>true if more items can be read from the reader; otherwise false.</returns>
-        /// <remarks>
-        /// Pre-Condition:  JsonNodeType.EndObject:         nested resource info is last property in owning resource
-        ///                 JsonNodeType.Property:          there are more properties after the nested resource info in the owning resource
-        /// Post-Condition: JsonNodeType.StartObject        start of the expanded resource nested resource info to read next
-        ///                 JsonNodeType.StartArray         start of the expanded resource set nested resource info to read next
-        ///                 JsonNoteType.Primitive (null)   expanded null resource nested resource info to read next
-        ///                 JsonNoteType.Property           property after deferred link or entity reference link
-        ///                 JsonNodeType.EndObject          end of the parent resource
-        /// </remarks>
-        protected override bool ReadAtNestedResourceInfoEndImplementation()
-        {
-            return this.ReadAtNestedResourceInfoEndImplementationSynchronously();
-        }
-
-#if PORTABLELIB
-        /// <summary>
-        /// Implementation of the reader logic when in state 'NestedResourceInfoEnd'.
-        /// </summary>
-        /// <returns>A task which returns true if more items can be read from the reader; otherwise false.</returns>
-        /// <remarks>
-        /// Pre-Condition:  JsonNodeType.EndObject:         nested resource info is last property in owning resource
-        ///                 JsonNodeType.Property:          there are more properties after the nested resource info in the owning resource
-        /// Post-Condition: JsonNodeType.StartObject        start of the expanded resource nested resource info to read next
-        ///                 JsonNodeType.StartArray         start of the expanded resource set nested resource info to read next
-        ///                 JsonNoteType.Primitive (null)   expanded null resource nested resource info to read next
-        ///                 JsonNoteType.Property           property after deferred link or entity reference link
-        ///                 JsonNodeType.EndObject          end of the parent resource
-        /// </remarks>
-        protected override Task<bool> ReadAtNestedResourceInfoEndImplementationAsync()
-        {
-            return
-                TaskUtils.GetTaskForSynchronousOperation<bool>(
-                    this.ReadAtNestedResourceInfoEndImplementationSynchronously);
-        }
-#endif
-
-        #endregion NestedResourceInfo
-
-        #region EntityReferenceLink
-        /// <summary>
-        /// Implementation of the reader logic when in state 'EntityReferenceLink'.
-        /// </summary>
-        /// <returns>true if more items can be read from the reader; otherwise false.</returns>
-        /// <remarks>
-        /// This method doesn't move the reader
-        /// Pre-Condition:  JsonNodeType.EndObject:         expanded link property is last property in owning resource
-        ///                 JsonNodeType.Property:          there are more properties after the expanded link property in the owning resource
-        ///                 Any:                            expanded collection link - the node after the entity reference link.
-        /// Post-Condition: JsonNodeType.EndObject:         expanded link property is last property in owning resource
-        ///                 JsonNodeType.Property:          there are more properties after the expanded link property in the owning resource
-        ///                 Any:                            expanded collection link - the node after the entity reference link.
-        /// </remarks>
-        protected override bool ReadAtEntityReferenceLink()
-        {
-            return this.ReadAtEntityReferenceLinkSynchronously();
-        }
-
-#if PORTABLELIB
-        /// <summary>
-        /// Implementation of the reader logic when in state 'EntityReferenceLink'.
-        /// </summary>
-        /// <returns>A task which returns true if more items can be read from the reader; otherwise false.</returns>
-        /// <remarks>
-        /// This method doesn't move the reader
-        /// Pre-Condition:  JsonNodeType.EndObject:         expanded link property is last property in owning resource
-        ///                 JsonNodeType.Property:          there are more properties after the expanded link property in the owning resource
-        ///                 Any:                            expanded collection link - the node after the entity reference link.
-        /// Post-Condition: JsonNodeType.EndObject:         expanded link property is last property in owning resource
-        ///                 JsonNodeType.Property:          there are more properties after the expanded link property in the owning resource
-        ///                 Any:                            expanded collection link - the node after the entity reference link.
-        /// </remarks>
-        protected override Task<bool> ReadAtEntityReferenceLinkAsync()
-        {
-            return TaskUtils.GetTaskForSynchronousOperation<bool>(this.ReadAtEntityReferenceLinkSynchronously);
-        }
-#endif
-        #endregion EntityReferenceLink
-
-        #region DeltaResourceSet
-
-        /// <summary>
-        /// Implementation of the reader logic when in state 'DeltaResourceSetStart'.
-        /// </summary>
-        /// <returns>true if more items can be read from the reader; otherwise false.</returns>
-        /// <remarks>
-        /// Pre-Condition:  Any start node            - The first resource in the resource set
-        ///                 JsonNodeType.EndArray     - The end of the resource set
-        /// Post-Condition: The reader is positioned over the StartObject node of the first resource in the resource set or
-        ///                 on the node following the resource set end in case of an empty resource set
-        /// </remarks>
-        protected override bool ReadAtDeltaResourceSetStartImplementation()
-        {
-            return this.ReadAtResourceSetStartImplementationSynchronously();
-        }
-
-#if PORTABLELIB
-        /// <summary>
-        /// Implementation of the reader logic when in state 'DeltaResourceSetStart'.
-        /// </summary>
-        /// <returns>A task which returns true if more items can be read from the reader; otherwise false.</returns>
-        /// <remarks>
-        /// Pre-Condition:  Any start node            - The first resource in the resource set
-        ///                 JsonNodeType.EndArray     - The end of the resource set
-        /// Post-Condition: The reader is positioned over the StartObject node of the first resource in the resource set or
-        ///                 on the node following the resource set end in case of an empty resource set
-        /// </remarks>
-        protected override Task<bool> ReadAtDeltaResourceSetStartImplementationAsync()
-        {
-            return TaskUtils.GetTaskForSynchronousOperation<bool>(this.ReadAtResourceSetStartImplementationSynchronously);
-        }
-#endif
-
-        /// <summary>
-        /// Implementation of the reader logic when in state 'DeltaResourceSetEnd'.
-        /// </summary>
-        /// <returns>true if more items can be read from the reader; otherwise false.</returns>
-        /// <remarks>
-        /// Pre-Condition: JsonNodeType.Property        if the resource set has further instance or property annotations after the resource set property
-        ///                JsonNodeType.EndObject       if the resource set has no further instance or property annotations after the resource set property
-        /// Post-Condition: JsonNodeType.EndOfInput     for a top-level resource set when not reading a nested payload
-        ///                 JsonNodeType.Property       more properties exist on the owning resource after the expanded link containing the resource set
-        ///                 JsonNodeType.EndObject      no further properties exist on the owning resource after the expanded link containing the resource set
-        ///                 JsonNodeType.EndArray       end of expanded link in request, in this case the resource set doesn't actually own the array object and it won't read it.
-        ///                 Any                         in case of expanded resource set in request, this might be the next item in the expanded array, which is not a resource
-        /// </remarks>
-        protected override bool ReadAtDeltaResourceSetEndImplementation()
-        {
-            // Logic is same as for ResourceSet
-            return this.ReadAtResourceSetEndImplementationSynchronously();
-        }
-
-#if PORTABLELIB
-        /// <summary>
-        /// Implementation of the reader logic when in state 'DeltaResourceSetEnd'.
-        /// </summary>
-        /// <returns>A task which returns true if more items can be read from the reader; otherwise false.</returns>
-        /// <remarks>
-        /// Pre-Condition: JsonNodeType.Property        if the resource set has further instance or property annotations after the resource set property
-        ///                JsonNodeType.EndObject       if the resource set has no further instance or property annotations after the resource set property
-        /// Post-Condition: JsonNodeType.EndOfInput     for a top-level resource set when not reading a nested payload
-        ///                 JsonNodeType.Property       more properties exist on the owning resource after the expanded link containing the resource set
-        ///                 JsonNodeType.EndObject      no further properties exist on the owning resource after the expanded link containing the resource set
-        ///                 JsonNodeType.EndArray       end of expanded link in request, in this case the resource set doesn't actually own the array object and it won't read it.
-        ///                 Any                         in case of expanded resource set in request, this might be the next item in the expanded array, which is not a resource
-        /// </remarks>
-        protected override Task<bool> ReadAtDeltaResourceSetEndImplementationAsync()
-        {
-            // Logic is same as for ResourceSet
-            return TaskUtils.GetTaskForSynchronousOperation<bool>(this.ReadAtResourceSetEndImplementationSynchronously);
-        }
-#endif
-        #endregion DeltaResourceSet
-
-        #region DeltaDeletedEntry
-
-        /// <summary>
-        /// Implementation of the reader logic when in state 'DeltaDeletedEntryStart'.
-        /// </summary>
-        /// <returns>true if more items can be read from the reader; otherwise false.</returns>
-        /// <remarks>
-        /// Pre-Condition:  JsonNodeType.StartObject            Start of the expanded resource of the nested resource info to read next.
-        ///                 JsonNodeType.StartArray             Start of the expanded resource set of the nested resource info to read next.
-        ///                 JsonNodeType.PrimitiveValue (null)  Expanded null resource of the nested resource info to read next.
-        ///                 JsonNodeType.Property               The next property after a deferred link or entity reference link
-        ///                 JsonNodeType.EndObject              If no (more) properties exist in the resource's content
-        /// Post-Condition: JsonNodeType.StartObject            Start of the expanded resource of the nested resource info to read next.
-        ///                 JsonNodeType.StartArray             Start of the expanded resource set of the nested resource info to read next.
-        ///                 JsonNodeType.PrimitiveValue (null)  Expanded null resource of the nested resource info to read next.
-        ///                 JsonNodeType.Property               The next property after a deferred link or entity reference link
-        ///                 JsonNodeType.EndObject              If no (more) properties exist in the resource's content
-        /// </remarks>
-        protected override bool ReadAtDeletedResourceStartImplementation()
-        {
-            return this.ReadAtDeletedResourceStartImplementationSynchronously();
-        }
-
-#if PORTABLELIB
-        /// <summary>
-        /// Implementation of the reader logic when in state 'DeltaDeletedResourceStart'.
-        /// </summary>
-        /// <returns>A task which returns true if more items can be read from the reader; otherwise false.</returns>
-        /// <remarks>
-        /// Pre-Condition:  JsonNodeType.StartObject            Start of the expanded resource of the nested resource info to read next.
-        ///                 JsonNodeType.StartArray             Start of the expanded resource set of the nested resource info to read next.
-        ///                 JsonNodeType.PrimitiveValue (null)  Expanded null resource of the nested resource info to read next.
-        ///                 JsonNodeType.Property               The next property after a deferred link or entity reference link
-        ///                 JsonNodeType.EndObject              If no (more) properties exist in the resource's content
-        /// Post-Condition: JsonNodeType.StartObject            Start of the expanded resource of the nested resource info to read next.
-        ///                 JsonNodeType.StartArray             Start of the expanded resource set of the nested resource info to read next.
-        ///                 JsonNodeType.PrimitiveValue (null)  Expanded null resource of the nested resource info to read next.
-        ///                 JsonNodeType.Property               The next property after a deferred link or entity reference link
-        ///                 JsonNodeType.EndObject              If no (more) properties exist in the resource's content
-        /// </remarks>
-        protected override Task<bool> ReadAtDeletedResourceStartImplementationAsync()
-        {
-            return TaskUtils.GetTaskForSynchronousOperation<bool>(this.ReadAtDeletedResourceStartImplementationSynchronously);
-        }
-#endif
-
-        /// <summary>
-        /// Implementation of the reader logic when in state 'DeletedResourceEnd'.
-        /// </summary>
-        /// <returns>true if more items can be read from the reader; otherwise false.</returns>
-        /// <remarks>
-        /// Pre-Condition:  JsonNodeType.EndObject              end of object of the resource
-        ///                 JsonNodeType.PrimitiveValue         end of primitive value in a collection
-        /// Post-Condition: The reader is positioned on the first node after the deleted resource's end-object node
-        /// </remarks>
-        protected override bool ReadAtDeletedResourceEndImplementation()
-        {
-            // Same logic as ReadAtResourceEndImplementation
-            return this.ReadAtResourceEndImplementationSynchronously();
-        }
-
-#if PORTABLELIB
-        /// <summary>
-        /// Implementation of the reader logic when in state 'DeletedResourceEnd'.
-        /// </summary>
-        /// <returns>A task which returns true if more items can be read from the reader; otherwise false.</returns>
-        /// <remarks>
-        /// Pre-Condition:  JsonNodeType.EndObject              end of object of the resource
-        ///                 JsonNodeType.PrimitiveValue (null)  end of null expanded resource
-        /// Post-Condition: The reader is positioned on the first node after the deleted resource's end-object node
-        /// </remarks>
-        protected override Task<bool> ReadAtDeletedResourceEndImplementationAsync()
-        {
-            // Same logic as ReadAtResourceEndImplementationAsync
-            return TaskUtils.GetTaskForSynchronousOperation<bool>(this.ReadAtResourceEndImplementationSynchronously);
-        }
-#endif
-
-        #endregion DeltaDeletedEntry
-
-        #region DeltaLink
-
-        /// <summary>
-        /// Implementation of the reader logic when in state 'DeltaLinkImplementation'.
-        /// </summary>
-        /// <returns>true if more items can be read from the reader; otherwise false.</returns>
-        /// <remarks>
-        /// Pre-Condition:  JsonNodeType.StartObject            Start of the expanded resource of the nested resource info to read next.
-        ///                 JsonNodeType.EndObject              If no (more) properties exist in the resource's content
-        /// Post-Condition: JsonNodeType.StartObject            Start of the expanded resource of the nested resource info to read next.
-        ///                 JsonNodeType.Property               The next property after a deferred link or entity reference link
-        ///                 JsonNodeType.EndArry               If no (more) properties exist in the resource's content
-        /// </remarks>
-        protected override bool ReadAtDeltaLinkImplementation()
-        {
-            return this.ReadAtDeltaLinkImplementationSynchronously();
-        }
-
-#if PORTABLELIB
-        /// <summary>
-        /// Implementation of the reader logic when in state 'DeltaLinkImplementation'.
-        /// </summary>
-        /// <returns>A task which returns true if more items can be read from the reader; otherwise false.</returns>
-        /// <remarks>
-        /// Pre-Condition:  JsonNodeType.StartObject            Start of the expanded resource of the nested resource info to read next.
-        ///                 JsonNodeType.EndObject              If no (more) properties exist in the resource's content
-        /// Post-Condition: JsonNodeType.StartObject            Start of the expanded resource of the nested resource info to read next.
-        ///                 JsonNodeType.Property               The next property after a deferred link or entity reference link
-        ///                 JsonNodeType.EndObject              If no (more) properties exist in the resource's content
-        /// </remarks>
-        protected override Task<bool> ReadAtDeltaLinkImplementationAsync()
-        {
-            return TaskUtils.GetTaskForSynchronousOperation<bool>(this.ReadAtDeltaLinkImplementationSynchronously);
-        }
-#endif
-
-        #endregion DeltaLink
-
-        #region DeltaDeletedLink
-
-        /// <summary>
-        /// Implementation of the reader logic when in state 'DeltaLinkImplementation'.
-        /// </summary>
-        /// <returns>true if more items can be read from the reader; otherwise false.</returns>
-        /// <remarks>
-        /// Pre-Condition:  JsonNodeType.StartObject            Start of the expanded resource of the nested resource info to read next.
-        ///                 JsonNodeType.EndObject              If no (more) properties exist in the resource's content
-        /// Post-Condition: JsonNodeType.StartObject            Start of the expanded resource of the nested resource info to read next.
-        ///                 JsonNodeType.Property               The next property after a deferred link or entity reference link
-        ///                 JsonNodeType.EndArry               If no (more) properties exist in the resource's content
-        /// </remarks>
-        protected override bool ReadAtDeltaDeletedLinkImplementation()
-        {
-            return this.ReadAtDeltaDeletedLinkImplementationSynchronously();
-        }
-
-#if PORTABLELIB
-        /// <summary>
-        /// Implementation of the reader logic when in state 'DeltaDeletedLinkImplementation'.
-        /// </summary>
-        /// <returns>A task which returns true if more items can be read from the reader; otherwise false.</returns>
-        /// <remarks>
-        /// Pre-Condition:  JsonNodeType.StartObject            Start of the expanded resource of the nested resource info to read next.
-        ///                 JsonNodeType.EndObject              If no (more) properties exist in the resource's content
-        /// Post-Condition: JsonNodeType.StartObject            Start of the expanded resource of the nested resource info to read next.
-        ///                 JsonNodeType.Property               The next property after a deferred link or entity reference link
-        ///                 JsonNodeType.EndObject              If no (more) properties exist in the resource's content
-        /// </remarks>
-        protected override Task<bool> ReadAtDeltaDeletedLinkImplementationAsync()
-        {
-            return TaskUtils.GetTaskForSynchronousOperation<bool>(this.ReadAtDeltaDeletedLinkImplementationSynchronously);
-        }
-#endif
-
-        #endregion DeltaDeletedLink
-
-        #endregion ReadAt<>Implementation methods
-
-        #region ReadAt<>ImplementationSynchronously methods
-
-        #region Start
-
-        /// <summary>
-        /// Implementation of the reader logic when in state 'Start'.
-        /// </summary>
-        /// <param name="propertyAndAnnotationCollector">The duplicate property names checker to use for the top-level scope.</param>
-        /// <returns>true if more items can be read from the reader; otherwise false.</returns>
-        /// <remarks>
-        /// Pre-Condition:  JsonNodeType.None:      assumes that the JSON reader has not been used yet when not reading a nested payload.
-        /// Post-Condition: when reading a resource set:    the reader is positioned on the first item in the resource set or the end array node of an empty resource set
-        ///                 when reading a resource:  the first node of the first nested resource info value, null for a null expanded link or an end object
-        ///                                         node if there are no navigation links.
-        /// </remarks>
-        private bool ReadAtStartImplementationSynchronously(
-            PropertyAndAnnotationCollector propertyAndAnnotationCollector)
-        {
-            Debug.Assert(propertyAndAnnotationCollector != null, "propertyAndAnnotationCollector != null");
-
-            // For nested payload (e.g., expanded resource set or resource in delta $entity payload),
-            // we usually don't have a context URL for the resource set or resource:
-            // {
-            //   "@odata.context":"...", <--- this context URL is for delta entity only
-            //   "value": [
-            //     {
-            //       ...
-            //       "NavigationProperty": <--- usually we don't have a context URL for this
-            //       [ <--- nested payload start
-            //         {...}
-            //       ] <--- nested payload end
-            //     }
-            //    ]
-            // }
-            //
-            // The consequence is that the resource we read out from a nested payload doesn't
-            // have an entity metadata builder thus you cannot compute read link, edit link,
-            // etc. from the resource object.
-            if (this.jsonLightInputContext.ReadingResponse && !this.IsReadingNestedPayload)
-            {
-                Debug.Assert(this.jsonLightResourceDeserializer.ContextUriParseResult != null,
-                    "We should have failed by now if we don't have parse results for context URI.");
-
-                // Validate the context URI parsed from the payload against the entity set and entity type passed in through the API.
-                ReaderValidationUtils.ValidateResourceSetOrResourceContextUri(
-                    this.jsonLightResourceDeserializer.ContextUriParseResult, this.CurrentScope, true);
-            }
-
-            // Get the $select query option from the metadata link, if we have one.
-            string selectQueryOption = this.jsonLightResourceDeserializer.ContextUriParseResult == null
-                ? null
-                : this.jsonLightResourceDeserializer.ContextUriParseResult.SelectQueryOption;
-
-            SelectedPropertiesNode selectedProperties = SelectedPropertiesNode.Create(selectQueryOption, (this.CurrentResourceTypeReference !=null) ? this.CurrentResourceTypeReference.AsStructured().StructuredDefinition() : null, this.jsonLightInputContext.Model);
-
-            if (this.ReadingResourceSet)
-            {
-                // Store the duplicate property names checker to use it later when reading the resource set end
-                // (since we allow resourceSet-related annotations to appear after the resource set's data).
-                this.topLevelScope.PropertyAndAnnotationCollector = propertyAndAnnotationCollector;
-
-                bool isReordering = this.jsonLightInputContext.JsonReader is ReorderingJsonReader;
-
-                if (this.ReadingDelta)
-                {
-                    ODataDeltaResourceSet resourceSet = new ODataDeltaResourceSet();
-
-                    // Read top-level resource set annotations for delta resource sets.
-                    this.jsonLightResourceDeserializer.ReadTopLevelResourceSetAnnotations(
-                        resourceSet, propertyAndAnnotationCollector, /*forResourceSetStart*/true,
-                        /*readAllFeedProperties*/isReordering);
-                    this.ReadDeltaResourceSetStart(resourceSet, selectedProperties);
-
-                    this.jsonLightResourceDeserializer.AssertJsonCondition(JsonNodeType.EndArray, JsonNodeType.StartObject);
-                }
-                else
-                {
-                    ODataResourceSet resourceSet = new ODataResourceSet();
-                    if (!this.IsReadingNestedPayload)
-                    {
-                        if (!this.readingParameter)
-                        {
-                            // Skip top-level resource set annotations for nested resource sets.
-                            this.jsonLightResourceDeserializer.ReadTopLevelResourceSetAnnotations(
-                                resourceSet, propertyAndAnnotationCollector, /*forResourceSetStart*/true,
-                                /*readAllFeedProperties*/isReordering);
-                        }
-                        else
-                        {
-                            // This line will be used to read the first node of a resource set in Uri operation parameter, The first node is : '['
-                            // Node is in following format:
-                            // [
-                            //      {...}, <------------ complex object.
-                            //      {...}, <------------ complex object.
-                            // ]
-                            this.jsonLightResourceDeserializer.JsonReader.Read();
-                        }
-                    }
-
-                    this.ReadResourceSetStart(resourceSet, selectedProperties);
-                }
-
-                return true;
-            }
-
-            this.ReadResourceSetItemStart(propertyAndAnnotationCollector, selectedProperties);
-            return true;
-        }
-
-        #endregion Start
-
-        #region ResourceSet
-
-        /// <summary>
-        /// Implementation of the reader logic when in state 'ResourceSetStart'.
-        /// </summary>
-        /// <returns>true if more items can be read from the reader; otherwise false.</returns>
-        /// <remarks>
-        /// Pre-Condition:  Any start node            - The first resource in the resource set
-        ///                 JsonNodeType.EndArray     - The end of the resource set
-        /// Post-Condition: The reader is positioned over the StartObject node of the first resource in the resource set or
-        ///                 on the node following the resource set end in case of an empty resource set
-        /// </remarks>
-        private bool ReadAtResourceSetStartImplementationSynchronously()
-        {
-            this.ReadNextResourceSetItem();
-            return true;
-        }
-
-        /// <summary>
-        /// Implementation of the reader logic when in state 'ResourceSetEnd'.
-        /// </summary>
-        /// <returns>true if more items can be read from the reader; otherwise false.</returns>
-        /// <remarks>
-        /// Pre-Condition: JsonNodeType.Property        if the resource set has further instance or property annotations after the resource set property
-        ///                JsonNodeType.EndObject       if the resource set has no further instance or property annotations after the resource set property
-        ///                JsonNodeType.EndOfInput      if the resource set is in a Uri operation parameter.
-        ///                JsonNodeType.StartArray      if the resource set is a member of an untyped collection followed by a collection
-        ///                JsonNodeType.PrimitiveValue  if the resource set is a member of an untyped collection followed by a primitive value
-        ///                JsonNodeType.StartObject     if the resource set is a member of an untyped collection followed by a resource
-        ///                JsonNodeType.EndArray        if the resource set is the last member of an untyped collection
-        /// Post-Condition: JsonNodeType.EndOfInput     for a top-level resource set when not reading a nested payload
-        ///                 JsonNodeType.Property       more properties exist on the owning resource after the expanded link containing the resource set
-        ///                 JsonNodeType.EndObject      no further properties exist on the owning resource after the expanded link containing the resource set
-        ///                 JsonNodeType.EndArray       end of expanded link in request, in this case the resource set doesn't actually own the array object and it won't read it.
-        ///                 Any                         in case of expanded resource set in request, this might be the next item in the expanded array, which is not a resource
-        /// </remarks>
-        private bool ReadAtResourceSetEndImplementationSynchronously()
-        {
-            Debug.Assert(this.State == ODataReaderState.ResourceSetEnd || this.State == ODataReaderState.DeltaResourceSetEnd, "Not in (delta) resource set end state.");
-            Debug.Assert(
-                this.jsonLightResourceDeserializer.JsonReader.NodeType == JsonNodeType.Property ||
-                this.jsonLightResourceDeserializer.JsonReader.NodeType == JsonNodeType.EndObject ||
-                this.jsonLightResourceDeserializer.JsonReader.NodeType == JsonNodeType.EndOfInput ||
-                (this.ParentScope != null && this.ParentScope.ResourceType.TypeKind == EdmTypeKind.Untyped &&
-                    (this.jsonLightResourceDeserializer.JsonReader.NodeType == JsonNodeType.PrimitiveValue ||
-                    this.jsonLightResourceDeserializer.JsonReader.NodeType == JsonNodeType.StartArray ||
-                    this.jsonLightResourceDeserializer.JsonReader.NodeType == JsonNodeType.StartObject ||
-                    this.jsonLightResourceDeserializer.JsonReader.NodeType == JsonNodeType.EndArray)) ||
-                !this.IsTopLevel && !this.jsonLightInputContext.ReadingResponse,
-                "Pre-Condition: expected JsonNodeType.EndObject or JsonNodeType.Property, or JsonNodeType.StartArray, JsonNodeTypeStart.Object, or JsonNodeType.EndArray with an untyped collection");
-
-            bool isTopLevelResourceSet = this.IsTopLevel;
-            bool isExpandedLinkContent = this.IsExpandedLinkContent;
-
-            this.PopScope(this.State == ODataReaderState.ResourceSetEnd ? ODataReaderState.ResourceSetEnd : ODataReaderState.DeltaResourceSetEnd);
-
-            // When we finish a top-level resource set in a nested payload (inside parameter or delta payload),
-            // we can directly turn the reader into Completed state because we don't have any JSON token
-            // (e.g., EndObject in a normal resource set payload) left in the stream.
-            //
-            // Nested resource set payload:
-            // [
-            //   {...},
-            //   ...
-            // ]
-            // EOF <--- current reader position
-            //
-            // Normal resource set payload:
-            // {
-            //   "@odata.context":"...",
-            //   ...,
-            //   "value": [
-            //     {...},
-            //     ...
-            //   ],
-            //   "@odata.nextLink":"..."
-            // } <--- current reader position
-            // EOF
-            //
-            // Normal resource set payload as uri operation parameter
-            // [
-            //   {...},
-            //   ...
-            // ]
-            // EOF <--- current reader position
-            if ((this.IsReadingNestedPayload || this.readingParameter) && isTopLevelResourceSet)
-            {
-                // replace the 'Start' scope with the 'Completed' scope
-                this.ReplaceScope(ODataReaderState.Completed);
-                return false;
-            }
-
-            if (isTopLevelResourceSet)
-            {
-                Debug.Assert(this.State == ODataReaderState.Start, "this.State == ODataReaderState.Start");
-
-                // Read the end-object node of the resource set object and position the reader on the next input node
-                // This can hit the end of the input.
-                this.jsonLightResourceDeserializer.JsonReader.Read();
-
-                // read the end-of-payload
-                this.jsonLightResourceDeserializer.ReadPayloadEnd(this.IsReadingNestedPayload);
-
-                // replace the 'Start' scope with the 'Completed' scope
-                this.ReplaceScope(ODataReaderState.Completed);
-                return false;
-            }
-            else if (isExpandedLinkContent)
-            {
-                // finish reading the expanded link
-                this.ReadExpandedNestedResourceInfoEnd(true);
-                return true;
-            }
-
-            // read the next item in an untyped collection
-            this.ReadNextResourceSetItem();
-            return true;
-        }
-
-        #endregion ResourceSet
-
-        #region Resource
-        /// <summary>
-        /// Implementation of the reader logic when in state 'ResourceStart'.
-        /// </summary>
-        /// <returns>true if more items can be read from the reader; otherwise false.</returns>
-        /// <remarks>
-        /// Pre-Condition:  JsonNodeType.StartObject            Start of the expanded resource of the nested resource info to read next.
-        ///                 JsonNodeType.StartArray             Start of the expanded resource set of the nested resource info to read next.
-        ///                 JsonNodeType.PrimitiveValue (null)  Expanded null resource of the nested resource info to read next.
-        ///                 JsonNodeType.Property               The next property after a deferred link or entity reference link
-        ///                 JsonNodeType.EndObject              If no (more) properties exist in the resource's content
-        /// Post-Condition: JsonNodeType.StartObject            Start of the expanded resource of the nested resource info to read next.
-        ///                 JsonNodeType.StartArray             Start of the expanded resource set of the nested resource info to read next.
-        ///                 JsonNodeType.PrimitiveValue (null)  Expanded null resource of the nested resource info to read next.
-        ///                 JsonNodeType.Property               The next property after a deferred link or entity reference link
-        ///                 JsonNodeType.EndObject              If no (more) properties exist in the resource's content
-        /// </remarks>
-        private bool ReadAtResourceStartImplementationSynchronously()
-        {
-            ODataResourceBase currentResource = this.Item as ODataResourceBase;
-            if (currentResource != null && !this.IsReadingNestedPayload)
-            {
-                this.CurrentResourceState.ResourceTypeFromMetadata = this.ParentScope.ResourceType as IEdmStructuredType;
-                ODataResourceMetadataBuilder builder =
-                    this.jsonLightResourceDeserializer.MetadataContext.GetResourceMetadataBuilderForReader(
-                        this.CurrentResourceState,
-                        this.jsonLightInputContext.ODataSimplifiedOptions.EnableReadingKeyAsSegment,
-                        this.ReadingDelta);
-                if (builder != currentResource.MetadataBuilder)
-                {
-                    ODataNestedResourceInfo parentNestInfo = this.ParentNestedInfo;
-                    ODataConventionalResourceMetadataBuilder conventionalResourceMetadataBuilder =
-                        builder as ODataConventionalResourceMetadataBuilder;
-
-                    // If it's ODataConventionalResourceMetadataBuilder, then it means we need to build nested relation ship for it in containment case
-                    if (conventionalResourceMetadataBuilder != null)
-                    {
-                        if (parentNestInfo != null)
-                        {
-                            conventionalResourceMetadataBuilder.NameAsProperty = parentNestInfo.Name;
-                            conventionalResourceMetadataBuilder.IsFromCollection = parentNestInfo.IsCollection == true;
-                            conventionalResourceMetadataBuilder.ODataUri = ResolveODataUriFromContextUrl(parentNestInfo) ?? CurrentScope.ODataUri;
-                        }
-
-                        conventionalResourceMetadataBuilder.StartResource();
-                    }
-
-                    // Set the metadata builder and parent metadata builder for the resource itself
-                    currentResource.MetadataBuilder = builder;
-                    if (parentNestInfo != null && parentNestInfo.MetadataBuilder != null)
-                    {
-                        currentResource.MetadataBuilder.ParentMetadataBuilder = parentNestInfo.MetadataBuilder;
-                    }
-                }
-            }
-
-            if (currentResource == null)
-            {
-                // Debug.Assert(this.IsExpandedLinkContent || this.CurrentResourceType.IsODataComplexTypeKind() || this.CurrentResourceType.TypeKind == EdmTypeKind.Untyped,
-                //    "null or untyped resource can only be reported in an expanded link or in collection of complex instance.");
-                this.jsonLightResourceDeserializer.AssertJsonCondition(JsonNodeType.PrimitiveValue);
-
-                // There's nothing to read, so move to the end resource state
-                this.EndEntry();
-            }
-            else if (this.CurrentResourceState.FirstNestedInfo != null)
-            {
-                this.ReadNestedInfo(this.CurrentResourceState.FirstNestedInfo);
-            }
-            else
-            {
-                // End of resource
-                // All the properties have already been read before we acually entered the EntryStart state (since we read as far as we can in any given state).
-                this.jsonLightResourceDeserializer.AssertJsonCondition(JsonNodeType.EndObject);
-                this.EndEntry();
-            }
-
-            Debug.Assert(
-                this.jsonLightResourceDeserializer.JsonReader.NodeType == JsonNodeType.StartObject ||
-                this.jsonLightResourceDeserializer.JsonReader.NodeType == JsonNodeType.StartArray ||
-                this.jsonLightResourceDeserializer.JsonReader.NodeType == JsonNodeType.PrimitiveValue ||
-                this.jsonLightResourceDeserializer.JsonReader.NodeType == JsonNodeType.Property ||
-                this.jsonLightResourceDeserializer.JsonReader.NodeType == JsonNodeType.EndObject,
-                "Post-Condition: expected JsonNodeType.StartObject or JsonNodeType.StartArray or JsonNodeType.PrimitiveValue or JsonNodeType.Property or JsonNodeType.EndObject");
-
-            return true;
-        }
-
-        /// <summary>
-        /// If the nested info has context url, resolve it to ODataUri.
-        /// </summary>
-        /// <param name="nestedInfo">The nestedInfo to be evaluated.</param>
-        /// <returns>The odata uri resolved from context url.</returns>
-        private ODataUri ResolveODataUriFromContextUrl(ODataNestedResourceInfo nestedInfo)
-        {
-            if (nestedInfo != null && nestedInfo.ContextUrl != null)
-            {
-                var payloadKind = nestedInfo.IsCollection.GetValueOrDefault()
-                    ? ODataPayloadKind.ResourceSet
-                    : ODataPayloadKind.Resource;
-                var odataPath = ODataJsonLightContextUriParser.Parse(
-                    this.jsonLightResourceDeserializer.Model,
-                    UriUtils.UriToString(nestedInfo.ContextUrl),
-                    payloadKind,
-                    this.jsonLightResourceDeserializer.MessageReaderSettings.ClientCustomTypeResolver,
-                    this.jsonLightResourceDeserializer.JsonLightInputContext.ReadingResponse).Path;
-
-                return new ODataUri() { Path = odataPath };
-            }
-
-            return null;
-        }
-
-        /// <summary>
-        /// Implementation of the reader logic when in state 'EntryEnd'.
-        /// </summary>
-        /// <returns>true if more items can be read from the reader; otherwise false.</returns>
-        /// <remarks>
-        /// Pre-Condition:  JsonNodeType.EndObject              end of object of the resource
-        ///                 JsonNodeType.PrimitiveValue (null)  end of null expanded resource
-        /// Post-Condition: The reader is positioned on the first node after the resource's end-object node
-        /// </remarks>
-        private bool ReadAtResourceEndImplementationSynchronously()
-        {
-            Debug.Assert(
-                this.jsonLightResourceDeserializer.JsonReader.NodeType == JsonNodeType.EndObject ||
-                (this.jsonLightResourceDeserializer.JsonReader.NodeType == JsonNodeType.PrimitiveValue &&
-                this.jsonLightResourceDeserializer.JsonReader.Value == null),
-                "Pre-Condition: JsonNodeType.EndObject or JsonNodeType.PrimitiveValue (null)");
-
-            // We have to cache these values here, since the PopScope below will destroy them.
-            bool isTopLevel = this.IsTopLevel;
-            bool isExpandedLinkContent = this.IsExpandedLinkContent;
-
-            this.PopScope(this.State == ODataReaderState.ResourceEnd ? ODataReaderState.ResourceEnd : ODataReaderState.DeletedResourceEnd);
-
-            // Read over the end object node (or null value) and position the reader on the next node in the input.
-            // This can hit the end of the input.
-            this.jsonLightResourceDeserializer.JsonReader.Read();
-
-            // Analyze the next Json token to determine whether it is start object (next resource), end array (resource set end) or eof (top-level resource end)
-            bool result = true;
-            if (isTopLevel)
-            {
-                // NOTE: we rely on the underlying JSON reader to fail if there is more than one value at the root level.
-                Debug.Assert(
-                    this.IsReadingNestedPayload ||
-                    this.jsonLightResourceDeserializer.JsonReader.NodeType == JsonNodeType.EndOfInput,
-                    "Expected JSON reader to have reached the end of input when not reading a nested payload.");
-
-                // read the end-of-payload
-                Debug.Assert(this.State == ODataReaderState.Start, "this.State == ODataReaderState.Start");
-                this.jsonLightResourceDeserializer.ReadPayloadEnd(this.IsReadingNestedPayload);
-                Debug.Assert(
-                    this.IsReadingNestedPayload ||
-                    this.jsonLightResourceDeserializer.JsonReader.NodeType == JsonNodeType.EndOfInput,
-                    "Expected JSON reader to have reached the end of input when not reading a nested payload.");
-
-                // replace the 'Start' scope with the 'Completed' scope
-                this.ReplaceScope(ODataReaderState.Completed);
-                result = false;
-            }
-            else if (isExpandedLinkContent)
-            {
-                Debug.Assert(
-                    this.jsonLightResourceDeserializer.JsonReader.NodeType == JsonNodeType.EndObject || // expanded link resource as last property of the owning resource
-                    this.jsonLightResourceDeserializer.JsonReader.NodeType == JsonNodeType.Property, // expanded link resource with more properties on the resource
-                    "Invalid JSON reader state for reading end of resource in expanded link.");
-
-                // finish reading the expanded link
-                this.ReadExpandedNestedResourceInfoEnd(false);
-            }
-            else
-            {
-                this.ReadNextResourceSetItem();
-            }
-
-            return result;
-        }
-
-        #endregion Resource
-
-        #region Primitive
-
-        /// <summary>
-        /// Implementation of the reader logic when in state 'Primitive'.
-        /// </summary>
-        /// <returns>true if more items can be read from the reader; otherwise false.</returns>
-        /// <remarks>
-        /// Pre-Condition:  JsonNodeType.PrimitiveValue         primitive value
-        /// Post-Condition: The reader is positioned on the first node after the primitive value
-        /// </remarks>
-        private bool ReadAtPrimitiveSynchronously()
-        {
-            Debug.Assert(
-                this.jsonLightResourceDeserializer.JsonReader.NodeType == JsonNodeType.PrimitiveValue,
-                "Pre-Condition: JsonNodeType.PrimitiveValue (null or untyped)");
-
-            this.PopScope(ODataReaderState.Primitive);
-
-            // Read over the end object node (or null value) and position the reader on the next node in the input.
-            // This should never hit the end of the input.
-            this.jsonLightResourceDeserializer.JsonReader.Read();
-            this.ReadNextResourceSetItem();
-            return true;
-        }
-
-        #endregion Primitive
-
-        #region DeletedEntry
-
-        /// <summary>
-        /// Implementation of the reader logic when in state 'DeletedEntryStart'.
-        /// </summary>
-        /// <returns>true if more items can be read from the reader; otherwise false.</returns>
-        /// <remarks>
-        /// Pre-Condition:  JsonNodeType.StartObject            Start of the expanded resource of the nested resource info to read next.
-        ///                 JsonNodeType.StartArray             Start of the expanded resource set of the nested resource info to read next.
-        ///                 JsonNodeType.PrimitiveValue (null)  Expanded null resource of the nested resource info to read next.
-        ///                 JsonNodeType.Property               The next property after a deferred link or entity reference link
-        ///                 JsonNodeType.EndObject              If no (more) properties exist in the resource's content
-        /// Post-Condition: JsonNodeType.StartObject            Start of the expanded resource of the nested resource info to read next.
-        ///                 JsonNodeType.StartArray             Start of the expanded resource set of the nested resource info to read next.
-        ///                 JsonNodeType.PrimitiveValue (null)  Expanded null resource of the nested resource info to read next.
-        ///                 JsonNodeType.Property               The next property after a deferred link or entity reference link
-        ///                 JsonNodeType.EndObject              If no (more) properties exist in the resource's content
-        /// </remarks>
-        private bool ReadAtDeletedResourceStartImplementationSynchronously()
-        {
-            Debug.Assert(this.CurrentScope is JsonLightDeletedResourceScope);
-
-            if (((JsonLightDeletedResourceScope)(this.CurrentScope)).Is40DeletedResource)
-            {
-                this.jsonLightResourceDeserializer.AssertJsonCondition(JsonNodeType.EndObject);
-                this.EndEntry();
-                return true;
-            }
-
-            return this.ReadAtResourceStartImplementationSynchronously();
-        }
-
-        #endregion DeletedEntry
-
-        #region (Deleted)Link
-
-        /// <summary>
-        /// Implementation of the reader logic when in state 'DeltaLink'.
-        /// </summary>
-        /// <returns>true if more items can be read from the reader; otherwise false.</returns>
-        /// <remarks>
-        /// Pre-Condition:  JsonNodeType.Property               The next annotation.
-        ///                 JsonNodeType.EndObject              No more other annotation or property in the link.
-        /// Post-Condition: The reader is positioned on the first node after the link's end-object node.
-        /// </remarks>
-        private bool ReadAtDeltaLinkImplementationSynchronously()
-        {
-            return this.EndDeltaLink(ODataReaderState.DeltaLink);
-        }
-
-        /// <summary>
-        /// Implementation of the reader logic when in state 'DeltaDeletedLink'.
-        /// </summary>
-        /// <returns>true if more items can be read from the reader; otherwise false.</returns>
-        /// <remarks>
-        /// Pre-Condition:  JsonNodeType.Property               The next annotation.
-        ///                 JsonNodeType.EndObject              No more other annotation or property in the link.
-        /// Post-Condition: The reader is positioned on the first node after the link's end-object node.
-        /// </remarks>
-        private bool ReadAtDeltaDeletedLinkImplementationSynchronously()
-        {
-            return this.EndDeltaLink(ODataReaderState.DeltaDeletedLink);
-        }
-
-        /// <summary>
-        /// Reads the end of the delta(deleted)link.
-        /// </summary>
-        /// <param name="readerState">The state of the link or deleted link being completed.</param>
-        /// <returns>true if more items can be read from the reader; otherwise false.</returns>
-        /// <remarks>
-        /// Pre-Condition:  JsonNodeType.Property               The next annotation.
-        ///                 JsonNodeType.EndObject              No more other annotation or property in the link.
-        /// Post-Condition: The reader is positioned on the first node after the link's end-object node.
-        /// </remarks>
-        private bool EndDeltaLink(ODataReaderState readerState)
-        {
-            Debug.Assert(readerState == ODataReaderState.DeltaLink || readerState == ODataReaderState.DeltaDeletedLink, "ReadAtDeltaLinkImplementation called when not on delta(deleted)link");
-            Debug.Assert(
-                this.jsonLightResourceDeserializer.JsonReader.NodeType == JsonNodeType.EndObject,
-                "Not positioned at end of object after reading delta link");
-
-            this.PopScope(readerState);
-
-            // Read over the end object node (or null value) and position the reader on the next node in the input.
-            // This should never hit the end of the input.
-            this.jsonLightResourceDeserializer.JsonReader.Read();
-            this.ReadNextResourceSetItem();
-            return true;
-        }
-
-        #endregion (Deleted)Link
-
-        #region NestedResourceInfo
-
-        /// <summary>
-        /// Implementation of the reader logic when in state 'NestedResourceInfoStart'.
-        /// </summary>
-        /// <returns>true if more items can be read from the reader; otherwise false.</returns>
-        /// <remarks>
-        /// Pre-Condition:  JsonNodeType.StartObject            start of an expanded resource
-        ///                 JsonNodeType.StartArray             start of an expanded resource set
-        ///                 JsonNodeType.PrimitiveValue (null)  expanded null resource
-        ///                 JsonNodeType.Property               deferred link with more properties in owning resource
-        ///                 JsonNodeType.EndObject              deferred link as last property of the owning resource or
-        ///                                                     reporting projected navigation links missing in the payload
-        /// Post-Condition: JsonNodeType.StartArray:            start of expanded resource
-        ///                 JsonNodeType.StartObject            start of expanded resource set
-        ///                 JsonNodeType.PrimitiveValue (null)  expanded null resource
-        ///                 JsonNodeType.Property               deferred link with more properties in owning resource
-        ///                 JsonNodeType.EndObject              deferred link as last property of the owning resource or
-        ///                                                     reporting projected navigation links missing in the payload
-        /// </remarks>
-        private bool ReadAtNestedResourceInfoStartImplementationSynchronously()
-        {
-            Debug.Assert(
-                this.jsonLightResourceDeserializer.JsonReader.NodeType == JsonNodeType.Property ||
-                this.jsonLightResourceDeserializer.JsonReader.NodeType == JsonNodeType.EndObject ||
-                this.jsonLightResourceDeserializer.JsonReader.NodeType == JsonNodeType.StartObject ||
-                this.jsonLightResourceDeserializer.JsonReader.NodeType == JsonNodeType.StartArray ||
-                this.jsonLightResourceDeserializer.JsonReader.NodeType == JsonNodeType.PrimitiveValue &&
-                this.jsonLightResourceDeserializer.JsonReader.Value == null,
-                "Pre-Condition: expected JsonNodeType.Property, JsonNodeType.EndObject, JsonNodeType.StartObject, JsonNodeType.StartArray or JsonNodeType.Primitive (null)");
-
-            ODataNestedResourceInfo currentLink = this.CurrentNestedResourceInfo;
-
-            IODataJsonLightReaderResourceState parentResourceState = (IODataJsonLightReaderResourceState)this.ParentScope;
-
-            if (this.jsonLightInputContext.ReadingResponse)
-            {
-                // If we are reporting a nested resource info that was projected but not included in the payload,
-                // simply change state to NestedResourceInfoEnd.
-                if (parentResourceState.ProcessingMissingProjectedNestedResourceInfos)
-                {
-                    this.ReplaceScope(ODataReaderState.NestedResourceInfoEnd);
-                }
-                else if (!this.jsonLightResourceDeserializer.JsonReader.IsOnValueNode())
-                {
-                    // Deferred link (nested resource info which doesn't have a value and is in the response)
-                    ReaderUtils.CheckForDuplicateNestedResourceInfoNameAndSetAssociationLink(
-                        parentResourceState.PropertyAndAnnotationCollector, currentLink);
-                    this.jsonLightResourceDeserializer.AssertJsonCondition(JsonNodeType.EndObject, JsonNodeType.Property);
-
-                    // Record that we read the link on the parent resource's scope.
-                    parentResourceState.NavigationPropertiesRead.Add(currentLink.Name);
-
-                    this.ReplaceScope(ODataReaderState.NestedResourceInfoEnd);
-                }
-                else if (!currentLink.IsCollection.Value)
-                {
-                    // We should get here only for declared or undeclared navigation properties.
-                    Debug.Assert(this.CurrentResourceType != null || this.CurrentNestedResourceInfo.Name != null,
-                        "We must have a declared navigation property to read expanded links.");
-
-                    // Expanded resource
-                    ReaderUtils.CheckForDuplicateNestedResourceInfoNameAndSetAssociationLink(
-                        parentResourceState.PropertyAndAnnotationCollector, currentLink);
-                    this.ReadExpandedNestedResourceInfoStart(currentLink);
-                }
-                else
-                {
-                    // Expanded resource set
-                    ReaderUtils.CheckForDuplicateNestedResourceInfoNameAndSetAssociationLink(
-                        parentResourceState.PropertyAndAnnotationCollector, currentLink);
-
-                    // We store the precreated expanded resource set in the nested resource info since it carries the annotations for it.
-                    ODataJsonLightReaderNestedResourceInfo nestedResourceInfo =
-                        this.CurrentJsonLightNestedResourceInfoScope.ReaderNestedResourceInfo;
-                    Debug.Assert(nestedResourceInfo != null, "nestedResourceInfo != null");
-                    Debug.Assert(nestedResourceInfo.NestedResourceSet != null,
-                        "We must have a precreated expanded resource set already.");
-                    JsonLightResourceBaseScope parentScope = (JsonLightResourceBaseScope)this.ParentScope;
-                    SelectedPropertiesNode parentSelectedProperties = parentScope.SelectedProperties;
-                    Debug.Assert(parentSelectedProperties != null, "parentProjectedProperties != null");
-
-                    ODataResourceSet resourceSet = nestedResourceInfo.NestedResourceSet as ODataResourceSet;
-                    if (resourceSet != null)
-                    {
-                        this.ReadResourceSetStart(resourceSet, parentSelectedProperties.GetSelectedPropertiesForNavigationProperty(parentScope.ResourceType, currentLink.Name));
-                    }
-                    else
-                    {
-                        ODataDeltaResourceSet deltaResourceSet = nestedResourceInfo.NestedResourceSet as ODataDeltaResourceSet;
-                        Debug.Assert(deltaResourceSet != null, "Nested recource collection is not a resource set or a delta resource set");
-                        this.ReadDeltaResourceSetStart(deltaResourceSet, parentSelectedProperties.GetSelectedPropertiesForNavigationProperty(parentScope.ResourceType, currentLink.Name));
-                    }
-                }
-            }
-            else
-            {
-                // Navigation link in request - report entity reference links and then possible expanded value.
-                ReaderUtils.CheckForDuplicateNestedResourceInfoNameAndSetAssociationLink(
-                    parentResourceState.PropertyAndAnnotationCollector,
-                    currentLink);
-
-                this.ReadNextNestedResourceInfoContentItemInRequest();
-            }
-
-            return true;
-        }
-
-        /// <summary>
-        /// Implementation of the reader logic when in state 'NestedResourceInfoEnd'.
-        /// </summary>
-        /// <returns>true if more items can be read from the reader; otherwise false.</returns>
-        /// <remarks>
-        /// Pre-Condition:  JsonNodeType.EndObject:         nested resource info is last property in owning resource or
-        ///                                                 reporting projected navigation links missing in the payload
-        ///                 JsonNodeType.Property:          there are more properties after the nested resource info in the owning resource
-        /// Post-Condition: JsonNodeType.StartObject        start of the expanded resource nested resource info to read next
-        ///                 JsonNodeType.StartArray         start of the expanded resource set nested resource info to read next
-        ///                 JsonNoteType.Primitive (null)   expanded null resource nested resource info to read next
-        ///                 JsonNoteType.Property           property after deferred link or entity reference link
-        ///                 JsonNodeType.EndObject          end of the parent resource
-        /// </remarks>
-        private bool ReadAtNestedResourceInfoEndImplementationSynchronously()
-        {
-            this.PopScope(ODataReaderState.NestedResourceInfoEnd);
-            return this.ReadNextNestedInfo();
-        }
-
-
-        /// <summary>
-        /// Implementation of the reader logic when in state 'PropertyInfo'.
-        /// </summary>
-        /// <returns>true if more items can be read from the reader; otherwise false.</returns>
-        /// <remarks>
-        /// Pre-Condition:  JsonNodeType.Property:          there are more properties after the nested resource info in the owning resource
-        /// Post-Condition: JsonNodeType.StartObject        start of the expanded resource nested resource info to read next
-        ///                 JsonNodeType.StartArray         start of the expanded resource set nested resource info to read next
-        ///                 JsonNoteType.Primitive (null)   expanded null resource nested resource info to read next
-        ///                 JsonNoteType.Property           property after deferred link or entity reference link
-        ///                 JsonNodeType.EndObject          end of the parent resource
-        /// </remarks>
-        private bool ReadAtNestedPropertyInfoSynchronously()
-        {
-            ODataPropertyInfo propertyInfo = this.CurrentScope.Item as ODataPropertyInfo;
-            Debug.Assert(propertyInfo != null, "Reading Nested Property Without an ODataPropertyInfo");
-
-            ODataStreamPropertyInfo streamPropertyInfo = propertyInfo as ODataStreamPropertyInfo;
-            if (streamPropertyInfo != null && !String.IsNullOrEmpty(streamPropertyInfo.ContentType))
-            {
-                this.StartNestedStreamInfo(new ODataJsonLightReaderStreamInfo(streamPropertyInfo.PrimitiveTypeKind, streamPropertyInfo.ContentType));
-            }
-            else
-            {
-                this.StartNestedStreamInfo(
-                    new ODataJsonLightReaderStreamInfo(propertyInfo.PrimitiveTypeKind));
-            }
-
-            return true;
-        }
-
-        /// <summary>
-        /// Implementation of the reader logic when in state 'Stream'.
-        /// </summary>
-        /// <returns>true if more items can be read from the reader; otherwise false.</returns>
-        /// <remarks>
-        /// Pre-Condition:  JsonNodeType.EndObject:         nested resource info is last property in owning resource or
-        ///                                                 reporting projected navigation links missing in the payload
-        ///                 JsonNodeType.Property:          there are more properties after the nested resource info in the owning resource
-        /// Post-Condition: JsonNodeType.StartObject        start of the expanded resource nested resource info to read next
-        ///                 JsonNodeType.StartArray         start of the expanded resource set nested resource info to read next
-        ///                 JsonNoteType.Primitive (null)   expanded null resource nested resource info to read next
-        ///                 JsonNoteType.Property           property after deferred link or entity reference link
-        ///                 JsonNodeType.EndObject          end of the parent resource
-        /// </remarks>
-        private bool ReadAtStreamSynchronously()
-        {
-            this.PopScope(ODataReaderState.Stream);
-            if (this.State == ODataReaderState.ResourceSetStart ||
-                this.State == ODataReaderState.DeltaResourceSetStart)
-            {
-                // We are reading a stream within a collection
-                this.ReadNextResourceSetItem();
-                return true;
-            }
-
-            if (this.State == ODataReaderState.NestedProperty)
-            {
-                this.PopScope(ODataReaderState.NestedProperty);
-            }
-
-            // We are reading a stream value
-            return this.ReadNextNestedInfo();
-        }
-
-        private bool ReadNextNestedInfo()
-        {
-            this.jsonLightResourceDeserializer.AssertJsonCondition(
-                JsonNodeType.EndObject,
-                JsonNodeType.Property);
-            Debug.Assert(this.State == ODataReaderState.ResourceStart || this.State == ODataReaderState.DeletedResourceStart, "Should be in (deleted) resource start state after reading stream.");
-
-            ODataJsonLightReaderNestedInfo readerNestedInfo = null;
-            IODataJsonLightReaderResourceState resourceState = this.CurrentResourceState;
-
-            if (this.jsonLightInputContext.ReadingResponse &&
-                resourceState.ProcessingMissingProjectedNestedResourceInfos)
-            {
-                // We are reporting navigation links that were projected but missing from the payload
-                readerNestedInfo = resourceState.Resource.MetadataBuilder.GetNextUnprocessedNavigationLink();
-            }
-            else
-            {
-                readerNestedInfo = this.jsonLightResourceDeserializer.ReadResourceContent(resourceState);
-            }
-
-            if (readerNestedInfo == null)
-            {
-                // End of the resource
-                this.EndEntry();
-            }
-            else
-            {
-                this.ReadNestedInfo(readerNestedInfo);
-            }
-
-            return true;
-        }
-
-        private void ReadNestedInfo(ODataJsonLightReaderNestedInfo nestedInfo)
-        {
-            ODataJsonLightReaderNestedResourceInfo readerNestedResourceInfo = nestedInfo as ODataJsonLightReaderNestedResourceInfo;
-            if (readerNestedResourceInfo != null)
-            {
-                // Next nested resource info on the resource
-                this.StartNestedResourceInfo(readerNestedResourceInfo);
-            }
-            else
-            {
-                ODataJsonLightReaderNestedPropertyInfo readerNestedStreamInfo = nestedInfo as ODataJsonLightReaderNestedPropertyInfo;
-                Debug.Assert(readerNestedStreamInfo != null, "NestedInfo is not a resource, stream, string");
-                if (readerNestedStreamInfo != null)
-                {
-                    this.StartNestedPropertyInfo(readerNestedStreamInfo);
-                }
-            }
-        }
-
-        #endregion NestedResourceInfo
-
-        #region EntityReferenceLink
-
-        /// <summary>
-        /// Implementation of the reader logic when in state 'EntityReferenceLink'.
-        /// </summary>
-        /// <returns>true if more items can be read from the reader; otherwise false.</returns>
-        /// <remarks>
-        /// This method doesn't move the reader
-        /// Pre-Condition:  JsonNodeType.EndObject:         expanded link property is last property in owning resource
-        ///                 JsonNodeType.Property:          there are more properties after the expanded link property in the owning resource
-        ///                 Any:                            expanded collection link - the node after the entity reference link.
-        /// Post-Condition: JsonNodeType.EndObject:         expanded link property is last property in owning resource
-        ///                 JsonNodeType.Property:          there are more properties after the expanded link property in the owning resource
-        ///                 Any:                            expanded collection link - the node after the entity reference link.
-        /// </remarks>
-        private bool ReadAtEntityReferenceLinkSynchronously()
-        {
-            this.PopScope(ODataReaderState.EntityReferenceLink);
-            Debug.Assert(this.State == ODataReaderState.NestedResourceInfoStart,
-                "this.State == ODataReaderState.NestedResourceInfoStart");
-
-            this.ReadNextNestedResourceInfoContentItemInRequest();
-            return true;
-        }
-
-        #endregion EntityReferenceLink
-
-        #endregion ReadAt<>Synchronously methods
-
-        #region Read<> methods
-
-        #region ResourceSet
-
-        /// <summary>
-        /// Reads the start of the JSON array for the content of the resource set and sets up the reader state correctly.
-        /// </summary>
-        /// <param name="resourceSet">The resource set to read the contents for.</param>
-        /// <param name="selectedProperties">The selected properties node capturing what properties should be expanded during template evaluation.</param>
-        /// <remarks>
-        /// Pre-Condition:  The first node of the resource set property value; this method will throw if the node is not
-        ///                 JsonNodeType.StartArray
-        /// Post-Condition: The reader is positioned on the first item in the resource set, or on the end array of the resource set.
-        /// </remarks>
-        private void ReadResourceSetStart(ODataResourceSet resourceSet, SelectedPropertiesNode selectedProperties)
-        {
-            Debug.Assert(resourceSet != null, "resourceSet != null");
-
-            this.jsonLightResourceDeserializer.ReadResourceSetContentStart();
-            IJsonReader jsonReader = this.jsonLightResourceDeserializer.JsonReader;
-            if (jsonReader.NodeType != JsonNodeType.EndArray
-                && jsonReader.NodeType != JsonNodeType.StartObject
-                && jsonReader.NodeType != JsonNodeType.PrimitiveValue
-                && jsonReader.NodeType != JsonNodeType.StartArray)
-            {
-                throw new ODataException(ODataErrorStrings.ODataJsonLightResourceDeserializer_InvalidNodeTypeForItemsInResourceSet(jsonReader.NodeType));
-            }
-
-            this.EnterScope(new JsonLightResourceSetScope(resourceSet, this.CurrentNavigationSource,
-<<<<<<< HEAD
-                this.CurrentScope.ResourceType, selectedProperties, this.CurrentScope.ODataUri, /*isDelta*/ false));
-=======
-                this.CurrentScope.ResourceTypeReference, selectedProperties, this.CurrentScope.ODataUri, /*isDelta*/ false));
->>>>>>> 68afa738
-        }
-
-        /// <summary>
-        /// Reads the end of the current resource set.
-        /// </summary>
-        private void ReadResourceSetEnd()
-        {
-            Debug.Assert(this.State == ODataReaderState.ResourceSetStart || this.State == ODataReaderState.DeltaResourceSetStart,
-                "Not in ResourceSetStart or DeltaResourceSetStart state when reading end of (delta) resource set.");
-            Debug.Assert(this.Item is ODataResourceSetBase, "Current Item is not ResourceSetBase");
-
-            this.jsonLightResourceDeserializer.ReadResourceSetContentEnd();
-
-            ODataJsonLightReaderNestedResourceInfo expandedNestedResourceInfo = null;
-            JsonLightNestedResourceInfoScope parentNestedResourceInfoScope = (JsonLightNestedResourceInfoScope)this.ExpandedLinkContentParentScope;
-            if (parentNestedResourceInfoScope != null)
-            {
-                expandedNestedResourceInfo = parentNestedResourceInfoScope.ReaderNestedResourceInfo;
-            }
-
-            if (!this.IsReadingNestedPayload && (this.IsExpandedLinkContent || this.IsTopLevel))
-            {
-                // Temp ban reading the instance annotation after the resource set in parameter payload. (!this.IsReadingNestedPayload => !this.readingParameter)
-                // Nested resource set payload won't have a NextLink annotation after the resource set itself since the payload is NOT pageable.
-                this.jsonLightResourceDeserializer.ReadNextLinkAnnotationAtResourceSetEnd(this.Item as ODataResourceSetBase,
-                    expandedNestedResourceInfo, this.topLevelScope.PropertyAndAnnotationCollector);
-            }
-
-            this.ReplaceScope(this.State == ODataReaderState.ResourceSetStart ? ODataReaderState.ResourceSetEnd : ODataReaderState.DeltaResourceSetEnd);
-        }
-
-        #endregion ResourceSet
-
-        #region NestedResourceInfo
-
-        /// <summary>
-        /// Reads the start of an expanded resource (null or non-null).
-        /// </summary>
-        /// <param name="nestedResourceInfo">The nested resource info that is being expanded.</param>
-        /// <remarks>
-        /// Pre-Condition:  JsonNodeType.StartObject            The start of the resource object
-        ///                 JsonNodeType.PrimitiveValue (null)  The null resource value
-        /// Post-Condition: JsonNodeType.StartObject            Start of expanded resource of the nested resource info to read next
-        ///                 JsonNodeType.StartArray             Start of expanded resource set of the nested resource info to read next
-        ///                 JsonNodeType.PrimitiveValue (null)  Expanded null resource of the nested resource info to read next, or the null value of the current null resource
-        ///                 JsonNodeType.Property               Property after deferred link or expanded entity reference
-        ///                 JsonNodeType.EndObject              If no (more) properties exist in the resource's content
-        /// </remarks>
-        private void ReadExpandedNestedResourceInfoStart(ODataNestedResourceInfo nestedResourceInfo)
-        {
-            Debug.Assert(nestedResourceInfo != null, "nestedResourceInfo != null");
-
-            if (this.jsonLightResourceDeserializer.JsonReader.NodeType == JsonNodeType.PrimitiveValue)
-            {
-                Debug.Assert(this.jsonLightResourceDeserializer.JsonReader.Value == null,
-                    "If a primitive value is representing an expanded resource its value must be null.");
-
-                var structuralProperty =
-                    this.CurrentJsonLightNestedResourceInfoScope.ReaderNestedResourceInfo.StructuralProperty;
-                if (structuralProperty != null && !structuralProperty.Type.IsNullable)
-                {
-                    ODataNullValueBehaviorKind nullValueReadBehaviorKind =
-                        this.jsonLightResourceDeserializer.ReadingResponse
-                            ? ODataNullValueBehaviorKind.Default
-                            : this.jsonLightResourceDeserializer.Model.NullValueReadBehaviorKind(structuralProperty);
-
-                    if (nullValueReadBehaviorKind == ODataNullValueBehaviorKind.Default)
-                    {
-                        throw new ODataException(
-                            Strings.ReaderValidationUtils_NullNamedValueForNonNullableType(nestedResourceInfo.Name,
-                                structuralProperty.Type.FullName()));
-                    }
-                }
-
-                // Expanded null resource
-                // The expected type and expected navigation source for an expanded resource are the same as for the nested resource info around it.
-                this.EnterScope(new JsonLightResourceScope(ODataReaderState.ResourceStart, /*resource*/ null,
-                    this.CurrentNavigationSource, this.CurrentResourceTypeReference, /*propertyAndAnnotationCollector*/null,
-                    /*projectedProperties*/null, this.CurrentScope.ODataUri));
-            }
-            else
-            {
-                // Expanded resource
-                // The expected type for an expanded resource is the same as for the nested resource info around it.
-                JsonLightResourceBaseScope parentScope = (JsonLightResourceBaseScope)this.ParentScope;
-                SelectedPropertiesNode parentSelectedProperties = parentScope.SelectedProperties;
-                Debug.Assert(parentSelectedProperties != null, "parentProjectedProperties != null");
-                this.ReadResourceSetItemStart(/*propertyAndAnnotationCollector*/ null, parentSelectedProperties.GetSelectedPropertiesForNavigationProperty(parentScope.ResourceType, nestedResourceInfo.Name));
-            }
-        }
-
-        /// <summary>
-        /// Verifies that the current item is an <see cref="ODataNestedResourceInfo"/> instance,
-        /// sets the cardinality of the link (IsCollection property) and moves the reader
-        /// into state 'NestedResourceInfoEnd'.
-        /// </summary>
-        /// <param name="isCollection">A flag indicating whether the link represents a collection or not.</param>
-        private void ReadExpandedNestedResourceInfoEnd(bool isCollection)
-        {
-            Debug.Assert(this.State == ODataReaderState.NestedResourceInfoStart,
-                "this.State == ODataReaderState.NestedResourceInfoStart");
-            this.CurrentNestedResourceInfo.IsCollection = isCollection;
-
-            // Record that we read the link on the parent resource's scope.
-            IODataJsonLightReaderResourceState parentResourceState = (IODataJsonLightReaderResourceState)this.ParentScope;
-            parentResourceState.NavigationPropertiesRead.Add(this.CurrentNestedResourceInfo.Name);
-
-            // replace the 'NestedResourceInfoStart' scope with the 'NestedResourceInfoEnd' scope
-            this.ReplaceScope(ODataReaderState.NestedResourceInfoEnd);
-        }
-
-        #endregion NestedResourceInfo
-
-        #region Resource
-
-        /// <summary>
-        /// Reads the start of a (standard, delta, primitive, or null) resource and sets up the reader state correctly
-        /// </summary>
-        /// <param name="propertyAndAnnotationCollector">The duplicate property names checker to use for the resource;
-        /// or null if a new one should be created.</param>
-        /// <param name="selectedProperties">The selected properties node capturing what properties should be expanded during template evaluation.</param>
-        /// <remarks>
-        /// Pre-Condition:  JsonNodeType.StartObject            If the resource is in a resource set - the start of the resource object
-        ///                 JsonNodeType.Property               If the resource is a top-level resource and has at least one property
-        ///                 JsonNodeType.EndObject              If the resource is a top-level resource and has no properties
-        /// Post-Condition: JsonNodeType.StartObject            Start of expanded resource of the nested resource info to read next
-        ///                 JsonNodeType.StartArray             Start of expanded resource set of the nested resource info to read next
-        ///                 JsonNodeType.PrimitiveValue (null)  Expanded null resource of the nested resource info to read next
-        ///                 JsonNodeType.Property               Property after deferred link or expanded entity reference
-        ///                 JsonNodeType.EndObject              If no (more) properties exist in the resource's content
-        /// </remarks>
-        private void ReadResourceSetItemStart(PropertyAndAnnotationCollector propertyAndAnnotationCollector,
-            SelectedPropertiesNode selectedProperties)
-        {
-            IEdmNavigationSource source = this.CurrentNavigationSource;
-            IEdmTypeReference resourceTypeReference = this.CurrentResourceTypeReference;
-
-            this.jsonLightResourceDeserializer.AssertJsonCondition(JsonNodeType.StartObject, JsonNodeType.Property,
-                JsonNodeType.EndObject, JsonNodeType.PrimitiveValue);
-
-            if (this.jsonLightResourceDeserializer.JsonReader.NodeType == JsonNodeType.PrimitiveValue)
-            {
-                object primitiveValue = this.jsonLightResourceDeserializer.JsonReader.Value;
-                if (primitiveValue != null)
-                {
-                    // primitive value in an untyped collection
-                    if (this.CurrentResourceType.TypeKind == EdmTypeKind.Untyped)
-                    {
-                        this.EnterScope(new JsonLightPrimitiveScope(new ODataPrimitiveValue(primitiveValue),
-                            this.CurrentNavigationSource, this.CurrentResourceTypeReference, this.CurrentScope.ODataUri));
-                    }
-                    else
-                    {
-                        throw new ODataException(Strings.ODataJsonLightReader_UnexpectedPrimitiveValueForODataResource);
-                    }
-                }
-                else
-                {
-                    // null resource
-                    if (resourceTypeReference.IsComplex() || resourceTypeReference.IsUntyped())
-                    {
-                        this.jsonLightResourceDeserializer.MessageReaderSettings.Validator.ValidateNullValue(this.CurrentResourceTypeReference, true, "", null);
-                    }
-
-                    this.EnterScope(new JsonLightResourceScope(ODataReaderState.ResourceStart, /*resource*/ null,
-                        this.CurrentNavigationSource, this.CurrentResourceTypeReference, /*propertyAndAnnotationCollector*/null,
-                        /*projectedProperties*/null, this.CurrentScope.ODataUri));
-                }
-
-                return;
-            }
-
-            // If the reader is on StartObject then read over it. This happens for entries in resource set.
-            // For top-level entries the reader will be positioned on the first resource property (after odata.context if it was present).
-            if (this.jsonLightResourceDeserializer.JsonReader.NodeType == JsonNodeType.StartObject)
-            {
-                this.jsonLightResourceDeserializer.JsonReader.Read();
-            }
-
-            ODataDeltaKind resourceKind = ODataDeltaKind.Resource;
-            if (this.ReadingResourceSet || this.IsExpandedLinkContent || this.ReadingDelta)
-            {
-                string contextUriStr =
-                    this.jsonLightResourceDeserializer.ReadContextUriAnnotation(ODataPayloadKind.Resource,
-                        propertyAndAnnotationCollector, false);
-                if (contextUriStr != null)
-                {
-                    contextUriStr =
-                        UriUtils.UriToString(this.jsonLightResourceDeserializer.ProcessUriFromPayload(contextUriStr));
-                    var parseResult = ODataJsonLightContextUriParser.Parse(
-                        this.jsonLightResourceDeserializer.Model,
-                        contextUriStr,
-                        this.ReadingDelta ? ODataPayloadKind.Delta : ODataPayloadKind.Resource,
-                        this.jsonLightResourceDeserializer.MessageReaderSettings.ClientCustomTypeResolver,
-                        this.jsonLightInputContext.ReadingResponse || this.ReadingDelta);
-                    if (parseResult != null)
-                    {
-                        // a top-level (deleted) resource in a delta response can come from any entity set
-                        resourceKind = parseResult.DeltaKind;
-                        if (this.ReadingDelta && this.IsTopLevel && (resourceKind == ODataDeltaKind.Resource || resourceKind == ODataDeltaKind.DeletedEntry))
-                        {
-                            IEdmStructuredType parsedType = parseResult.EdmType as IEdmStructuredType;
-                            if (parsedType != null)
-                            {
-                                resourceTypeReference = parsedType.ToTypeReference(true);
-                                source = parseResult.NavigationSource;
-                            }
-                        }
-                        else
-                        {
-                            ReaderValidationUtils.ValidateResourceSetOrResourceContextUri(parseResult, this.CurrentScope,
-                                false);
-                        }
-                    }
-                }
-            }
-
-            // If this is a resource in a delta resource set, check to see if it's a 4.01 deleted resource
-            ODataDeletedResource deletedResource = null;
-            if (this.ReadingDelta && (resourceKind == ODataDeltaKind.Resource || resourceKind == ODataDeltaKind.DeletedEntry))
-            {
-                deletedResource = this.jsonLightResourceDeserializer.IsDeletedResource();
-                if (deletedResource != null)
-                {
-                    resourceKind = ODataDeltaKind.DeletedEntry;
-                }
-            }
-
-            switch (resourceKind)
-            {
-                case ODataDeltaKind.None:
-                case ODataDeltaKind.Resource:
-                    // Setup the new resource state
-                    this.StartResource(source, resourceTypeReference, propertyAndAnnotationCollector, selectedProperties);
-
-                    // Start reading the resource up to the first nested resource info
-                    this.StartReadingResource();
-
-                    break;
-
-                case ODataDeltaKind.ResourceSet:
-                    this.ReadAtResourceSetStartImplementation();
-                    break;
-
-                case ODataDeltaKind.DeletedEntry:
-                    // OData 4.0 deleted entry
-                    if (deletedResource == null)
-                    {
-                        deletedResource = this.jsonLightResourceDeserializer.ReadDeletedEntry();
-                        this.StartDeletedResource(
-                            deletedResource,
-                            source,
-                            resourceTypeReference,
-                            propertyAndAnnotationCollector,
-                            selectedProperties,
-                            true /*is 4.0 Deleted Resource*/);
-                    }
-                    else // OData 4.01 deleted entry
-                    {
-                        this.StartDeletedResource(
-                            deletedResource,
-                            source,
-                            resourceTypeReference,
-                            propertyAndAnnotationCollector,
-                            selectedProperties);
-
-                        // Start reading the resource up to the first nested resource info
-                        this.StartReadingResource();
-                    }
-
-                    break;
-
-                case ODataDeltaKind.DeletedLink:
-                    this.StartDeltaLink(ODataReaderState.DeltaDeletedLink);
-                    break;
-
-                case ODataDeltaKind.Link:
-                    this.StartDeltaLink(ODataReaderState.DeltaLink);
-                    break;
-
-                default:
-                    Debug.Assert(true, "Uknown ODataDeltaKind " + resourceKind.ToString());
-                    break;
-            }
-        }
-
-        #endregion Resource
-
-        #region DeltaResourceSet
-        /// <summary>
-        /// Reads the start of the JSON array for the content of the delta resource set and sets up the reader state correctly.
-        /// </summary>
-        /// <param name="deltaResourceSet">The delta resource set to read the contents for.</param>
-        /// <param name="selectedProperties">The selected properties node capturing what properties should be expanded during template evaluation.</param>
-        /// <remarks>
-        /// Pre-Condition:  The first node of the resource set property value; this method will throw if the node is not
-        ///                 JsonNodeType.StartArray
-        /// Post-Condition: The reader is positioned on the first item in the resource set, or on the end array of the resource set.
-        /// </remarks>
-        private void ReadDeltaResourceSetStart(ODataDeltaResourceSet deltaResourceSet, SelectedPropertiesNode selectedProperties)
-        {
-            Debug.Assert(deltaResourceSet != null, "resourceSet != null");
-
-            this.jsonLightResourceDeserializer.ReadResourceSetContentStart();
-            IJsonReader jsonReader = this.jsonLightResourceDeserializer.JsonReader;
-            if (jsonReader.NodeType != JsonNodeType.EndArray && jsonReader.NodeType != JsonNodeType.StartObject)
-            {
-                throw new ODataException(ODataErrorStrings.ODataJsonLightResourceDeserializer_InvalidNodeTypeForItemsInResourceSet(jsonReader.NodeType));
-            }
-
-            Debug.Assert(this.CurrentResourceType is IEdmEntityType, "Delta resource type is not an entity");
-
-            this.EnterScope(new JsonLightResourceSetScope(
-                deltaResourceSet,
-                this.CurrentNavigationSource,
-                this.CurrentResourceTypeReference as IEdmEntityTypeReference,
-                selectedProperties,
-                this.CurrentScope.ODataUri,
-                /*isDelta*/ true));
-        }
-
-        #endregion DeltaResourceSet
-
-        #endregion Read<> methods
-
-        #region private methods
-
-        /// <summary>
-        /// Read the resource up to the first nested resource info.
-        /// </summary>
-        private void StartReadingResource()
-        {
-            ODataResourceBase currentResource = this.Item as ODataResourceBase;
-
-            // Read the odata.type annotation.
-            this.jsonLightResourceDeserializer.ReadResourceTypeName(this.CurrentResourceState);
-
-            // Resolve the type name
-            this.ApplyResourceTypeNameFromPayload(currentResource.TypeName);
-
-            // Validate type with derived type validator if available
-            if (this.CurrentDerivedTypeValidator != null)
-            {
-                this.CurrentDerivedTypeValidator.ValidateResourceType(this.CurrentResourceType);
-            }
-
-            // Validate type with resource set validator if available and not reading top-level delta resource set
-            if (this.CurrentResourceSetValidator != null && !(this.ReadingDelta && this.CurrentResourceDepth == 0))
-            {
-                this.CurrentResourceSetValidator.ValidateResource(this.CurrentResourceType);
-            }
-
-            this.CurrentResourceState.FirstNestedInfo =
-                this.jsonLightResourceDeserializer.ReadResourceContent(this.CurrentResourceState);
-
-            this.jsonLightResourceDeserializer.AssertJsonCondition(
-                JsonNodeType.Property,
-                JsonNodeType.StartObject,
-                JsonNodeType.StartArray,
-                JsonNodeType.EndObject,
-                JsonNodeType.PrimitiveValue);
-        }
-
-        /// <summary>
-        /// Reads the next entity or complex value (or primitive or collection value for an untyped collection) in a resource set.
-        /// </summary>
-        private void ReadNextResourceSetItem()
-        {
-            Debug.Assert(this.State == ODataReaderState.ResourceSetStart ||
-                this.State == ODataReaderState.DeltaResourceSetStart,
-                "Reading a resource set item while not in a ResourceSetStart or DeltaResourceSetStart state.");
-            this.jsonLightResourceDeserializer.AssertJsonCondition(JsonNodeType.EndArray, JsonNodeType.PrimitiveValue,
-                JsonNodeType.StartObject, JsonNodeType.StartArray);
-            IEdmType resourceType = this.CurrentScope.ResourceType;
-
-            // End of item in a resource set
-            switch (this.jsonLightResourceDeserializer.JsonReader.NodeType)
-            {
-                case JsonNodeType.StartObject:
-                    // another resource in a resource set
-                    this.ReadResourceSetItemStart( /*propertyAndAnnotationCollector*/
-                        null, this.CurrentJsonLightResourceSetScope.SelectedProperties);
-                    break;
-                case JsonNodeType.StartArray:
-                    // we are at the start of a nested resource set
-                    this.ReadResourceSetStart(new ODataResourceSet(), new SelectedPropertiesNode(SelectedPropertiesNode.SelectionType.EntireSubtree));
-                    break;
-                case JsonNodeType.EndArray:
-                    // we are at the end of a resource set
-                    this.ReadResourceSetEnd();
-                    break;
-                case JsonNodeType.PrimitiveValue:
-                    // Is this a stream, or a binary or string value with a collection that the client wants to read as a stream
-                    if (!TryReadPrimitiveAsStream(resourceType))
-                    {
-                        // we are at a null value, or a non-null primitive value within an untyped collection
-                        object primitiveValue = this.jsonLightResourceDeserializer.JsonReader.Value;
-                        if (primitiveValue != null)
-                        {
-                            this.EnterScope(new JsonLightPrimitiveScope(new ODataPrimitiveValue(primitiveValue),
-<<<<<<< HEAD
-                                this.CurrentNavigationSource, this.CurrentResourceType, this.CurrentScope.ODataUri));
-=======
-                                this.CurrentNavigationSource, this.CurrentResourceTypeReference, this.CurrentScope.ODataUri));
->>>>>>> 68afa738
-                        }
-                        else
-                        {
-                            if (resourceType.TypeKind == EdmTypeKind.Primitive || resourceType.TypeKind == EdmTypeKind.Enum)
-                            {
-                                // null primitive
-                                this.EnterScope(new JsonLightPrimitiveScope(new ODataNullValue(),
-<<<<<<< HEAD
-                                    this.CurrentNavigationSource, this.CurrentResourceType, this.CurrentScope.ODataUri));
-=======
-                                    this.CurrentNavigationSource, this.CurrentResourceTypeReference, this.CurrentScope.ODataUri));
->>>>>>> 68afa738
-                            }
-                            else
-                            {
-                                // null resource (ReadResourceStart will raise the appropriate error for a non-null primitive value)
-                                this.ReadResourceSetItemStart( /*propertyAndAnnotationCollector*/
-                                    null, this.CurrentJsonLightResourceSetScope.SelectedProperties);
-                            }
-                        }
-                    }
-
-                    break;
-                default:
-                    throw new ODataException(
-                        ODataErrorStrings.ODataJsonReader_CannotReadResourcesOfResourceSet(
-                            this.jsonLightResourceDeserializer.JsonReader.NodeType));
-            }
-        }
-
-        private bool TryReadPrimitiveAsStream(IEdmType resourceType)
-        {
-            Func<IEdmPrimitiveType, bool, string, IEdmProperty, bool> readAsStream = this.jsonLightInputContext.MessageReaderSettings.ReadAsStreamFunc;
-
-            // Should stream primitive if
-            // 1. Primitive is a stream value
-            // 2. Primitive is a string or binary value (within an untyped or streamed collection) that the reader wants to read as a stream
-            if (
-                (resourceType != null && resourceType.IsStream()) ||
-                (resourceType != null
-                   && readAsStream != null
-                   && (resourceType.IsBinary() || resourceType.IsString())
-                   && readAsStream(resourceType as IEdmPrimitiveType, false, null, null)))
-            {
-                if (resourceType == null || resourceType.IsUntyped())
-                {
-                    this.StartNestedStreamInfo(new ODataJsonLightReaderStreamInfo(
-                        EdmPrimitiveTypeKind.None));
-                }
-                else if (resourceType.IsString())
-                {
-                    this.StartNestedStreamInfo(new ODataJsonLightReaderStreamInfo(
-                        EdmPrimitiveTypeKind.String));
-                }
-                else if (resourceType.IsStream() || resourceType.IsBinary())
-                {
-                    this.StartNestedStreamInfo(new ODataJsonLightReaderStreamInfo(EdmPrimitiveTypeKind.Binary));
-                }
-                else
-                {
-                    Debug.Assert(false, "We thought we could read as stream, but ran out of options");
-                    return false;
-                }
-
-                return true;
-            }
-
-            return false;
-        }
-
-        /// <summary>
-        /// Reads the next item in a nested resource info content in a request payload.
-        /// </summary>
-        private void ReadNextNestedResourceInfoContentItemInRequest()
-        {
-            Debug.Assert(this.CurrentScope.State == ODataReaderState.NestedResourceInfoStart,
-                "Must be on 'NestedResourceInfoStart' scope.");
-
-            ODataJsonLightReaderNestedResourceInfo nestedResourceInfo =
-                this.CurrentJsonLightNestedResourceInfoScope.ReaderNestedResourceInfo;
-            if (nestedResourceInfo.HasEntityReferenceLink)
-            {
-                this.EnterScope(new Scope(ODataReaderState.EntityReferenceLink, nestedResourceInfo.ReportEntityReferenceLink(), this.CurrentScope.ODataUri));
-            }
-            else if (nestedResourceInfo.HasValue)
-            {
-                if (nestedResourceInfo.NestedResourceInfo.IsCollection == true)
-                {
-                    // because this is a request, there is no $select query option.
-                    SelectedPropertiesNode selectedProperties = new SelectedPropertiesNode(SelectedPropertiesNode.SelectionType.EntireSubtree);
-                    ODataDeltaResourceSet deltaResourceSet = nestedResourceInfo.NestedResourceSet as ODataDeltaResourceSet;
-                    if (deltaResourceSet != null)
-                    {
-                        this.ReadDeltaResourceSetStart(deltaResourceSet, selectedProperties);
-                    }
-                    else
-                    {
-                        ODataResourceSet resourceSet = nestedResourceInfo.NestedResourceSet as ODataResourceSet;
-                        this.ReadResourceSetStart(resourceSet ?? new ODataResourceSet(), selectedProperties);
-                    }
-                }
-                else
-                {
-                    this.ReadExpandedNestedResourceInfoStart(nestedResourceInfo.NestedResourceInfo);
-                }
-            }
-            else
-            {
-                // replace the 'NestedResourceInfoStart' scope with the 'NestedResourceInfoEnd' scope
-                this.ReplaceScope(ODataReaderState.NestedResourceInfoEnd);
-            }
-        }
-
-        /// <summary>
-        /// Starts the resource, initializing the scopes and such. This method starts a non-null resource only.
-        /// </summary>
-        /// <param name="source">The source for the resource</param>
-        /// <param name="resourceType">The entity type of the resource</param>
-        /// <param name="propertyAndAnnotationCollector">The duplicate property names checker to use for the resource;
-        /// or null if a new one should be created.</param>
-        /// <param name="selectedProperties">The selected properties node capturing what properties should be expanded during template evaluation.</param>
-        private void StartResource(IEdmNavigationSource source, IEdmTypeReference resourceType, PropertyAndAnnotationCollector propertyAndAnnotationCollector,
-            SelectedPropertiesNode selectedProperties)
-        {
-            this.EnterScope(new JsonLightResourceScope(
-                ODataReaderState.ResourceStart,
-                ReaderUtils.CreateNewResource(),
-                source,
-                resourceType,
-                propertyAndAnnotationCollector ?? this.jsonLightInputContext.CreatePropertyAndAnnotationCollector(),
-                selectedProperties,
-                this.CurrentScope.ODataUri));
-        }
-
-        /// <summary>
-        /// Starts the deleted resource, initializing the scopes and such. This method starts a non-null resource only.
-        /// </summary>
-        /// <param name="deletedResource">The deletedResource to be created.</param>
-        /// <param name="source">The navigation source of the deleted resource.</param>
-        /// <param name="resourceType">The entity type of the deleted resource.</param>
-        /// <param name="propertyAndAnnotationCollector">The duplicate property names checker to use for the resource;
-        /// or null if a new one should be created.</param>
-        /// <param name="selectedProperties">The selected properties node capturing what properties should be expanded during template evaluation.</param>
-        /// <param name="is40DeletedResource">Whether the current resource being read is a 4.0-style deleted resource.</param>
-        private void StartDeletedResource(ODataDeletedResource deletedResource, IEdmNavigationSource source, IEdmTypeReference resourceType, PropertyAndAnnotationCollector propertyAndAnnotationCollector,
-            SelectedPropertiesNode selectedProperties, bool is40DeletedResource = false)
-        {
-            this.EnterScope(new JsonLightDeletedResourceScope(
-                ODataReaderState.DeletedResourceStart,
-                deletedResource,
-                source,
-                resourceType,
-                propertyAndAnnotationCollector ?? this.jsonLightInputContext.CreatePropertyAndAnnotationCollector(),
-                selectedProperties,
-                this.CurrentScope.ODataUri,
-                is40DeletedResource));
-        }
-
-        /// <summary>
-        /// Starts the (deleted) link, initializing the scopes and such. This method starts a non-null resource only.
-        /// </summary>
-        /// <param name="state">The reader state to switch to.</param>
-        private void StartDeltaLink(ODataReaderState state)
-        {
-            Debug.Assert(
-                state == ODataReaderState.DeltaLink || state == ODataReaderState.DeltaDeletedLink,
-                "state must be either DeltaResource or DeltaDeletedEntry or DeltaLink or DeltaDeletedLink.");
-            Debug.Assert(this.CurrentResourceType is IEdmEntityType, "DeltaLink is not from an entity type");
-
-            ODataDeltaLinkBase link;
-            if (state == ODataReaderState.DeltaLink)
-            {
-                link = new ODataDeltaLink(null, null, null);
-            }
-            else
-            {
-                link = new ODataDeltaDeletedLink(null, null, null);
-            }
-
-            this.EnterScope(new JsonLightDeltaLinkScope(
-                state,
-                link,
-                this.CurrentNavigationSource,
-                this.CurrentResourceType as IEdmEntityType,
-                this.CurrentScope.ODataUri));
-
-            this.jsonLightResourceDeserializer.AssertJsonCondition(JsonNodeType.EndObject, JsonNodeType.Property);
-
-            // Read source property.
-            this.jsonLightResourceDeserializer.ReadDeltaLinkSource(link);
-
-            // Read relationship property.
-            this.jsonLightResourceDeserializer.ReadDeltaLinkRelationship(link);
-
-            // Read target property.
-            this.jsonLightResourceDeserializer.ReadDeltaLinkTarget(link);
-
-            Debug.Assert(this.jsonLightResourceDeserializer.JsonReader.NodeType == JsonNodeType.EndObject, "Unexpected content in a delta (deleted) link");
-        }
-
-        /// <summary>
-        /// Starts the nested resource info.
-        /// Does metadata validation of the nested resource info and sets up the reader to report it.
-        /// </summary>
-        /// <param name="readerNestedResourceInfo">The nested resource info for the nested resource info to start.</param>
-        private void StartNestedResourceInfo(ODataJsonLightReaderNestedResourceInfo readerNestedResourceInfo)
-        {
-            Debug.Assert(readerNestedResourceInfo != null, "readerNestedResourceInfo != null");
-            ODataNestedResourceInfo nestedResourceInfo = readerNestedResourceInfo.NestedResourceInfo;
-            IEdmProperty nestedProperty = readerNestedResourceInfo.NestedProperty;
-<<<<<<< HEAD
-            IEdmType targetResourceType = readerNestedResourceInfo.NestedResourceType;
-=======
-            IEdmTypeReference targetResourceTypeReference = readerNestedResourceInfo.NestedResourceTypeReference;
->>>>>>> 68afa738
-
-            Debug.Assert(
-                this.jsonLightResourceDeserializer.JsonReader.NodeType == JsonNodeType.Property ||
-                this.jsonLightResourceDeserializer.JsonReader.NodeType == JsonNodeType.EndObject ||
-                this.jsonLightResourceDeserializer.JsonReader.NodeType == JsonNodeType.StartObject ||
-                this.jsonLightResourceDeserializer.JsonReader.NodeType == JsonNodeType.StartArray ||
-                this.jsonLightResourceDeserializer.JsonReader.NodeType == JsonNodeType.PrimitiveValue &&
-                this.jsonLightResourceDeserializer.JsonReader.Value == null,
-                "Post-Condition: expected JsonNodeType.StartObject or JsonNodeType.StartArray or JsonNodeType.Primitive (null), or JsonNodeType.Property, JsonNodeType.EndObject");
-            Debug.Assert(nestedResourceInfo != null, "nestedResourceInfo != null");
-            Debug.Assert(!string.IsNullOrEmpty(nestedResourceInfo.Name), "Navigation links must have a name.");
-            Debug.Assert(nestedProperty == null || nestedResourceInfo.Name == nestedProperty.Name,
-                "The navigation property must match the nested resource info.");
-
-            // we are at the beginning of a link
-            if (targetResourceTypeReference == null && nestedProperty != null)
-            {
-                IEdmTypeReference nestedPropertyType = nestedProperty.Type;
-                targetResourceTypeReference = nestedPropertyType.IsCollection()
-                    ? nestedPropertyType.AsCollection().ElementType().AsStructured()
-                    : nestedPropertyType.AsStructured();
-            }
-
-            // Since we don't have the entity metadata builder for the resource read out from a nested payload
-            // as stated in ReadAtResourceSetEndImplementationSynchronously(), we cannot access it here which otherwise
-            // would lead to an exception.
-            if (this.jsonLightInputContext.ReadingResponse && !this.IsReadingNestedPayload
-                && (targetResourceTypeReference == null || targetResourceTypeReference.Definition.IsStructuredOrStructuredCollectionType()))
-            {
-                // Hookup the metadata builder to the nested resource info.
-                // Note that we set the metadata builder even when navigationProperty is null, which is the case when the link is undeclared.
-                // For undeclared links, we will apply conventional metadata evaluation just as declared links.
-                this.CurrentResourceState.ResourceTypeFromMetadata = this.ParentScope.ResourceType as IEdmStructuredType;
-                ODataResourceMetadataBuilder resourceMetadataBuilder =
-                    this.jsonLightResourceDeserializer.MetadataContext.GetResourceMetadataBuilderForReader(
-                        this.CurrentResourceState,
-                        this.jsonLightInputContext.ODataSimplifiedOptions.EnableReadingKeyAsSegment,
-                        this.ReadingDelta);
-                nestedResourceInfo.MetadataBuilder = resourceMetadataBuilder;
-            }
-
-            Debug.Assert(
-                this.CurrentNavigationSource != null || this.readingParameter ||
-                this.CurrentNavigationSource == null && this.CurrentScope.ResourceType.IsODataComplexTypeKind(),
-                "Json requires an navigation source when not reading parameter.");
-
-            IEdmNavigationProperty navigationProperty = readerNestedResourceInfo.NavigationProperty;
-
-            IEdmNavigationSource navigationSource;
-
-            // Since we are entering a nested info scope, check whether the current resource is derived type in order to correctly further property or navigation property.
-            JsonLightResourceBaseScope currentScope = this.CurrentScope as JsonLightResourceBaseScope;
-            ODataUri odataUri = this.CurrentScope.ODataUri.Clone();
-            ODataPath odataPath = odataUri.Path ?? new ODataPath();
-
-            if (currentScope != null && currentScope.ResourceTypeFromMetadata != currentScope.ResourceType)
-            {
-                odataPath.Add(new TypeSegment(currentScope.ResourceType, null));
-            }
-
-            if (navigationProperty == null)
-            {
-                navigationSource = this.CurrentNavigationSource;
-            }
-            else
-            {
-                IEdmPathExpression bindingPath;
-                navigationSource = this.CurrentNavigationSource == null
-                    ? null
-                    : this.CurrentNavigationSource.FindNavigationTarget(navigationProperty,
-                        BindingPathHelper.MatchBindingPath, odataPath.ToList(), out bindingPath);
-            }
-
-            if (navigationProperty != null)
-            {
-                if (navigationSource is IEdmContainedEntitySet)
-                {
-                    if (TryAppendEntitySetKeySegment(ref odataPath))
-                    {
-                        odataPath = odataPath.AppendNavigationPropertySegment(navigationProperty, navigationSource);
-                    }
-                }
-                else if (navigationSource != null && !(navigationSource is IEdmUnknownEntitySet))
-                {
-                    var entitySet = navigationSource as IEdmEntitySet;
-                    odataPath = entitySet != null
-                        ? new ODataPath(new EntitySetSegment(entitySet))
-                        : new ODataPath(new SingletonSegment(navigationSource as IEdmSingleton));
-                }
-                else
-                {
-                    odataPath = new ODataPath();
-                }
-            }
-            else if (nestedProperty != null)
-            {
-                odataPath = odataPath.AppendPropertySegment(nestedProperty as IEdmStructuralProperty);
-            }
-
-            odataUri.Path = odataPath;
-
-            JsonLightNestedResourceInfoScope newScope = new JsonLightNestedResourceInfoScope(readerNestedResourceInfo, navigationSource,
-                targetResourceTypeReference, odataUri);
-
-            var derivedTypeConstraints = this.jsonLightInputContext.Model.GetDerivedTypeConstraints(nestedProperty);
-            if (derivedTypeConstraints != null)
-            {
-                newScope.DerivedTypeValidator = new DerivedTypeValidator(nestedProperty.Type.ToStructuredType(), derivedTypeConstraints, "nested resource", nestedProperty.Name);
-            }
-
-            this.EnterScope(newScope);
-        }
-
-        /// <summary>
-        /// Starts the nested property info.
-        /// </summary>
-        /// <param name="readerNestedPropertyInfo">The nested resource info for the nested resource info to start.</param>
-        private void StartNestedPropertyInfo(ODataJsonLightReaderNestedPropertyInfo readerNestedPropertyInfo)
-        {
-            Debug.Assert(readerNestedPropertyInfo != null, "readerNestedResourceInfo != null");
-            Debug.Assert(this.jsonLightResourceDeserializer.JsonReader.CanStream() || this.CurrentScope is JsonLightResourceSetScope,
-                "Starting stream while not positioned on a primitive value or within an array");
-
-            this.EnterScope(new JsonLightNestedPropertyInfoScope(readerNestedPropertyInfo, this.CurrentNavigationSource, this.CurrentScope.ODataUri));
-        }
-
-        /// <summary>
-        /// Starts the nested stream info.
-        /// </summary>
-        /// <param name="readerStreamInfo">The nested resource info for the nested resource info to start.</param>
-        private void StartNestedStreamInfo(ODataJsonLightReaderStreamInfo readerStreamInfo)
-        {
-            Debug.Assert(readerStreamInfo != null, "readerNestedResourceInfo != null");
-            Debug.Assert(this.jsonLightResourceDeserializer.JsonReader.CanStream() || this.CurrentScope is JsonLightResourceSetScope,
-                "Starting stream while not positioned on a primitive value or within an array");
-
-            this.EnterScope(new JsonLightStreamScope(readerStreamInfo, this.CurrentNavigationSource, this.CurrentScope.ODataUri));
-        }
-
-        /// <summary>
-        /// Try to append key segment.
-        /// </summary>
-        /// <param name="odataPath">The ODataPath to be evaluated.</param>
-        /// <returns>True if successfully append key segment.</returns>
-        private bool TryAppendEntitySetKeySegment(ref ODataPath odataPath)
-        {
-            try
-            {
-                if (EdmExtensionMethods.HasKey(this.CurrentScope.NavigationSource, this.CurrentScope.ResourceType as IEdmStructuredType))
-                {
-                    IEdmEntityType currentEntityType = this.CurrentScope.ResourceType as IEdmEntityType;
-                    ODataResourceBase resource = this.CurrentScope.Item as ODataResourceBase;
-                    KeyValuePair<string, object>[] keys = ODataResourceMetadataContext.GetKeyProperties(resource, null, currentEntityType);
-                    odataPath = odataPath.AppendKeySegment(keys, currentEntityType, this.CurrentScope.NavigationSource);
-                }
-            }
-            catch (ODataException)
-            {
-                odataPath = null;
-                return false;
-            }
-
-            return true;
-        }
-
-        /// <summary>
-        /// Replaces the current scope with a new scope with the specified <paramref name="state"/> and
-        /// the item of the current scope.
-        /// </summary>
-        /// <param name="state">The <see cref="ODataReaderState"/> to use for the new scope.</param>
-        private void ReplaceScope(ODataReaderState state)
-        {
-            this.ReplaceScope(new Scope(state, this.Item, this.CurrentNavigationSource, this.CurrentResourceTypeReference,
-                this.CurrentScope.ODataUri));
-        }
-
-        /// <summary>
-        /// Called to transition into the EntryEnd state.
-        /// </summary>
-        private void EndEntry()
-        {
-            IODataJsonLightReaderResourceState resourceState = this.CurrentResourceState;
-            ODataResourceBase currentResource = this.Item as ODataResourceBase;
-
-            if (currentResource != null && !this.IsReadingNestedPayload)
-            {
-                // Builder should not be used outside the odataresource, lazy builder logic does not work here
-                // We should refactor this
-                foreach (string navigationPropertyName in this.CurrentResourceState.NavigationPropertiesRead)
-                {
-                    currentResource.MetadataBuilder.MarkNestedResourceInfoProcessed(navigationPropertyName);
-                }
-
-                ODataConventionalEntityMetadataBuilder builder =
-                    currentResource.MetadataBuilder as ODataConventionalEntityMetadataBuilder;
-                if (builder != null)
-                {
-                    builder.EndResource();
-                }
-            }
-
-            this.jsonLightResourceDeserializer.ValidateMediaEntity(resourceState);
-
-            // In non-delta responses, ensure that all projected properties get created.
-            // Also ignore cases where the resource is 'null' which happens for expanded null entries.
-            if (this.jsonLightInputContext.ReadingResponse && !this.ReadingDelta && currentResource != null)
-            {
-                // If we have a projected nested resource info that was missing from the payload, report it now.
-                ODataJsonLightReaderNestedResourceInfo unprocessedNestedResourceInfo =
-                    currentResource.MetadataBuilder.GetNextUnprocessedNavigationLink();
-                if (unprocessedNestedResourceInfo != null)
-                {
-                    this.CurrentResourceState.ProcessingMissingProjectedNestedResourceInfos = true;
-                    this.StartNestedResourceInfo(unprocessedNestedResourceInfo);
-                    return;
-                }
-            }
-
-            if (this.State == ODataReaderState.ResourceStart)
-            {
-                this.EndEntry(
-                    new JsonLightResourceScope(
-                        ODataReaderState.ResourceEnd,
-                        (ODataResource)this.Item,
-                        this.CurrentNavigationSource,
-                        this.CurrentResourceTypeReference,
-                        this.CurrentResourceState.PropertyAndAnnotationCollector,
-                        this.CurrentResourceState.SelectedProperties,
-                        this.CurrentScope.ODataUri));
-            }
-            else
-            {
-                this.EndEntry(
-                    new JsonLightDeletedResourceScope(
-                        ODataReaderState.DeletedResourceEnd,
-                        (ODataDeletedResource)this.Item,
-                        this.CurrentNavigationSource,
-                        this.CurrentResourceTypeReference,
-                        this.CurrentResourceState.PropertyAndAnnotationCollector,
-                        this.CurrentResourceState.SelectedProperties,
-                        this.CurrentScope.ODataUri));
-            }
-        }
-
-        /// <summary>
-        /// Add info resolved from context url to current scope.
-        /// </summary>
-        private void ResolveScopeInfoFromContextUrl()
-        {
-            if (this.jsonLightResourceDeserializer.ContextUriParseResult != null)
-            {
-                this.CurrentScope.ODataUri.Path = this.jsonLightResourceDeserializer.ContextUriParseResult.Path;
-
-                if (this.CurrentScope.NavigationSource == null)
-                {
-                    this.CurrentScope.NavigationSource =
-                        this.jsonLightResourceDeserializer.ContextUriParseResult.NavigationSource;
-                }
-
-                if (this.CurrentScope.ResourceType == null)
-                {
-                    IEdmType typeFromContext = this.jsonLightResourceDeserializer.ContextUriParseResult.EdmType;
-                    if (typeFromContext != null)
-                    {
-                        if (typeFromContext.TypeKind == EdmTypeKind.Collection)
-                        {
-                            typeFromContext = ((IEdmCollectionType)typeFromContext).ElementType.Definition;
-                            if (!(typeFromContext is IEdmStructuredType))
-                            {
-                                typeFromContext = new EdmUntypedStructuredType();
-                                this.jsonLightResourceDeserializer.ContextUriParseResult.EdmType = new EdmCollectionType(typeFromContext.ToTypeReference());
-                            }
-                        }
-
-                        IEdmStructuredType resourceType = typeFromContext as IEdmStructuredType;
-                        if (resourceType == null)
-                        {
-                            resourceType = new EdmUntypedStructuredType();
-                            this.jsonLightResourceDeserializer.ContextUriParseResult.EdmType = resourceType;
-                        }
-
-                        this.CurrentScope.ResourceTypeReference = resourceType.ToTypeReference(true).AsStructured();
-                    }
-                }
-            }
-        }
-
-#endregion private methods
-
-        #region scopes
-
-        /// <summary>
-        /// A reader top-level scope; keeping track of the current reader state and an item associated with this state.
-        /// </summary>
-        private sealed class JsonLightTopLevelScope : Scope
-        {
-            /// <summary>
-            /// Constructor creating a new reader scope.
-            /// </summary>
-            /// <param name="navigationSource">The navigation source we are going to read resources for.</param>
-            /// <param name="expectedResourceType">The expected type for the scope.</param>
-            /// <param name="odataUri">The odataUri parsed based on the context uri attached to this scope.</param>
-            /// <remarks>The <paramref name="expectedResourceType"/> has the following meaning
-            ///   it's the expected base type of the top-level resource or resource set in the top-level resource set.
-            /// In all cases the specified type must be a structured type.</remarks>
-            internal JsonLightTopLevelScope(IEdmNavigationSource navigationSource, IEdmStructuredType expectedResourceType, ODataUri odataUri)
-                : base(ODataReaderState.Start, /*item*/ null, navigationSource, expectedResourceType.ToTypeReference(true), odataUri)
-            {
-            }
-
-            /// <summary>
-            /// The duplicate property names checker for the top level scope represented by the current state.
-            /// </summary>
-            public PropertyAndAnnotationCollector PropertyAndAnnotationCollector { get; set; }
-        }
-
-        /// <summary>
-        /// A reader primitive scope; keeping track of the current reader state and an item associated with this state.
-        /// </summary>
-        private sealed class JsonLightPrimitiveScope : Scope
-        {
-            /// <summary>
-            /// Constructor creating a new reader scope.
-            /// </summary>
-            /// <param name="primitiveValue">The item attached to this scope.</param>
-            /// <param name="navigationSource">The navigation source we are going to read resources for.</param>
-            /// <param name="expectedType">The expected type for the scope.</param>
-            /// <param name="odataUri">The odataUri parsed based on the context uri for current scope</param>
-            internal JsonLightPrimitiveScope(
-                ODataValue primitiveValue,
-                IEdmNavigationSource navigationSource,
-<<<<<<< HEAD
-                IEdmType expectedType,
-=======
-                IEdmTypeReference expectedTypeReference,
->>>>>>> 68afa738
-                ODataUri odataUri)
-                : base(ODataReaderState.Primitive, primitiveValue, navigationSource, expectedTypeReference, odataUri)
-            {
-                Debug.Assert(primitiveValue is ODataPrimitiveValue || primitiveValue is ODataNullValue, "Primitive value scope created with non-primitive value");
-            }
-        }
-
-        /// <summary>
-        /// A reader resource scope; keeping track of the current reader state and an item associated with this state.
-        /// </summary>
-        private abstract class JsonLightResourceBaseScope : Scope, IODataJsonLightReaderResourceState
-        {
-            /// <summary>The set of names of the navigation properties we have read so far while reading the resource.</summary>
-            private List<string> navigationPropertiesRead;
-
-            /// <summary>
-            /// Constructor creating a new reader scope.
-            /// </summary>
-            /// <param name="readerState">The reader state of the new scope that is being created.</param>
-            /// <param name="resource">The item attached to this scope.</param>
-            /// <param name="navigationSource">The navigation source we are going to read resources for.</param>
-            /// <param name="expectedResourceType">The expected type for the scope.</param>
-            /// <param name="propertyAndAnnotationCollector">The duplicate property names checker for this resource scope.</param>
-            /// <param name="selectedProperties">The selected properties node capturing what properties should be expanded during template evaluation.</param>
-            /// <param name="odataUri">The odataUri parsed based on the context uri for current scope</param>
-            /// <remarks>The <paramref name="expectedResourceTypeReference"/> has the following meaning
-            ///   it's the expected base type of the resource. If the resource has no type name specified
-            ///   this type will be assumed. Otherwise the specified type name must be
-            ///   the expected type or a more derived type.
-            /// In all cases the specified type must be an entity type.</remarks>
-            protected JsonLightResourceBaseScope(
-                ODataReaderState readerState,
-                ODataResourceBase resource,
-                IEdmNavigationSource navigationSource,
-                IEdmTypeReference expectedResourceTypeReference,
-                PropertyAndAnnotationCollector propertyAndAnnotationCollector,
-                SelectedPropertiesNode selectedProperties,
-                ODataUri odataUri)
-                : base(readerState, resource, navigationSource, expectedResourceTypeReference, odataUri)
-            {
-                Debug.Assert(
-                    readerState == ODataReaderState.ResourceStart || readerState == ODataReaderState.ResourceEnd ||
-                    readerState == ODataReaderState.DeletedResourceStart || readerState == ODataReaderState.DeletedResourceEnd,
-                    "Resource scope created for invalid reader state: " + readerState);
-
-                this.PropertyAndAnnotationCollector = propertyAndAnnotationCollector;
-                this.SelectedProperties = selectedProperties;
-            }
-
-            /// <summary>
-            /// The metadata builder instance for the resource.
-            /// </summary>
-            public ODataResourceMetadataBuilder MetadataBuilder { get; set; }
-
-            /// <summary>
-            /// Flag which indicates that during parsing of the resource represented by this state,
-            /// any property which is not an instance annotation was found. This includes property annotations
-            /// for property which is not present in the payload.
-            /// </summary>
-            /// <remarks>
-            /// This is used to detect incorrect ordering of the payload (for example odata.id must not come after the first property).
-            /// </remarks>
-            public bool AnyPropertyFound { get; set; }
-
-            /// <summary>
-            /// If the reader finds a nested resource info to report, but it must first report the parent resource
-            /// it will store the nested resource info in this property. So this will only ever store the first nested resource info of a resource.
-            /// </summary>
-            public ODataJsonLightReaderNestedInfo FirstNestedInfo { get; set; }
-
-            /// <summary>
-            /// The duplicate property names checker for the resource represented by the current state.
-            /// </summary>
-            public PropertyAndAnnotationCollector PropertyAndAnnotationCollector { get; private set; }
-
-            /// <summary>
-            /// The selected properties that should be expanded during template evaluation.
-            /// </summary>
-            public SelectedPropertiesNode SelectedProperties { get; private set; }
-
-            /// <summary>
-            /// The set of names of the navigation properties we have read so far while reading the resource.
-            /// true if we have started processing missing projected navigation links, false otherwise.
-            /// </summary>
-            public List<string> NavigationPropertiesRead
-            {
-                get { return this.navigationPropertiesRead ?? (this.navigationPropertiesRead = new List<string>()); }
-            }
-
-            /// <summary>
-            /// true if we have started processing missing projected navigation links, false otherwise.
-            /// </summary>
-            public bool ProcessingMissingProjectedNestedResourceInfos { get; set; }
-
-            /// <summary>
-            /// The expected type defined in the model for the resource.
-            /// </summary>
-            public IEdmStructuredType ResourceTypeFromMetadata { get; set; }
-
-            /// <summary>
-            /// The resource type for this resource.
-            /// </summary>
-            public new IEdmStructuredType ResourceType
-            {
-                get
-                {
-                    return base.ResourceType as IEdmStructuredType;
-                }
-            }
-
-            /// <summary>
-            /// The resource being read.
-            /// </summary>
-            ODataResourceBase IODataJsonLightReaderResourceState.Resource
-            {
-                get
-                {
-                    Debug.Assert(
-                        this.State == ODataReaderState.ResourceStart || this.State == ODataReaderState.ResourceEnd ||
-                        this.State == ODataReaderState.DeletedResourceStart || this.State == ODataReaderState.DeletedResourceEnd,
-                        "The IODataJsonLightReaderResourceState is only supported on ResourceStart or ResourceEnd scope.");
-                    return (ODataResourceBase)this.Item;
-                }
-            }
-
-            /// <summary>
-            /// The structured type for the resource (if available).
-            /// </summary>
-            IEdmStructuredType IODataJsonLightReaderResourceState.ResourceType
-            {
-                get
-                {
-                    Debug.Assert(
-                        this.State == ODataReaderState.ResourceStart || this.State == ODataReaderState.ResourceEnd | this.State == ODataReaderState.DeletedResourceStart || this.State == ODataReaderState.DeletedResourceEnd,
-                        "The IODataJsonLightReaderResourceState is only supported on (Deleted)ResourceStart or (Deleted)ResourceEnd scope.");
-                    return this.ResourceType;
-                }
-            }
-
-            /// <summary>
-            /// The navigation source for the resource (if available)
-            /// </summary>
-            IEdmNavigationSource IODataJsonLightReaderResourceState.NavigationSource
-            {
-                get { return this.NavigationSource; }
-            }
-        }
-
-        /// <summary>
-        /// Base class for a reader resource scope; keeping track of the current reader state and an item associated with this state.
-        /// </summary>
-        private sealed class JsonLightResourceScope : JsonLightResourceBaseScope
-        {
-            /// <summary>
-            /// Constructor creating a new reader scope.
-            /// </summary>
-            /// <param name="readerState">The reader state of the new scope that is being created.</param>
-            /// <param name="resource">The item attached to this scope.</param>
-            /// <param name="navigationSource">The navigation source we are going to read resources for.</param>
-            /// <param name="expectedResourceTypeReference">The expected type for the scope.</param>
-            /// <param name="propertyAndAnnotationCollector">The duplicate property names checker for this resource scope.</param>
-            /// <param name="selectedProperties">The selected properties node capturing what properties should be expanded during template evaluation.</param>
-            /// <param name="odataUri">The odataUri parsed based on the context uri for current scope</param>
-            /// <remarks>The <paramref name="expectedResourceTypeReference"/> has the following meaning
-            ///   it's the expected base type of the resource. If the resource has no type name specified
-            ///   this type will be assumed. Otherwise the specified type name must be
-            ///   the expected type or a more derived type.
-            /// In all cases the specified type must be an entity type.</remarks>
-            internal JsonLightResourceScope(
-                ODataReaderState readerState,
-                ODataResourceBase resource,
-                IEdmNavigationSource navigationSource,
-                IEdmTypeReference expectedResourceTypeReference,
-                PropertyAndAnnotationCollector propertyAndAnnotationCollector,
-                SelectedPropertiesNode selectedProperties,
-                ODataUri odataUri)
-                : base(readerState, resource, navigationSource, expectedResourceTypeReference, propertyAndAnnotationCollector, selectedProperties, odataUri)
-            {
-            }
-        }
-
-        /// <summary>
-        /// A reader deleted resource scope; keeping track of the current reader state and an item associated with this state.
-        /// </summary>
-        private sealed class JsonLightDeletedResourceScope : JsonLightResourceBaseScope
-        {
-            /// <summary>
-            /// Constructor creating a new reader scope.
-            /// </summary>
-            /// <param name="readerState">The reader state of the new scope that is being created.</param>
-            /// <param name="resource">The item attached to this scope.</param>
-            /// <param name="navigationSource">The navigation source we are going to read resources for.</param>
-            /// <param name="expectedResourceType">The expected type for the scope.</param>
-            /// <param name="propertyAndAnnotationCollector">The duplicate property names checker for this resource scope.</param>
-            /// <param name="selectedProperties">The selected properties node capturing what properties should be expanded during template evaluation.</param>
-            /// <param name="odataUri">The odataUri parsed based on the context uri for current scope</param>
-            /// <param name="is40DeletedResource">Whether the deleted resource being read is an OData 4.0 Deleted Resource</param>
-            /// <remarks>The <paramref name="expectedResourceType"/> has the following meaning
-            ///   it's the expected base type of the resource. If the resource has no type name specified
-            ///   this type will be assumed. Otherwise the specified type name must be
-            ///   the expected type or a more derived type.
-            /// In all cases the specified type must be an entity type.</remarks>
-            internal JsonLightDeletedResourceScope(
-                ODataReaderState readerState,
-                ODataDeletedResource resource,
-                IEdmNavigationSource navigationSource,
-                IEdmTypeReference expectedResourceType,
-                PropertyAndAnnotationCollector propertyAndAnnotationCollector,
-                SelectedPropertiesNode selectedProperties,
-                ODataUri odataUri,
-                bool is40DeletedResource = false)
-                : base(readerState, resource, navigationSource, expectedResourceType, propertyAndAnnotationCollector, selectedProperties, odataUri)
-            {
-                this.Is40DeletedResource = is40DeletedResource;
-            }
-
-            /// <summary>Whether the payload is an OData 4.0 deleted resource.</summary>
-            internal bool Is40DeletedResource { get; }
-        }
-
-        /// <summary>
-        /// A reader resource set scope; keeping track of the current reader state and an item associated with this state.
-        /// </summary>
-        private sealed class JsonLightResourceSetScope : Scope
-        {
-            /// <summary>
-            /// Constructor creating a new reader scope.
-            /// </summary>
-            /// <param name="resourceSet">The item attached to this scope.</param>
-            /// <param name="navigationSource">The navigation source we are going to read entities for.</param>
-            /// <param name="expectedResourceTypeReference">The expected type reference for the scope.</param>
-            /// <param name="selectedProperties">The selected properties node capturing what properties should be expanded during template evaluation.</param>
-            /// <param name="odataUri">The odataUri parsed based on the context uri for current scope</param>
-            /// <param name="isDelta">True of the ResourceSetScope is for a delta resource set</param>
-            /// <remarks>The <paramref name="expectedResourceTypeReference"/> has the following meaning
-            ///   it's the expected base type of the entries in the resource set.
-            ///   note that it might be a more derived type than the base type of the entity set for the resource set.
-            /// In all cases the specified type must be an entity type.</remarks>
-<<<<<<< HEAD
-            internal JsonLightResourceSetScope(ODataResourceSetBase resourceSet, IEdmNavigationSource navigationSource, IEdmType expectedResourceType, SelectedPropertiesNode selectedProperties, ODataUri odataUri, bool isDelta)
-                : base(isDelta ? ODataReaderState.DeltaResourceSetStart : ODataReaderState.ResourceSetStart, resourceSet, navigationSource, expectedResourceType, odataUri)
-=======
-            internal JsonLightResourceSetScope(ODataResourceSetBase resourceSet, IEdmNavigationSource navigationSource, IEdmTypeReference expectedResourceTypeReference, SelectedPropertiesNode selectedProperties, ODataUri odataUri, bool isDelta)
-                : base(isDelta ? ODataReaderState.DeltaResourceSetStart : ODataReaderState.ResourceSetStart, resourceSet, navigationSource, expectedResourceTypeReference, odataUri)
->>>>>>> 68afa738
-            {
-                this.SelectedProperties = selectedProperties;
-            }
-
-            /// <summary>
-            /// The selected properties that should be expanded during template evaluation.
-            /// </summary>
-            public SelectedPropertiesNode SelectedProperties { get; private set; }
-        }
-
-        /// <summary>
-        /// A reader scope; keeping track of the current reader state and an item associated with this state.
-        /// </summary>
-        private sealed class JsonLightNestedResourceInfoScope : Scope
-        {
-            /// <summary>
-            /// Constructor creating a new reader scope.
-            /// </summary>
-            /// <param name="nestedResourceInfo">The nested resource info attached to this scope.</param>
-            /// <param name="navigationSource">The navigation source we are going to read entities for.</param>
-<<<<<<< HEAD
-            /// <param name="expectedType">The expected type for the scope.</param>
-            /// <param name="odataUri">The odataUri parsed based on the context uri for current scope</param>
-            /// <remarks>The <paramref name="expectedType"/> is the expected base type the items in the nested resource info.</remarks>
-            internal JsonLightNestedResourceInfoScope(ODataJsonLightReaderNestedResourceInfo nestedResourceInfo, IEdmNavigationSource navigationSource, IEdmType expectedType, ODataUri odataUri)
-                : base(ODataReaderState.NestedResourceInfoStart, nestedResourceInfo.NestedResourceInfo, navigationSource, expectedType, odataUri)
-=======
-            /// <param name="expectedTypeReference">The expected type reference for the scope.</param>
-            /// <param name="odataUri">The odataUri parsed based on the context uri for current scope</param>
-            /// <remarks>The <paramref name="expectedTypeReference"/> is the expected base type reference the items in the nested resource info.</remarks>
-            internal JsonLightNestedResourceInfoScope(ODataJsonLightReaderNestedResourceInfo nestedResourceInfo, IEdmNavigationSource navigationSource, IEdmTypeReference expectedTypeReference, ODataUri odataUri)
-                : base(ODataReaderState.NestedResourceInfoStart, nestedResourceInfo.NestedResourceInfo, navigationSource, expectedTypeReference, odataUri)
->>>>>>> 68afa738
-            {
-                this.ReaderNestedResourceInfo = nestedResourceInfo;
-            }
-
-            /// <summary>
-            /// The nested resource info for the nested resource info to report.
-            /// This is only used on a StartNestedResourceInfo scope in responses.
-            /// </summary>
-            public ODataJsonLightReaderNestedResourceInfo ReaderNestedResourceInfo { get; private set; }
-        }
-
-        /// <summary>
-        /// A reader scope; keeping track of the current reader state and an item associated with this state.
-        /// </summary>
-        private sealed class JsonLightNestedPropertyInfoScope : Scope
-        {
-            /// <summary>
-            /// Constructor creating a new nested property info scope.
-            /// </summary>
-            /// <param name="nestedPropertyInfo">The nested property info attached to this scope.</param>
-            /// <param name="navigationSource">The navigation source we are going to read entities for.</param>
-            /// <param name="odataUri">The odataUri parsed based on the context uri for current scope</param>
-            internal JsonLightNestedPropertyInfoScope(ODataJsonLightReaderNestedPropertyInfo nestedPropertyInfo, IEdmNavigationSource navigationSource, ODataUri odataUri)
-<<<<<<< HEAD
-                : base(ODataReaderState.NestedProperty, nestedPropertyInfo.NestedPropertyInfo, navigationSource, EdmCoreModel.Instance.GetPrimitiveType(EdmPrimitiveTypeKind.Stream), odataUri)
-=======
-                : base(ODataReaderState.NestedProperty, nestedPropertyInfo.NestedPropertyInfo,
-                      navigationSource, EdmCoreModel.Instance.GetPrimitive(EdmPrimitiveTypeKind.Stream, true), odataUri)
->>>>>>> 68afa738
-            {
-                Debug.Assert(nestedPropertyInfo != null, "JsonLightNestedInfoScope created with a null nestedPropertyInfo");
-            }
-        }
-
-        /// <summary>
-        /// A reader scope; keeping track of the current reader state and an item associated with this state.
-        /// </summary>
-        private sealed class JsonLightStreamScope : StreamScope
-        {
-            /// <summary>
-            /// Constructor creating a new nested property info scope.
-            /// </summary>
-            /// <param name="streamInfo">The stream info attached to this scope.</param>
-            /// <param name="navigationSource">The navigation source we are going to read entities for.</param>
-            /// <param name="odataUri">The odataUri parsed based on the context uri for current scope</param>
-            internal JsonLightStreamScope(ODataJsonLightReaderStreamInfo streamInfo, IEdmNavigationSource navigationSource, ODataUri odataUri)
-<<<<<<< HEAD
-                : base(ODataReaderState.Stream, new ODataStreamItem(streamInfo.PrimitiveTypeKind, streamInfo.ContentType), navigationSource, EdmCoreModel.Instance.GetPrimitiveType(EdmPrimitiveTypeKind.Stream), odataUri)
-=======
-                : base(ODataReaderState.Stream, new ODataStreamItem(streamInfo.PrimitiveTypeKind, streamInfo.ContentType),
-                      navigationSource, EdmCoreModel.Instance.GetPrimitive(EdmPrimitiveTypeKind.Stream, true), odataUri)
->>>>>>> 68afa738
-            {
-                Debug.Assert(streamInfo != null, "JsonLightNestedStreamScope created with a null streamInfo");
-            }
-        }
-
-        /// <summary>
-        /// A reader scope; keeping track of the current reader state and an item associated with this state.
-        /// </summary>
-        private sealed class JsonLightDeltaLinkScope : Scope
-        {
-            /// <summary>
-            /// Constructor creating a new reader scope.
-            /// </summary>
-            /// <param name="state">The reader state of the new scope that is being created.</param>
-            /// <param name="link">The link info attached to this scope.</param>
-            /// <param name="navigationSource">The navigation source we are going to read entities for.</param>
-            /// <param name="expectedEntityType">The expected type for the scope.</param>
-            /// <param name="odataUri">The odataUri parsed based on the context uri for current scope</param>
-            /// <remarks>The <paramref name="expectedEntityType"/> has the following meaning
-            ///   it's the expected base type the entries in the expanded link (either the single resource
-            ///   or entries in the expanded resource set).
-            /// In all cases the specified type must be an entity type.</remarks>
-            public JsonLightDeltaLinkScope(ODataReaderState state, ODataDeltaLinkBase link, IEdmNavigationSource navigationSource, IEdmEntityType expectedEntityType, ODataUri odataUri)
-                : base(state, link, navigationSource, expectedEntityType.ToTypeReference(true), odataUri)
-            {
-                Debug.Assert(
-                    state == ODataReaderState.DeltaLink && link is ODataDeltaLink ||
-                    state == ODataReaderState.DeltaDeletedLink && link is ODataDeltaDeletedLink,
-                    "link must be either DeltaLink or DeltaDeletedLink.");
-            }
-        }
-
-        #endregion Scopes
-    }
-}+//---------------------------------------------------------------------
+// <copyright file="ODataJsonLightReader.cs" company="Microsoft">
+//      Copyright (C) Microsoft Corporation. All rights reserved. See License.txt in the project root for license information.
+// </copyright>
+//---------------------------------------------------------------------
+
+using System;
+using System.IO;
+using System.Linq;
+using System.Collections.Generic;
+using System.Diagnostics;
+using System.Diagnostics.CodeAnalysis;
+#if PORTABLELIB
+using System.Threading.Tasks;
+#endif
+using Microsoft.OData.Evaluation;
+using Microsoft.OData.Json;
+using Microsoft.OData.Metadata;
+using Microsoft.OData.UriParser;
+using Microsoft.OData.Edm;
+using ODataErrorStrings = Microsoft.OData.Strings;
+
+namespace Microsoft.OData.JsonLight
+{
+    /// <summary>
+    /// OData reader for the JsonLight format.
+    /// </summary>
+    internal sealed class ODataJsonLightReader : ODataReaderCoreAsync
+    {
+        #region private fields
+        /// <summary>The input to read the payload from.</summary>
+        private readonly ODataJsonLightInputContext jsonLightInputContext;
+
+        /// <summary>The resource and resource set deserializer to read input with.</summary>
+        private readonly ODataJsonLightResourceDeserializer jsonLightResourceDeserializer;
+
+        /// <summary>The scope associated with the top level of this payload.</summary>
+        private readonly JsonLightTopLevelScope topLevelScope;
+
+        /// <summary>true if the reader is created for reading parameter; false otherwise.</summary>
+        private readonly bool readingParameter;
+        #endregion private fields
+
+        #region Constructors
+        /// <summary>
+        /// Constructor.
+        /// </summary>
+        /// <param name="jsonLightInputContext">The input to read the payload from.</param>
+        /// <param name="navigationSource">The navigation source we are going to read resources for.</param>
+        /// <param name="expectedResourceType">The expected structured type for the resource to be read (in case of resource reader) or entries in the resource set to be read (in case of resource set reader).</param>
+        /// <param name="readingResourceSet">true if the reader is created for reading a resource set; false when it is created for reading a resource.</param>
+        /// <param name="readingParameter">true if the reader is created for reading a parameter; false otherwise.</param>
+        /// <param name="readingDelta">true if the reader is created for reading expanded navigation property in delta response; false otherwise.</param>
+        /// <param name="listener">If not null, the Json reader will notify the implementer of the interface of relevant state changes in the Json reader.</param>
+        internal ODataJsonLightReader(
+            ODataJsonLightInputContext jsonLightInputContext,
+            IEdmNavigationSource navigationSource,
+            IEdmStructuredType expectedResourceType,
+            bool readingResourceSet,
+            bool readingParameter = false,
+            bool readingDelta = false,
+            IODataReaderWriterListener listener = null)
+            : base(jsonLightInputContext, readingResourceSet, readingDelta, listener)
+        {
+            Debug.Assert(jsonLightInputContext != null, "jsonLightInputContext != null");
+            Debug.Assert(
+                expectedResourceType == null || jsonLightInputContext.Model.IsUserModel(),
+                "If the expected type is specified we need model as well. We should have verified that by now.");
+
+            this.jsonLightInputContext = jsonLightInputContext;
+            this.jsonLightResourceDeserializer = new ODataJsonLightResourceDeserializer(jsonLightInputContext);
+            this.readingParameter = readingParameter;
+            this.topLevelScope = new JsonLightTopLevelScope(navigationSource, expectedResourceType, new ODataUri());
+            this.EnterScope(this.topLevelScope);
+        }
+
+        #endregion
+
+        #region private properties
+
+        /// <summary>
+        /// Returns the current resource state.
+        /// </summary>
+        private IODataJsonLightReaderResourceState CurrentResourceState
+        {
+            get
+            {
+                Debug.Assert(
+                    this.State == ODataReaderState.ResourceStart || this.State == ODataReaderState.ResourceEnd ||
+                    this.State == ODataReaderState.DeletedResourceStart || this.State == ODataReaderState.DeletedResourceEnd,
+                    "This property can only be accessed in the EntryStart or EntryEnd scope.");
+                return (IODataJsonLightReaderResourceState)this.CurrentScope;
+            }
+        }
+
+        /// <summary>
+        /// Returns current scope cast to JsonLightResourceSetScope
+        /// </summary>
+        private JsonLightResourceSetScope CurrentJsonLightResourceSetScope
+        {
+            get
+            {
+                return ((JsonLightResourceSetScope)this.CurrentScope);
+            }
+        }
+
+        /// <summary>
+        /// Returns current scope cast to JsonLightNestedResourceInfoScope
+        /// </summary>
+        private JsonLightNestedResourceInfoScope CurrentJsonLightNestedResourceInfoScope
+        {
+            get
+            {
+                return ((JsonLightNestedResourceInfoScope)this.CurrentScope);
+            }
+        }
+
+        /// <summary>
+        /// Returns nest info of current resource.
+        /// </summary>
+        private ODataNestedResourceInfo ParentNestedInfo
+        {
+            get
+            {
+                // NestInfo/Resource or NestInfo/ResourceSet/Resource
+                Scope scope = SeekScope<JsonLightNestedResourceInfoScope>(maxDepth: 3);
+
+                return scope != null ? (ODataNestedResourceInfo)scope.Item : null;
+            }
+        }
+        #endregion private properties
+
+        #region ReadAt<>Implementation Methods
+        #region ReadAtStartImplementation
+        /// <summary>
+        /// Implementation of the reader logic when in state 'Start'.
+        /// </summary>
+        /// <returns>true if more items can be read from the reader; otherwise false.</returns>
+        /// <remarks>
+        /// Pre-Condition:  JsonNodeType.None:      assumes that the JSON reader has not been used yet when not reading a nested payload.
+        /// Post-Condition: when reading a resource set:    the reader is positioned on the first item in the resource set or the end array node of an empty resource set
+        ///                 when reading a resource:  the first node of the first nested resource info value, null for a null expanded link or an end object
+        ///                                         node if there are no navigation links.
+        /// </remarks>
+        protected override bool ReadAtStartImplementation()
+        {
+            Debug.Assert(this.State == ODataReaderState.Start, "this.State == ODataReaderState.Start");
+            Debug.Assert(
+                this.IsReadingNestedPayload ||
+                this.jsonLightResourceDeserializer.JsonReader.NodeType == JsonNodeType.None,
+                "Pre-Condition: expected JsonNodeType.None when not reading a nested payload.");
+
+            PropertyAndAnnotationCollector propertyAndAnnotationCollector =
+                this.jsonLightInputContext.CreatePropertyAndAnnotationCollector();
+
+            // Position the reader on the first node depending on whether we are reading a nested payload or a Uri Operation Parameter or not.
+            ODataPayloadKind payloadKind = this.ReadingDelta
+                ? ODataPayloadKind.Delta
+                : this.ReadingResourceSet ?
+                    ODataPayloadKind.ResourceSet
+                    : ODataPayloadKind.Resource;
+
+            // Following parameter "this.IsReadingNestedPayload || this.readingParameter" indicates whether to read
+            // { "value" :
+            // or
+            // { "parameterName" :
+            this.jsonLightResourceDeserializer.ReadPayloadStart(
+                payloadKind,
+                propertyAndAnnotationCollector,
+                this.IsReadingNestedPayload || this.readingParameter,
+                /*allowEmptyPayload*/false);
+
+            ResolveScopeInfoFromContextUrl();
+
+            Scope currentScope = this.CurrentScope;
+            if (this.jsonLightInputContext.Model.IsUserModel())
+            {
+                var derivedTypeConstraints = this.jsonLightInputContext.Model.GetDerivedTypeConstraints(currentScope.NavigationSource);
+                if (derivedTypeConstraints != null)
+                {
+                    currentScope.DerivedTypeValidator = new DerivedTypeValidator(currentScope.ResourceType, derivedTypeConstraints, "navigation source", currentScope.NavigationSource.Name);
+                }
+            }
+
+            return this.ReadAtStartImplementationSynchronously(propertyAndAnnotationCollector);
+        }
+
+#if PORTABLELIB
+        /// <summary>
+        /// Implementation of the reader logic when in state 'Start'.
+        /// </summary>
+        /// <returns>A task which returns true if more items can be read from the reader; otherwise false.</returns>
+        /// <remarks>
+        /// Pre-Condition:  JsonNodeType.None:      assumes that the JSON reader has not been used yet when not reading a nested payload.
+        /// Post-Condition: when reading a resource set:    the reader is positioned on the first item in the resource set or the end array node of an empty resource set
+        ///                 when reading a resource:  the first node of the first nested resource info value, null for a null expanded link or an end object
+        ///                                         node if there are no navigation links.
+        /// </remarks>
+        protected override Task<bool> ReadAtStartImplementationAsync()
+        {
+            Debug.Assert(this.State == ODataReaderState.Start, "this.State == ODataReaderState.Start");
+            Debug.Assert(
+                this.IsReadingNestedPayload ||
+                this.jsonLightResourceDeserializer.JsonReader.NodeType == JsonNodeType.None,
+                "Pre-Condition: expected JsonNodeType.None when not reading a nested payload.");
+
+            PropertyAndAnnotationCollector propertyAndAnnotationCollector =
+                this.jsonLightInputContext.CreatePropertyAndAnnotationCollector();
+
+            // Position the reader on the first node depending on whether we are reading a nested payload or not.
+            ODataPayloadKind payloadKind = this.ReadingDelta
+                ? ODataPayloadKind.Delta
+                : this.ReadingResourceSet ?
+                    ODataPayloadKind.ResourceSet
+                    : ODataPayloadKind.Resource;
+
+            return this.jsonLightResourceDeserializer.ReadPayloadStartAsync(
+                payloadKind,
+                propertyAndAnnotationCollector,
+                this.IsReadingNestedPayload,
+                /*allowEmptyPayload*/false)
+                .FollowOnSuccessWith(t => ResolveScopeInfoFromContextUrl())
+                .FollowOnSuccessWith(t =>
+                    this.ReadAtStartImplementationSynchronously(propertyAndAnnotationCollector));
+        }
+#endif
+        #endregion ReadAtStartImplementation
+
+        #region ResourceSet
+        /// <summary>
+        /// Implementation of the reader logic when in state 'ResourceSetStart'.
+        /// </summary>
+        /// <returns>true if more items can be read from the reader; otherwise false.</returns>
+        /// <remarks>
+        /// Pre-Condition:  Any start node            - The first resource in the resource set
+        ///                 JsonNodeType.EndArray     - The end of the resource set
+        /// Post-Condition: The reader is positioned over the StartObject node of the first resource in the resource set or
+        ///                 on the node following the resource set end in case of an empty resource set
+        /// </remarks>
+        protected override bool ReadAtResourceSetStartImplementation()
+        {
+            return this.ReadAtResourceSetStartImplementationSynchronously();
+        }
+
+#if PORTABLELIB
+        /// <summary>
+        /// Implementation of the reader logic when in state 'ResourceSetStart'.
+        /// </summary>
+        /// <returns>A task which returns true if more items can be read from the reader; otherwise false.</returns>
+        /// <remarks>
+        /// Pre-Condition:  Any start node            - The first resource in the resource set
+        ///                 JsonNodeType.EndArray     - The end of the resource set
+        /// Post-Condition: The reader is positioned over the StartObject node of the first resource in the resource set or
+        ///                 on the node following the resource set end in case of an empty resource set
+        /// </remarks>
+        protected override Task<bool> ReadAtResourceSetStartImplementationAsync()
+        {
+            return TaskUtils.GetTaskForSynchronousOperation<bool>(this.ReadAtResourceSetStartImplementationSynchronously);
+        }
+#endif
+
+        /// <summary>
+        /// Implementation of the reader logic when in state 'ResourceSetEnd'.
+        /// </summary>
+        /// <returns>true if more items can be read from the reader; otherwise false.</returns>
+        /// <remarks>
+        /// Pre-Condition: JsonNodeType.Property        if the resource set has further instance or property annotations after the resource set property
+        ///                JsonNodeType.EndObject       if the resource set has no further instance or property annotations after the resource set property
+        /// Post-Condition: JsonNodeType.EndOfInput     for a top-level resource set when not reading a nested payload
+        ///                 JsonNodeType.Property       more properties exist on the owning resource after the expanded link containing the resource set
+        ///                 JsonNodeType.EndObject      no further properties exist on the owning resource after the expanded link containing the resource set
+        ///                 JsonNodeType.EndArray       end of expanded link in request, in this case the resource set doesn't actually own the array object and it won't read it.
+        ///                 Any                         in case of expanded resource set in request, this might be the next item in the expanded array, which is not a resource
+        /// </remarks>
+        protected override bool ReadAtResourceSetEndImplementation()
+        {
+            return this.ReadAtResourceSetEndImplementationSynchronously();
+        }
+
+#if PORTABLELIB
+        /// <summary>
+        /// Implementation of the reader logic when in state 'ResourceSetEnd'.
+        /// </summary>
+        /// <returns>A task which returns true if more items can be read from the reader; otherwise false.</returns>
+        /// <remarks>
+        /// Pre-Condition: JsonNodeType.Property        if the resource set has further instance or property annotations after the resource set property
+        ///                JsonNodeType.EndObject       if the resource set has no further instance or property annotations after the resource set property
+        /// Post-Condition: JsonNodeType.EndOfInput     for a top-level resource set when not reading a nested payload
+        ///                 JsonNodeType.Property       more properties exist on the owning resource after the expanded link containing the resource set
+        ///                 JsonNodeType.EndObject      no further properties exist on the owning resource after the expanded link containing the resource set
+        ///                 JsonNodeType.EndArray       end of expanded link in request, in this case the resource set doesn't actually own the array object and it won't read it.
+        ///                 Any                         in case of expanded resource set in request, this might be the next item in the expanded array, which is not a resource
+        /// </remarks>
+        protected override Task<bool> ReadAtResourceSetEndImplementationAsync()
+        {
+            return TaskUtils.GetTaskForSynchronousOperation<bool>(this.ReadAtResourceSetEndImplementationSynchronously);
+        }
+#endif
+        #endregion ResourceSet
+
+        #region Resource
+        /// <summary>
+        /// Implementation of the reader logic when in state 'EntryStart'.
+        /// </summary>
+        /// <returns>true if more items can be read from the reader; otherwise false.</returns>
+        /// <remarks>
+        /// Pre-Condition:  JsonNodeType.StartObject            Start of the expanded resource of the nested resource info to read next.
+        ///                 JsonNodeType.StartArray             Start of the expanded resource set of the nested resource info to read next.
+        ///                 JsonNodeType.PrimitiveValue (null)  Expanded null resource of the nested resource info to read next.
+        ///                 JsonNodeType.Property               The next property after a deferred link or entity reference link
+        ///                 JsonNodeType.EndObject              If no (more) properties exist in the resource's content
+        /// Post-Condition: JsonNodeType.StartObject            Start of the expanded resource of the nested resource info to read next.
+        ///                 JsonNodeType.StartArray             Start of the expanded resource set of the nested resource info to read next.
+        ///                 JsonNodeType.PrimitiveValue (null)  Expanded null resource of the nested resource info to read next.
+        ///                 JsonNodeType.Property               The next property after a deferred link or entity reference link
+        ///                 JsonNodeType.EndObject              If no (more) properties exist in the resource's content
+        /// </remarks>
+        protected override bool ReadAtResourceStartImplementation()
+        {
+            return this.ReadAtResourceStartImplementationSynchronously();
+        }
+
+#if PORTABLELIB
+        /// <summary>
+        /// Implementation of the reader logic when in state 'EntryStart'.
+        /// </summary>
+        /// <returns>A task which returns true if more items can be read from the reader; otherwise false.</returns>
+        /// <remarks>
+        /// Pre-Condition:  JsonNodeType.StartObject            Start of the expanded resource of the nested resource info to read next.
+        ///                 JsonNodeType.StartArray             Start of the expanded resource set of the nested resource info to read next.
+        ///                 JsonNodeType.PrimitiveValue (null)  Expanded null resource of the nested resource info to read next.
+        ///                 JsonNodeType.Property               The next property after a deferred link or entity reference link
+        ///                 JsonNodeType.EndObject              If no (more) properties exist in the resource's content
+        /// Post-Condition: JsonNodeType.StartObject            Start of the expanded resource of the nested resource info to read next.
+        ///                 JsonNodeType.StartArray             Start of the expanded resource set of the nested resource info to read next.
+        ///                 JsonNodeType.PrimitiveValue (null)  Expanded null resource of the nested resource info to read next.
+        ///                 JsonNodeType.Property               The next property after a deferred link or entity reference link
+        ///                 JsonNodeType.EndObject              If no (more) properties exist in the resource's content
+        /// </remarks>
+        protected override Task<bool> ReadAtResourceStartImplementationAsync()
+        {
+            return TaskUtils.GetTaskForSynchronousOperation<bool>(this.ReadAtResourceStartImplementationSynchronously);
+        }
+#endif
+
+        /// <summary>
+        /// Implementation of the reader logic when in state 'EntryEnd'.
+        /// </summary>
+        /// <returns>true if more items can be read from the reader; otherwise false.</returns>
+        /// <remarks>
+        /// Pre-Condition:  JsonNodeType.EndObject              end of object of the resource
+        ///                 JsonNodeType.PrimitiveValue         end of primitive value in a collection
+        /// Post-Condition: The reader is positioned on the first node after the resource's end-object node
+        /// </remarks>
+        protected override bool ReadAtResourceEndImplementation()
+        {
+            return this.ReadAtResourceEndImplementationSynchronously();
+        }
+
+#if PORTABLELIB
+        /// <summary>
+        /// Implementation of the reader logic when in state 'EntryEnd'.
+        /// </summary>
+        /// <returns>A task which returns true if more items can be read from the reader; otherwise false.</returns>
+        /// <remarks>
+        /// Pre-Condition:  JsonNodeType.EndObject              end of object of the resource
+        ///                 JsonNodeType.PrimitiveValue (null)  end of null expanded resource
+        /// Post-Condition: The reader is positioned on the first node after the resource's end-object node
+        /// </remarks>
+        protected override Task<bool> ReadAtResourceEndImplementationAsync()
+        {
+            return TaskUtils.GetTaskForSynchronousOperation<bool>(this.ReadAtResourceEndImplementationSynchronously);
+        }
+#endif
+
+        #endregion Resource
+
+        #region Primitive
+        /// <summary>
+        /// Implementation of the reader logic when in state 'Primitive'.
+        /// </summary>
+        /// <returns>true if more items can be read from the reader; otherwise false.</returns>
+        /// <remarks>
+        /// Pre-Condition:  JsonNodeType.PrimitiveValue         end of primitive value in a collection
+        /// Post-Condition: The reader is positioned on the first node after the primitive value
+        /// </remarks>
+        protected override bool ReadAtPrimitiveImplementation()
+        {
+            return this.ReadAtPrimitiveSynchronously();
+        }
+
+#if PORTABLELIB
+        /// <summary>
+        /// Implementation of the reader logic when in state 'Primitive'.
+        /// </summary>
+        /// <returns>A task which returns true if more items can be read from the reader; otherwise false.</returns>
+        /// <remarks>
+        /// Pre-Condition:  JsonNodeType.PrimitiveValue         end of primitive value in a collection
+        /// Post-Condition: The reader is positioned on the first node after the primitive value
+        /// </remarks>
+        protected override Task<bool> ReadAtPrimitiveImplementationAsync()
+        {
+            return TaskUtils.GetTaskForSynchronousOperation<bool>(this.ReadAtEntityReferenceLinkSynchronously);
+        }
+#endif
+        #endregion Primitive
+
+        #region Property
+
+        /// <summary>
+        /// Implementation of the reader logic when in state 'PropertyInfo'.
+        /// </summary>
+        /// <returns>true if more items can be read from the reader; otherwise false.</returns>
+        protected override bool ReadAtNestedPropertyInfoImplementation()
+        {
+            return this.ReadAtNestedPropertyInfoSynchronously();
+        }
+
+#if PORTABLELIB
+        /// <summary>
+        /// Implementation of the reader logic when in state 'PropertyInfo'.
+        /// </summary>
+        /// <returns>A task which returns true if more items can be read from the reader; otherwise false.</returns>
+        protected override Task<bool> ReadAtNestedPropertyInfoImplementationAsync()
+        {
+            return TaskUtils.GetTaskForSynchronousOperation<bool>(this.ReadAtNestedPropertyInfoSynchronously);
+        }
+#endif
+        #endregion
+
+        #region Stream
+
+        /// <summary>
+        /// Implementation of the reader logic when in state 'Stream'.
+        /// </summary>
+        /// <returns>true if more items can be read from the reader; otherwise false.</returns>
+        protected override bool ReadAtStreamImplementation()
+        {
+            return this.ReadAtStreamSynchronously();
+        }
+
+#if PORTABLELIB
+        /// <summary>
+        /// Implementation of the reader logic when in state 'Stream'.
+        /// </summary>
+        /// <returns>A task which returns true if more items can be read from the reader; otherwise false.</returns>
+        protected override Task<bool> ReadAtStreamImplementationAsync()
+        {
+            return TaskUtils.GetTaskForSynchronousOperation<bool>(this.ReadAtStreamSynchronously);
+        }
+#endif
+
+        /// <summary>
+        /// Creates a stream for reading an inline stream property.
+        /// </summary>
+        /// <returns>A stream for reading the stream property.</returns>
+        protected override Stream CreateReadStreamImplementation()
+        {
+            Stream stream;
+            IJsonStreamReader streamReader = this.jsonLightInputContext.JsonReader as IJsonStreamReader;
+            if (streamReader != null)
+            {
+                stream = streamReader.CreateReadStream();
+            }
+            else
+            {
+                // JSONReader doesn't support streaming; read as a string and convert
+                // Skip over property or start array
+                this.jsonLightInputContext.JsonReader.Read();
+                string valueAsString = this.jsonLightInputContext.JsonReader.ReadStringValue();
+                stream = new MemoryStream(Convert.FromBase64String(valueAsString.Replace('_', '/').Replace('-', '+')));
+            }
+
+            return stream;
+        }
+
+        protected override TextReader CreateTextReaderImplementation()
+        {
+            TextReader reader;
+            IJsonStreamReader jsonStreamReader = this.jsonLightInputContext.JsonReader as IJsonStreamReader;
+            if (jsonStreamReader != null)
+            {
+                reader = jsonStreamReader.CreateTextReader();
+            }
+            else
+            {
+                // JSONReader doesn't support streaming; read as a string and convert
+                // Skip over property or start array
+                this.jsonLightInputContext.JsonReader.Read();
+                string valueAsString = this.jsonLightInputContext.JsonReader.ReadStringValue();
+                reader = new StringReader(valueAsString);
+            }
+
+            return reader;
+        }
+
+        #endregion
+
+        #region NestedResourceInfo
+        /// <summary>
+        /// Implementation of the reader logic when in state 'NestedResourceInfoStart'.
+        /// </summary>
+        /// <returns>true if more items can be read from the reader; otherwise false.</returns>
+        /// <remarks>
+        /// Pre-Condition:  JsonNodeType.StartObject            start of an expanded resource
+        ///                 JsonNodeType.StartArray             start of an expanded resource set
+        ///                 JsonNodeType.PrimitiveValue (null)  expanded null resource
+        ///                 JsonNodeType.Property               deferred link with more properties in owning resource
+        ///                 JsonNodeType.EndObject              deferred link as last property of the owning resource
+        /// Post-Condition: JsonNodeType.StartArray:            start of expanded resource
+        ///                 JsonNodeType.StartObject            start of expanded resource set
+        ///                 JsonNodeType.PrimitiveValue (null)  expanded null resource
+        ///                 JsonNodeType.Property               deferred link with more properties in owning resource
+        ///                 JsonNodeType.EndObject              deferred link as last property of the owning resource
+        /// </remarks>
+        protected override bool ReadAtNestedResourceInfoStartImplementation()
+        {
+            return this.ReadAtNestedResourceInfoStartImplementationSynchronously();
+        }
+
+#if PORTABLELIB
+        /// <summary>
+        /// Implementation of the reader logic when in state 'NestedResourceInfoStart'.
+        /// </summary>
+        /// <returns>A task which returns true if more items can be read from the reader; otherwise false.</returns>
+        /// <remarks>
+        /// Pre-Condition:  JsonNodeType.StartObject            start of an expanded resource
+        ///                 JsonNodeType.StartArray             start of an expanded resource set
+        ///                 JsonNodeType.PrimitiveValue (null)  expanded null resource
+        ///                 JsonNodeType.Property               deferred link with more properties in owning resource
+        ///                 JsonNodeType.EndObject              deferred link as last property of the owning resource
+        /// Post-Condition: JsonNodeType.StartArray:            start of expanded resource
+        ///                 JsonNodeType.StartObject            start of expanded resource set
+        ///                 JsonNodeType.PrimitiveValue (null)  expanded null resource
+        ///                 JsonNodeType.Property               deferred link with more properties in owning resource
+        ///                 JsonNodeType.EndObject              deferred link as last property of the owning resource
+        /// </remarks>
+        protected override Task<bool> ReadAtNestedResourceInfoStartImplementationAsync()
+        {
+            return
+                TaskUtils.GetTaskForSynchronousOperation<bool>(
+                    this.ReadAtNestedResourceInfoStartImplementationSynchronously);
+        }
+#endif
+
+        /// <summary>
+        /// Implementation of the reader logic when in state 'NestedResourceInfoEnd'.
+        /// </summary>
+        /// <returns>true if more items can be read from the reader; otherwise false.</returns>
+        /// <remarks>
+        /// Pre-Condition:  JsonNodeType.EndObject:         nested resource info is last property in owning resource
+        ///                 JsonNodeType.Property:          there are more properties after the nested resource info in the owning resource
+        /// Post-Condition: JsonNodeType.StartObject        start of the expanded resource nested resource info to read next
+        ///                 JsonNodeType.StartArray         start of the expanded resource set nested resource info to read next
+        ///                 JsonNoteType.Primitive (null)   expanded null resource nested resource info to read next
+        ///                 JsonNoteType.Property           property after deferred link or entity reference link
+        ///                 JsonNodeType.EndObject          end of the parent resource
+        /// </remarks>
+        protected override bool ReadAtNestedResourceInfoEndImplementation()
+        {
+            return this.ReadAtNestedResourceInfoEndImplementationSynchronously();
+        }
+
+#if PORTABLELIB
+        /// <summary>
+        /// Implementation of the reader logic when in state 'NestedResourceInfoEnd'.
+        /// </summary>
+        /// <returns>A task which returns true if more items can be read from the reader; otherwise false.</returns>
+        /// <remarks>
+        /// Pre-Condition:  JsonNodeType.EndObject:         nested resource info is last property in owning resource
+        ///                 JsonNodeType.Property:          there are more properties after the nested resource info in the owning resource
+        /// Post-Condition: JsonNodeType.StartObject        start of the expanded resource nested resource info to read next
+        ///                 JsonNodeType.StartArray         start of the expanded resource set nested resource info to read next
+        ///                 JsonNoteType.Primitive (null)   expanded null resource nested resource info to read next
+        ///                 JsonNoteType.Property           property after deferred link or entity reference link
+        ///                 JsonNodeType.EndObject          end of the parent resource
+        /// </remarks>
+        protected override Task<bool> ReadAtNestedResourceInfoEndImplementationAsync()
+        {
+            return
+                TaskUtils.GetTaskForSynchronousOperation<bool>(
+                    this.ReadAtNestedResourceInfoEndImplementationSynchronously);
+        }
+#endif
+
+        #endregion NestedResourceInfo
+
+        #region EntityReferenceLink
+        /// <summary>
+        /// Implementation of the reader logic when in state 'EntityReferenceLink'.
+        /// </summary>
+        /// <returns>true if more items can be read from the reader; otherwise false.</returns>
+        /// <remarks>
+        /// This method doesn't move the reader
+        /// Pre-Condition:  JsonNodeType.EndObject:         expanded link property is last property in owning resource
+        ///                 JsonNodeType.Property:          there are more properties after the expanded link property in the owning resource
+        ///                 Any:                            expanded collection link - the node after the entity reference link.
+        /// Post-Condition: JsonNodeType.EndObject:         expanded link property is last property in owning resource
+        ///                 JsonNodeType.Property:          there are more properties after the expanded link property in the owning resource
+        ///                 Any:                            expanded collection link - the node after the entity reference link.
+        /// </remarks>
+        protected override bool ReadAtEntityReferenceLink()
+        {
+            return this.ReadAtEntityReferenceLinkSynchronously();
+        }
+
+#if PORTABLELIB
+        /// <summary>
+        /// Implementation of the reader logic when in state 'EntityReferenceLink'.
+        /// </summary>
+        /// <returns>A task which returns true if more items can be read from the reader; otherwise false.</returns>
+        /// <remarks>
+        /// This method doesn't move the reader
+        /// Pre-Condition:  JsonNodeType.EndObject:         expanded link property is last property in owning resource
+        ///                 JsonNodeType.Property:          there are more properties after the expanded link property in the owning resource
+        ///                 Any:                            expanded collection link - the node after the entity reference link.
+        /// Post-Condition: JsonNodeType.EndObject:         expanded link property is last property in owning resource
+        ///                 JsonNodeType.Property:          there are more properties after the expanded link property in the owning resource
+        ///                 Any:                            expanded collection link - the node after the entity reference link.
+        /// </remarks>
+        protected override Task<bool> ReadAtEntityReferenceLinkAsync()
+        {
+            return TaskUtils.GetTaskForSynchronousOperation<bool>(this.ReadAtEntityReferenceLinkSynchronously);
+        }
+#endif
+        #endregion EntityReferenceLink
+
+        #region DeltaResourceSet
+
+        /// <summary>
+        /// Implementation of the reader logic when in state 'DeltaResourceSetStart'.
+        /// </summary>
+        /// <returns>true if more items can be read from the reader; otherwise false.</returns>
+        /// <remarks>
+        /// Pre-Condition:  Any start node            - The first resource in the resource set
+        ///                 JsonNodeType.EndArray     - The end of the resource set
+        /// Post-Condition: The reader is positioned over the StartObject node of the first resource in the resource set or
+        ///                 on the node following the resource set end in case of an empty resource set
+        /// </remarks>
+        protected override bool ReadAtDeltaResourceSetStartImplementation()
+        {
+            return this.ReadAtResourceSetStartImplementationSynchronously();
+        }
+
+#if PORTABLELIB
+        /// <summary>
+        /// Implementation of the reader logic when in state 'DeltaResourceSetStart'.
+        /// </summary>
+        /// <returns>A task which returns true if more items can be read from the reader; otherwise false.</returns>
+        /// <remarks>
+        /// Pre-Condition:  Any start node            - The first resource in the resource set
+        ///                 JsonNodeType.EndArray     - The end of the resource set
+        /// Post-Condition: The reader is positioned over the StartObject node of the first resource in the resource set or
+        ///                 on the node following the resource set end in case of an empty resource set
+        /// </remarks>
+        protected override Task<bool> ReadAtDeltaResourceSetStartImplementationAsync()
+        {
+            return TaskUtils.GetTaskForSynchronousOperation<bool>(this.ReadAtResourceSetStartImplementationSynchronously);
+        }
+#endif
+
+        /// <summary>
+        /// Implementation of the reader logic when in state 'DeltaResourceSetEnd'.
+        /// </summary>
+        /// <returns>true if more items can be read from the reader; otherwise false.</returns>
+        /// <remarks>
+        /// Pre-Condition: JsonNodeType.Property        if the resource set has further instance or property annotations after the resource set property
+        ///                JsonNodeType.EndObject       if the resource set has no further instance or property annotations after the resource set property
+        /// Post-Condition: JsonNodeType.EndOfInput     for a top-level resource set when not reading a nested payload
+        ///                 JsonNodeType.Property       more properties exist on the owning resource after the expanded link containing the resource set
+        ///                 JsonNodeType.EndObject      no further properties exist on the owning resource after the expanded link containing the resource set
+        ///                 JsonNodeType.EndArray       end of expanded link in request, in this case the resource set doesn't actually own the array object and it won't read it.
+        ///                 Any                         in case of expanded resource set in request, this might be the next item in the expanded array, which is not a resource
+        /// </remarks>
+        protected override bool ReadAtDeltaResourceSetEndImplementation()
+        {
+            // Logic is same as for ResourceSet
+            return this.ReadAtResourceSetEndImplementationSynchronously();
+        }
+
+#if PORTABLELIB
+        /// <summary>
+        /// Implementation of the reader logic when in state 'DeltaResourceSetEnd'.
+        /// </summary>
+        /// <returns>A task which returns true if more items can be read from the reader; otherwise false.</returns>
+        /// <remarks>
+        /// Pre-Condition: JsonNodeType.Property        if the resource set has further instance or property annotations after the resource set property
+        ///                JsonNodeType.EndObject       if the resource set has no further instance or property annotations after the resource set property
+        /// Post-Condition: JsonNodeType.EndOfInput     for a top-level resource set when not reading a nested payload
+        ///                 JsonNodeType.Property       more properties exist on the owning resource after the expanded link containing the resource set
+        ///                 JsonNodeType.EndObject      no further properties exist on the owning resource after the expanded link containing the resource set
+        ///                 JsonNodeType.EndArray       end of expanded link in request, in this case the resource set doesn't actually own the array object and it won't read it.
+        ///                 Any                         in case of expanded resource set in request, this might be the next item in the expanded array, which is not a resource
+        /// </remarks>
+        protected override Task<bool> ReadAtDeltaResourceSetEndImplementationAsync()
+        {
+            // Logic is same as for ResourceSet
+            return TaskUtils.GetTaskForSynchronousOperation<bool>(this.ReadAtResourceSetEndImplementationSynchronously);
+        }
+#endif
+        #endregion DeltaResourceSet
+
+        #region DeltaDeletedEntry
+
+        /// <summary>
+        /// Implementation of the reader logic when in state 'DeltaDeletedEntryStart'.
+        /// </summary>
+        /// <returns>true if more items can be read from the reader; otherwise false.</returns>
+        /// <remarks>
+        /// Pre-Condition:  JsonNodeType.StartObject            Start of the expanded resource of the nested resource info to read next.
+        ///                 JsonNodeType.StartArray             Start of the expanded resource set of the nested resource info to read next.
+        ///                 JsonNodeType.PrimitiveValue (null)  Expanded null resource of the nested resource info to read next.
+        ///                 JsonNodeType.Property               The next property after a deferred link or entity reference link
+        ///                 JsonNodeType.EndObject              If no (more) properties exist in the resource's content
+        /// Post-Condition: JsonNodeType.StartObject            Start of the expanded resource of the nested resource info to read next.
+        ///                 JsonNodeType.StartArray             Start of the expanded resource set of the nested resource info to read next.
+        ///                 JsonNodeType.PrimitiveValue (null)  Expanded null resource of the nested resource info to read next.
+        ///                 JsonNodeType.Property               The next property after a deferred link or entity reference link
+        ///                 JsonNodeType.EndObject              If no (more) properties exist in the resource's content
+        /// </remarks>
+        protected override bool ReadAtDeletedResourceStartImplementation()
+        {
+            return this.ReadAtDeletedResourceStartImplementationSynchronously();
+        }
+
+#if PORTABLELIB
+        /// <summary>
+        /// Implementation of the reader logic when in state 'DeltaDeletedResourceStart'.
+        /// </summary>
+        /// <returns>A task which returns true if more items can be read from the reader; otherwise false.</returns>
+        /// <remarks>
+        /// Pre-Condition:  JsonNodeType.StartObject            Start of the expanded resource of the nested resource info to read next.
+        ///                 JsonNodeType.StartArray             Start of the expanded resource set of the nested resource info to read next.
+        ///                 JsonNodeType.PrimitiveValue (null)  Expanded null resource of the nested resource info to read next.
+        ///                 JsonNodeType.Property               The next property after a deferred link or entity reference link
+        ///                 JsonNodeType.EndObject              If no (more) properties exist in the resource's content
+        /// Post-Condition: JsonNodeType.StartObject            Start of the expanded resource of the nested resource info to read next.
+        ///                 JsonNodeType.StartArray             Start of the expanded resource set of the nested resource info to read next.
+        ///                 JsonNodeType.PrimitiveValue (null)  Expanded null resource of the nested resource info to read next.
+        ///                 JsonNodeType.Property               The next property after a deferred link or entity reference link
+        ///                 JsonNodeType.EndObject              If no (more) properties exist in the resource's content
+        /// </remarks>
+        protected override Task<bool> ReadAtDeletedResourceStartImplementationAsync()
+        {
+            return TaskUtils.GetTaskForSynchronousOperation<bool>(this.ReadAtDeletedResourceStartImplementationSynchronously);
+        }
+#endif
+
+        /// <summary>
+        /// Implementation of the reader logic when in state 'DeletedResourceEnd'.
+        /// </summary>
+        /// <returns>true if more items can be read from the reader; otherwise false.</returns>
+        /// <remarks>
+        /// Pre-Condition:  JsonNodeType.EndObject              end of object of the resource
+        ///                 JsonNodeType.PrimitiveValue         end of primitive value in a collection
+        /// Post-Condition: The reader is positioned on the first node after the deleted resource's end-object node
+        /// </remarks>
+        protected override bool ReadAtDeletedResourceEndImplementation()
+        {
+            // Same logic as ReadAtResourceEndImplementation
+            return this.ReadAtResourceEndImplementationSynchronously();
+        }
+
+#if PORTABLELIB
+        /// <summary>
+        /// Implementation of the reader logic when in state 'DeletedResourceEnd'.
+        /// </summary>
+        /// <returns>A task which returns true if more items can be read from the reader; otherwise false.</returns>
+        /// <remarks>
+        /// Pre-Condition:  JsonNodeType.EndObject              end of object of the resource
+        ///                 JsonNodeType.PrimitiveValue (null)  end of null expanded resource
+        /// Post-Condition: The reader is positioned on the first node after the deleted resource's end-object node
+        /// </remarks>
+        protected override Task<bool> ReadAtDeletedResourceEndImplementationAsync()
+        {
+            // Same logic as ReadAtResourceEndImplementationAsync
+            return TaskUtils.GetTaskForSynchronousOperation<bool>(this.ReadAtResourceEndImplementationSynchronously);
+        }
+#endif
+
+        #endregion DeltaDeletedEntry
+
+        #region DeltaLink
+
+        /// <summary>
+        /// Implementation of the reader logic when in state 'DeltaLinkImplementation'.
+        /// </summary>
+        /// <returns>true if more items can be read from the reader; otherwise false.</returns>
+        /// <remarks>
+        /// Pre-Condition:  JsonNodeType.StartObject            Start of the expanded resource of the nested resource info to read next.
+        ///                 JsonNodeType.EndObject              If no (more) properties exist in the resource's content
+        /// Post-Condition: JsonNodeType.StartObject            Start of the expanded resource of the nested resource info to read next.
+        ///                 JsonNodeType.Property               The next property after a deferred link or entity reference link
+        ///                 JsonNodeType.EndArry               If no (more) properties exist in the resource's content
+        /// </remarks>
+        protected override bool ReadAtDeltaLinkImplementation()
+        {
+            return this.ReadAtDeltaLinkImplementationSynchronously();
+        }
+
+#if PORTABLELIB
+        /// <summary>
+        /// Implementation of the reader logic when in state 'DeltaLinkImplementation'.
+        /// </summary>
+        /// <returns>A task which returns true if more items can be read from the reader; otherwise false.</returns>
+        /// <remarks>
+        /// Pre-Condition:  JsonNodeType.StartObject            Start of the expanded resource of the nested resource info to read next.
+        ///                 JsonNodeType.EndObject              If no (more) properties exist in the resource's content
+        /// Post-Condition: JsonNodeType.StartObject            Start of the expanded resource of the nested resource info to read next.
+        ///                 JsonNodeType.Property               The next property after a deferred link or entity reference link
+        ///                 JsonNodeType.EndObject              If no (more) properties exist in the resource's content
+        /// </remarks>
+        protected override Task<bool> ReadAtDeltaLinkImplementationAsync()
+        {
+            return TaskUtils.GetTaskForSynchronousOperation<bool>(this.ReadAtDeltaLinkImplementationSynchronously);
+        }
+#endif
+
+        #endregion DeltaLink
+
+        #region DeltaDeletedLink
+
+        /// <summary>
+        /// Implementation of the reader logic when in state 'DeltaLinkImplementation'.
+        /// </summary>
+        /// <returns>true if more items can be read from the reader; otherwise false.</returns>
+        /// <remarks>
+        /// Pre-Condition:  JsonNodeType.StartObject            Start of the expanded resource of the nested resource info to read next.
+        ///                 JsonNodeType.EndObject              If no (more) properties exist in the resource's content
+        /// Post-Condition: JsonNodeType.StartObject            Start of the expanded resource of the nested resource info to read next.
+        ///                 JsonNodeType.Property               The next property after a deferred link or entity reference link
+        ///                 JsonNodeType.EndArry               If no (more) properties exist in the resource's content
+        /// </remarks>
+        protected override bool ReadAtDeltaDeletedLinkImplementation()
+        {
+            return this.ReadAtDeltaDeletedLinkImplementationSynchronously();
+        }
+
+#if PORTABLELIB
+        /// <summary>
+        /// Implementation of the reader logic when in state 'DeltaDeletedLinkImplementation'.
+        /// </summary>
+        /// <returns>A task which returns true if more items can be read from the reader; otherwise false.</returns>
+        /// <remarks>
+        /// Pre-Condition:  JsonNodeType.StartObject            Start of the expanded resource of the nested resource info to read next.
+        ///                 JsonNodeType.EndObject              If no (more) properties exist in the resource's content
+        /// Post-Condition: JsonNodeType.StartObject            Start of the expanded resource of the nested resource info to read next.
+        ///                 JsonNodeType.Property               The next property after a deferred link or entity reference link
+        ///                 JsonNodeType.EndObject              If no (more) properties exist in the resource's content
+        /// </remarks>
+        protected override Task<bool> ReadAtDeltaDeletedLinkImplementationAsync()
+        {
+            return TaskUtils.GetTaskForSynchronousOperation<bool>(this.ReadAtDeltaDeletedLinkImplementationSynchronously);
+        }
+#endif
+
+        #endregion DeltaDeletedLink
+
+        #endregion ReadAt<>Implementation methods
+
+        #region ReadAt<>ImplementationSynchronously methods
+
+        #region Start
+
+        /// <summary>
+        /// Implementation of the reader logic when in state 'Start'.
+        /// </summary>
+        /// <param name="propertyAndAnnotationCollector">The duplicate property names checker to use for the top-level scope.</param>
+        /// <returns>true if more items can be read from the reader; otherwise false.</returns>
+        /// <remarks>
+        /// Pre-Condition:  JsonNodeType.None:      assumes that the JSON reader has not been used yet when not reading a nested payload.
+        /// Post-Condition: when reading a resource set:    the reader is positioned on the first item in the resource set or the end array node of an empty resource set
+        ///                 when reading a resource:  the first node of the first nested resource info value, null for a null expanded link or an end object
+        ///                                         node if there are no navigation links.
+        /// </remarks>
+        private bool ReadAtStartImplementationSynchronously(
+            PropertyAndAnnotationCollector propertyAndAnnotationCollector)
+        {
+            Debug.Assert(propertyAndAnnotationCollector != null, "propertyAndAnnotationCollector != null");
+
+            // For nested payload (e.g., expanded resource set or resource in delta $entity payload),
+            // we usually don't have a context URL for the resource set or resource:
+            // {
+            //   "@odata.context":"...", <--- this context URL is for delta entity only
+            //   "value": [
+            //     {
+            //       ...
+            //       "NavigationProperty": <--- usually we don't have a context URL for this
+            //       [ <--- nested payload start
+            //         {...}
+            //       ] <--- nested payload end
+            //     }
+            //    ]
+            // }
+            //
+            // The consequence is that the resource we read out from a nested payload doesn't
+            // have an entity metadata builder thus you cannot compute read link, edit link,
+            // etc. from the resource object.
+            if (this.jsonLightInputContext.ReadingResponse && !this.IsReadingNestedPayload)
+            {
+                Debug.Assert(this.jsonLightResourceDeserializer.ContextUriParseResult != null,
+                    "We should have failed by now if we don't have parse results for context URI.");
+
+                // Validate the context URI parsed from the payload against the entity set and entity type passed in through the API.
+                ReaderValidationUtils.ValidateResourceSetOrResourceContextUri(
+                    this.jsonLightResourceDeserializer.ContextUriParseResult, this.CurrentScope, true);
+            }
+
+            // Get the $select query option from the metadata link, if we have one.
+            string selectQueryOption = this.jsonLightResourceDeserializer.ContextUriParseResult == null
+                ? null
+                : this.jsonLightResourceDeserializer.ContextUriParseResult.SelectQueryOption;
+
+            SelectedPropertiesNode selectedProperties = SelectedPropertiesNode.Create(selectQueryOption, (this.CurrentResourceTypeReference !=null) ? this.CurrentResourceTypeReference.AsStructured().StructuredDefinition() : null, this.jsonLightInputContext.Model);
+
+            if (this.ReadingResourceSet)
+            {
+                // Store the duplicate property names checker to use it later when reading the resource set end
+                // (since we allow resourceSet-related annotations to appear after the resource set's data).
+                this.topLevelScope.PropertyAndAnnotationCollector = propertyAndAnnotationCollector;
+
+                bool isReordering = this.jsonLightInputContext.JsonReader is ReorderingJsonReader;
+
+                if (this.ReadingDelta)
+                {
+                    ODataDeltaResourceSet resourceSet = new ODataDeltaResourceSet();
+
+                    // Read top-level resource set annotations for delta resource sets.
+                    this.jsonLightResourceDeserializer.ReadTopLevelResourceSetAnnotations(
+                        resourceSet, propertyAndAnnotationCollector, /*forResourceSetStart*/true,
+                        /*readAllFeedProperties*/isReordering);
+                    this.ReadDeltaResourceSetStart(resourceSet, selectedProperties);
+
+                    this.jsonLightResourceDeserializer.AssertJsonCondition(JsonNodeType.EndArray, JsonNodeType.StartObject);
+                }
+                else
+                {
+                    ODataResourceSet resourceSet = new ODataResourceSet();
+                    if (!this.IsReadingNestedPayload)
+                    {
+                        if (!this.readingParameter)
+                        {
+                            // Skip top-level resource set annotations for nested resource sets.
+                            this.jsonLightResourceDeserializer.ReadTopLevelResourceSetAnnotations(
+                                resourceSet, propertyAndAnnotationCollector, /*forResourceSetStart*/true,
+                                /*readAllFeedProperties*/isReordering);
+                        }
+                        else
+                        {
+                            // This line will be used to read the first node of a resource set in Uri operation parameter, The first node is : '['
+                            // Node is in following format:
+                            // [
+                            //      {...}, <------------ complex object.
+                            //      {...}, <------------ complex object.
+                            // ]
+                            this.jsonLightResourceDeserializer.JsonReader.Read();
+                        }
+                    }
+
+                    this.ReadResourceSetStart(resourceSet, selectedProperties);
+                }
+
+                return true;
+            }
+
+            this.ReadResourceSetItemStart(propertyAndAnnotationCollector, selectedProperties);
+            return true;
+        }
+
+        #endregion Start
+
+        #region ResourceSet
+
+        /// <summary>
+        /// Implementation of the reader logic when in state 'ResourceSetStart'.
+        /// </summary>
+        /// <returns>true if more items can be read from the reader; otherwise false.</returns>
+        /// <remarks>
+        /// Pre-Condition:  Any start node            - The first resource in the resource set
+        ///                 JsonNodeType.EndArray     - The end of the resource set
+        /// Post-Condition: The reader is positioned over the StartObject node of the first resource in the resource set or
+        ///                 on the node following the resource set end in case of an empty resource set
+        /// </remarks>
+        private bool ReadAtResourceSetStartImplementationSynchronously()
+        {
+            this.ReadNextResourceSetItem();
+            return true;
+        }
+
+        /// <summary>
+        /// Implementation of the reader logic when in state 'ResourceSetEnd'.
+        /// </summary>
+        /// <returns>true if more items can be read from the reader; otherwise false.</returns>
+        /// <remarks>
+        /// Pre-Condition: JsonNodeType.Property        if the resource set has further instance or property annotations after the resource set property
+        ///                JsonNodeType.EndObject       if the resource set has no further instance or property annotations after the resource set property
+        ///                JsonNodeType.EndOfInput      if the resource set is in a Uri operation parameter.
+        ///                JsonNodeType.StartArray      if the resource set is a member of an untyped collection followed by a collection
+        ///                JsonNodeType.PrimitiveValue  if the resource set is a member of an untyped collection followed by a primitive value
+        ///                JsonNodeType.StartObject     if the resource set is a member of an untyped collection followed by a resource
+        ///                JsonNodeType.EndArray        if the resource set is the last member of an untyped collection
+        /// Post-Condition: JsonNodeType.EndOfInput     for a top-level resource set when not reading a nested payload
+        ///                 JsonNodeType.Property       more properties exist on the owning resource after the expanded link containing the resource set
+        ///                 JsonNodeType.EndObject      no further properties exist on the owning resource after the expanded link containing the resource set
+        ///                 JsonNodeType.EndArray       end of expanded link in request, in this case the resource set doesn't actually own the array object and it won't read it.
+        ///                 Any                         in case of expanded resource set in request, this might be the next item in the expanded array, which is not a resource
+        /// </remarks>
+        private bool ReadAtResourceSetEndImplementationSynchronously()
+        {
+            Debug.Assert(this.State == ODataReaderState.ResourceSetEnd || this.State == ODataReaderState.DeltaResourceSetEnd, "Not in (delta) resource set end state.");
+            Debug.Assert(
+                this.jsonLightResourceDeserializer.JsonReader.NodeType == JsonNodeType.Property ||
+                this.jsonLightResourceDeserializer.JsonReader.NodeType == JsonNodeType.EndObject ||
+                this.jsonLightResourceDeserializer.JsonReader.NodeType == JsonNodeType.EndOfInput ||
+                (this.ParentScope != null && this.ParentScope.ResourceType.TypeKind == EdmTypeKind.Untyped &&
+                    (this.jsonLightResourceDeserializer.JsonReader.NodeType == JsonNodeType.PrimitiveValue ||
+                    this.jsonLightResourceDeserializer.JsonReader.NodeType == JsonNodeType.StartArray ||
+                    this.jsonLightResourceDeserializer.JsonReader.NodeType == JsonNodeType.StartObject ||
+                    this.jsonLightResourceDeserializer.JsonReader.NodeType == JsonNodeType.EndArray)) ||
+                !this.IsTopLevel && !this.jsonLightInputContext.ReadingResponse,
+                "Pre-Condition: expected JsonNodeType.EndObject or JsonNodeType.Property, or JsonNodeType.StartArray, JsonNodeTypeStart.Object, or JsonNodeType.EndArray with an untyped collection");
+
+            bool isTopLevelResourceSet = this.IsTopLevel;
+            bool isExpandedLinkContent = this.IsExpandedLinkContent;
+
+            this.PopScope(this.State == ODataReaderState.ResourceSetEnd ? ODataReaderState.ResourceSetEnd : ODataReaderState.DeltaResourceSetEnd);
+
+            // When we finish a top-level resource set in a nested payload (inside parameter or delta payload),
+            // we can directly turn the reader into Completed state because we don't have any JSON token
+            // (e.g., EndObject in a normal resource set payload) left in the stream.
+            //
+            // Nested resource set payload:
+            // [
+            //   {...},
+            //   ...
+            // ]
+            // EOF <--- current reader position
+            //
+            // Normal resource set payload:
+            // {
+            //   "@odata.context":"...",
+            //   ...,
+            //   "value": [
+            //     {...},
+            //     ...
+            //   ],
+            //   "@odata.nextLink":"..."
+            // } <--- current reader position
+            // EOF
+            //
+            // Normal resource set payload as uri operation parameter
+            // [
+            //   {...},
+            //   ...
+            // ]
+            // EOF <--- current reader position
+            if ((this.IsReadingNestedPayload || this.readingParameter) && isTopLevelResourceSet)
+            {
+                // replace the 'Start' scope with the 'Completed' scope
+                this.ReplaceScope(ODataReaderState.Completed);
+                return false;
+            }
+
+            if (isTopLevelResourceSet)
+            {
+                Debug.Assert(this.State == ODataReaderState.Start, "this.State == ODataReaderState.Start");
+
+                // Read the end-object node of the resource set object and position the reader on the next input node
+                // This can hit the end of the input.
+                this.jsonLightResourceDeserializer.JsonReader.Read();
+
+                // read the end-of-payload
+                this.jsonLightResourceDeserializer.ReadPayloadEnd(this.IsReadingNestedPayload);
+
+                // replace the 'Start' scope with the 'Completed' scope
+                this.ReplaceScope(ODataReaderState.Completed);
+                return false;
+            }
+            else if (isExpandedLinkContent)
+            {
+                // finish reading the expanded link
+                this.ReadExpandedNestedResourceInfoEnd(true);
+                return true;
+            }
+
+            // read the next item in an untyped collection
+            this.ReadNextResourceSetItem();
+            return true;
+        }
+
+        #endregion ResourceSet
+
+        #region Resource
+        /// <summary>
+        /// Implementation of the reader logic when in state 'ResourceStart'.
+        /// </summary>
+        /// <returns>true if more items can be read from the reader; otherwise false.</returns>
+        /// <remarks>
+        /// Pre-Condition:  JsonNodeType.StartObject            Start of the expanded resource of the nested resource info to read next.
+        ///                 JsonNodeType.StartArray             Start of the expanded resource set of the nested resource info to read next.
+        ///                 JsonNodeType.PrimitiveValue (null)  Expanded null resource of the nested resource info to read next.
+        ///                 JsonNodeType.Property               The next property after a deferred link or entity reference link
+        ///                 JsonNodeType.EndObject              If no (more) properties exist in the resource's content
+        /// Post-Condition: JsonNodeType.StartObject            Start of the expanded resource of the nested resource info to read next.
+        ///                 JsonNodeType.StartArray             Start of the expanded resource set of the nested resource info to read next.
+        ///                 JsonNodeType.PrimitiveValue (null)  Expanded null resource of the nested resource info to read next.
+        ///                 JsonNodeType.Property               The next property after a deferred link or entity reference link
+        ///                 JsonNodeType.EndObject              If no (more) properties exist in the resource's content
+        /// </remarks>
+        private bool ReadAtResourceStartImplementationSynchronously()
+        {
+            ODataResourceBase currentResource = this.Item as ODataResourceBase;
+            if (currentResource != null && !this.IsReadingNestedPayload)
+            {
+                this.CurrentResourceState.ResourceTypeFromMetadata = this.ParentScope.ResourceType as IEdmStructuredType;
+                ODataResourceMetadataBuilder builder =
+                    this.jsonLightResourceDeserializer.MetadataContext.GetResourceMetadataBuilderForReader(
+                        this.CurrentResourceState,
+                        this.jsonLightInputContext.ODataSimplifiedOptions.EnableReadingKeyAsSegment,
+                        this.ReadingDelta);
+                if (builder != currentResource.MetadataBuilder)
+                {
+                    ODataNestedResourceInfo parentNestInfo = this.ParentNestedInfo;
+                    ODataConventionalResourceMetadataBuilder conventionalResourceMetadataBuilder =
+                        builder as ODataConventionalResourceMetadataBuilder;
+
+                    // If it's ODataConventionalResourceMetadataBuilder, then it means we need to build nested relation ship for it in containment case
+                    if (conventionalResourceMetadataBuilder != null)
+                    {
+                        if (parentNestInfo != null)
+                        {
+                            conventionalResourceMetadataBuilder.NameAsProperty = parentNestInfo.Name;
+                            conventionalResourceMetadataBuilder.IsFromCollection = parentNestInfo.IsCollection == true;
+                            conventionalResourceMetadataBuilder.ODataUri = ResolveODataUriFromContextUrl(parentNestInfo) ?? CurrentScope.ODataUri;
+                        }
+
+                        conventionalResourceMetadataBuilder.StartResource();
+                    }
+
+                    // Set the metadata builder and parent metadata builder for the resource itself
+                    currentResource.MetadataBuilder = builder;
+                    if (parentNestInfo != null && parentNestInfo.MetadataBuilder != null)
+                    {
+                        currentResource.MetadataBuilder.ParentMetadataBuilder = parentNestInfo.MetadataBuilder;
+                    }
+                }
+            }
+
+            if (currentResource == null)
+            {
+                // Debug.Assert(this.IsExpandedLinkContent || this.CurrentResourceType.IsODataComplexTypeKind() || this.CurrentResourceType.TypeKind == EdmTypeKind.Untyped,
+                //    "null or untyped resource can only be reported in an expanded link or in collection of complex instance.");
+                this.jsonLightResourceDeserializer.AssertJsonCondition(JsonNodeType.PrimitiveValue);
+
+                // There's nothing to read, so move to the end resource state
+                this.EndEntry();
+            }
+            else if (this.CurrentResourceState.FirstNestedInfo != null)
+            {
+                this.ReadNestedInfo(this.CurrentResourceState.FirstNestedInfo);
+            }
+            else
+            {
+                // End of resource
+                // All the properties have already been read before we acually entered the EntryStart state (since we read as far as we can in any given state).
+                this.jsonLightResourceDeserializer.AssertJsonCondition(JsonNodeType.EndObject);
+                this.EndEntry();
+            }
+
+            Debug.Assert(
+                this.jsonLightResourceDeserializer.JsonReader.NodeType == JsonNodeType.StartObject ||
+                this.jsonLightResourceDeserializer.JsonReader.NodeType == JsonNodeType.StartArray ||
+                this.jsonLightResourceDeserializer.JsonReader.NodeType == JsonNodeType.PrimitiveValue ||
+                this.jsonLightResourceDeserializer.JsonReader.NodeType == JsonNodeType.Property ||
+                this.jsonLightResourceDeserializer.JsonReader.NodeType == JsonNodeType.EndObject,
+                "Post-Condition: expected JsonNodeType.StartObject or JsonNodeType.StartArray or JsonNodeType.PrimitiveValue or JsonNodeType.Property or JsonNodeType.EndObject");
+
+            return true;
+        }
+
+        /// <summary>
+        /// If the nested info has context url, resolve it to ODataUri.
+        /// </summary>
+        /// <param name="nestedInfo">The nestedInfo to be evaluated.</param>
+        /// <returns>The odata uri resolved from context url.</returns>
+        private ODataUri ResolveODataUriFromContextUrl(ODataNestedResourceInfo nestedInfo)
+        {
+            if (nestedInfo != null && nestedInfo.ContextUrl != null)
+            {
+                var payloadKind = nestedInfo.IsCollection.GetValueOrDefault()
+                    ? ODataPayloadKind.ResourceSet
+                    : ODataPayloadKind.Resource;
+                var odataPath = ODataJsonLightContextUriParser.Parse(
+                    this.jsonLightResourceDeserializer.Model,
+                    UriUtils.UriToString(nestedInfo.ContextUrl),
+                    payloadKind,
+                    this.jsonLightResourceDeserializer.MessageReaderSettings.ClientCustomTypeResolver,
+                    this.jsonLightResourceDeserializer.JsonLightInputContext.ReadingResponse).Path;
+
+                return new ODataUri() { Path = odataPath };
+            }
+
+            return null;
+        }
+
+        /// <summary>
+        /// Implementation of the reader logic when in state 'EntryEnd'.
+        /// </summary>
+        /// <returns>true if more items can be read from the reader; otherwise false.</returns>
+        /// <remarks>
+        /// Pre-Condition:  JsonNodeType.EndObject              end of object of the resource
+        ///                 JsonNodeType.PrimitiveValue (null)  end of null expanded resource
+        /// Post-Condition: The reader is positioned on the first node after the resource's end-object node
+        /// </remarks>
+        private bool ReadAtResourceEndImplementationSynchronously()
+        {
+            Debug.Assert(
+                this.jsonLightResourceDeserializer.JsonReader.NodeType == JsonNodeType.EndObject ||
+                (this.jsonLightResourceDeserializer.JsonReader.NodeType == JsonNodeType.PrimitiveValue &&
+                this.jsonLightResourceDeserializer.JsonReader.Value == null),
+                "Pre-Condition: JsonNodeType.EndObject or JsonNodeType.PrimitiveValue (null)");
+
+            // We have to cache these values here, since the PopScope below will destroy them.
+            bool isTopLevel = this.IsTopLevel;
+            bool isExpandedLinkContent = this.IsExpandedLinkContent;
+
+            this.PopScope(this.State == ODataReaderState.ResourceEnd ? ODataReaderState.ResourceEnd : ODataReaderState.DeletedResourceEnd);
+
+            // Read over the end object node (or null value) and position the reader on the next node in the input.
+            // This can hit the end of the input.
+            this.jsonLightResourceDeserializer.JsonReader.Read();
+
+            // Analyze the next Json token to determine whether it is start object (next resource), end array (resource set end) or eof (top-level resource end)
+            bool result = true;
+            if (isTopLevel)
+            {
+                // NOTE: we rely on the underlying JSON reader to fail if there is more than one value at the root level.
+                Debug.Assert(
+                    this.IsReadingNestedPayload ||
+                    this.jsonLightResourceDeserializer.JsonReader.NodeType == JsonNodeType.EndOfInput,
+                    "Expected JSON reader to have reached the end of input when not reading a nested payload.");
+
+                // read the end-of-payload
+                Debug.Assert(this.State == ODataReaderState.Start, "this.State == ODataReaderState.Start");
+                this.jsonLightResourceDeserializer.ReadPayloadEnd(this.IsReadingNestedPayload);
+                Debug.Assert(
+                    this.IsReadingNestedPayload ||
+                    this.jsonLightResourceDeserializer.JsonReader.NodeType == JsonNodeType.EndOfInput,
+                    "Expected JSON reader to have reached the end of input when not reading a nested payload.");
+
+                // replace the 'Start' scope with the 'Completed' scope
+                this.ReplaceScope(ODataReaderState.Completed);
+                result = false;
+            }
+            else if (isExpandedLinkContent)
+            {
+                Debug.Assert(
+                    this.jsonLightResourceDeserializer.JsonReader.NodeType == JsonNodeType.EndObject || // expanded link resource as last property of the owning resource
+                    this.jsonLightResourceDeserializer.JsonReader.NodeType == JsonNodeType.Property, // expanded link resource with more properties on the resource
+                    "Invalid JSON reader state for reading end of resource in expanded link.");
+
+                // finish reading the expanded link
+                this.ReadExpandedNestedResourceInfoEnd(false);
+            }
+            else
+            {
+                this.ReadNextResourceSetItem();
+            }
+
+            return result;
+        }
+
+        #endregion Resource
+
+        #region Primitive
+
+        /// <summary>
+        /// Implementation of the reader logic when in state 'Primitive'.
+        /// </summary>
+        /// <returns>true if more items can be read from the reader; otherwise false.</returns>
+        /// <remarks>
+        /// Pre-Condition:  JsonNodeType.PrimitiveValue         primitive value
+        /// Post-Condition: The reader is positioned on the first node after the primitive value
+        /// </remarks>
+        private bool ReadAtPrimitiveSynchronously()
+        {
+            Debug.Assert(
+                this.jsonLightResourceDeserializer.JsonReader.NodeType == JsonNodeType.PrimitiveValue,
+                "Pre-Condition: JsonNodeType.PrimitiveValue (null or untyped)");
+
+            this.PopScope(ODataReaderState.Primitive);
+
+            // Read over the end object node (or null value) and position the reader on the next node in the input.
+            // This should never hit the end of the input.
+            this.jsonLightResourceDeserializer.JsonReader.Read();
+            this.ReadNextResourceSetItem();
+            return true;
+        }
+
+        #endregion Primitive
+
+        #region DeletedEntry
+
+        /// <summary>
+        /// Implementation of the reader logic when in state 'DeletedEntryStart'.
+        /// </summary>
+        /// <returns>true if more items can be read from the reader; otherwise false.</returns>
+        /// <remarks>
+        /// Pre-Condition:  JsonNodeType.StartObject            Start of the expanded resource of the nested resource info to read next.
+        ///                 JsonNodeType.StartArray             Start of the expanded resource set of the nested resource info to read next.
+        ///                 JsonNodeType.PrimitiveValue (null)  Expanded null resource of the nested resource info to read next.
+        ///                 JsonNodeType.Property               The next property after a deferred link or entity reference link
+        ///                 JsonNodeType.EndObject              If no (more) properties exist in the resource's content
+        /// Post-Condition: JsonNodeType.StartObject            Start of the expanded resource of the nested resource info to read next.
+        ///                 JsonNodeType.StartArray             Start of the expanded resource set of the nested resource info to read next.
+        ///                 JsonNodeType.PrimitiveValue (null)  Expanded null resource of the nested resource info to read next.
+        ///                 JsonNodeType.Property               The next property after a deferred link or entity reference link
+        ///                 JsonNodeType.EndObject              If no (more) properties exist in the resource's content
+        /// </remarks>
+        private bool ReadAtDeletedResourceStartImplementationSynchronously()
+        {
+            Debug.Assert(this.CurrentScope is JsonLightDeletedResourceScope);
+
+            if (((JsonLightDeletedResourceScope)(this.CurrentScope)).Is40DeletedResource)
+            {
+                this.jsonLightResourceDeserializer.AssertJsonCondition(JsonNodeType.EndObject);
+                this.EndEntry();
+                return true;
+            }
+
+            return this.ReadAtResourceStartImplementationSynchronously();
+        }
+
+        #endregion DeletedEntry
+
+        #region (Deleted)Link
+
+        /// <summary>
+        /// Implementation of the reader logic when in state 'DeltaLink'.
+        /// </summary>
+        /// <returns>true if more items can be read from the reader; otherwise false.</returns>
+        /// <remarks>
+        /// Pre-Condition:  JsonNodeType.Property               The next annotation.
+        ///                 JsonNodeType.EndObject              No more other annotation or property in the link.
+        /// Post-Condition: The reader is positioned on the first node after the link's end-object node.
+        /// </remarks>
+        private bool ReadAtDeltaLinkImplementationSynchronously()
+        {
+            return this.EndDeltaLink(ODataReaderState.DeltaLink);
+        }
+
+        /// <summary>
+        /// Implementation of the reader logic when in state 'DeltaDeletedLink'.
+        /// </summary>
+        /// <returns>true if more items can be read from the reader; otherwise false.</returns>
+        /// <remarks>
+        /// Pre-Condition:  JsonNodeType.Property               The next annotation.
+        ///                 JsonNodeType.EndObject              No more other annotation or property in the link.
+        /// Post-Condition: The reader is positioned on the first node after the link's end-object node.
+        /// </remarks>
+        private bool ReadAtDeltaDeletedLinkImplementationSynchronously()
+        {
+            return this.EndDeltaLink(ODataReaderState.DeltaDeletedLink);
+        }
+
+        /// <summary>
+        /// Reads the end of the delta(deleted)link.
+        /// </summary>
+        /// <param name="readerState">The state of the link or deleted link being completed.</param>
+        /// <returns>true if more items can be read from the reader; otherwise false.</returns>
+        /// <remarks>
+        /// Pre-Condition:  JsonNodeType.Property               The next annotation.
+        ///                 JsonNodeType.EndObject              No more other annotation or property in the link.
+        /// Post-Condition: The reader is positioned on the first node after the link's end-object node.
+        /// </remarks>
+        private bool EndDeltaLink(ODataReaderState readerState)
+        {
+            Debug.Assert(readerState == ODataReaderState.DeltaLink || readerState == ODataReaderState.DeltaDeletedLink, "ReadAtDeltaLinkImplementation called when not on delta(deleted)link");
+            Debug.Assert(
+                this.jsonLightResourceDeserializer.JsonReader.NodeType == JsonNodeType.EndObject,
+                "Not positioned at end of object after reading delta link");
+
+            this.PopScope(readerState);
+
+            // Read over the end object node (or null value) and position the reader on the next node in the input.
+            // This should never hit the end of the input.
+            this.jsonLightResourceDeserializer.JsonReader.Read();
+            this.ReadNextResourceSetItem();
+            return true;
+        }
+
+        #endregion (Deleted)Link
+
+        #region NestedResourceInfo
+
+        /// <summary>
+        /// Implementation of the reader logic when in state 'NestedResourceInfoStart'.
+        /// </summary>
+        /// <returns>true if more items can be read from the reader; otherwise false.</returns>
+        /// <remarks>
+        /// Pre-Condition:  JsonNodeType.StartObject            start of an expanded resource
+        ///                 JsonNodeType.StartArray             start of an expanded resource set
+        ///                 JsonNodeType.PrimitiveValue (null)  expanded null resource
+        ///                 JsonNodeType.Property               deferred link with more properties in owning resource
+        ///                 JsonNodeType.EndObject              deferred link as last property of the owning resource or
+        ///                                                     reporting projected navigation links missing in the payload
+        /// Post-Condition: JsonNodeType.StartArray:            start of expanded resource
+        ///                 JsonNodeType.StartObject            start of expanded resource set
+        ///                 JsonNodeType.PrimitiveValue (null)  expanded null resource
+        ///                 JsonNodeType.Property               deferred link with more properties in owning resource
+        ///                 JsonNodeType.EndObject              deferred link as last property of the owning resource or
+        ///                                                     reporting projected navigation links missing in the payload
+        /// </remarks>
+        private bool ReadAtNestedResourceInfoStartImplementationSynchronously()
+        {
+            Debug.Assert(
+                this.jsonLightResourceDeserializer.JsonReader.NodeType == JsonNodeType.Property ||
+                this.jsonLightResourceDeserializer.JsonReader.NodeType == JsonNodeType.EndObject ||
+                this.jsonLightResourceDeserializer.JsonReader.NodeType == JsonNodeType.StartObject ||
+                this.jsonLightResourceDeserializer.JsonReader.NodeType == JsonNodeType.StartArray ||
+                this.jsonLightResourceDeserializer.JsonReader.NodeType == JsonNodeType.PrimitiveValue &&
+                this.jsonLightResourceDeserializer.JsonReader.Value == null,
+                "Pre-Condition: expected JsonNodeType.Property, JsonNodeType.EndObject, JsonNodeType.StartObject, JsonNodeType.StartArray or JsonNodeType.Primitive (null)");
+
+            ODataNestedResourceInfo currentLink = this.CurrentNestedResourceInfo;
+
+            IODataJsonLightReaderResourceState parentResourceState = (IODataJsonLightReaderResourceState)this.ParentScope;
+
+            if (this.jsonLightInputContext.ReadingResponse)
+            {
+                // If we are reporting a nested resource info that was projected but not included in the payload,
+                // simply change state to NestedResourceInfoEnd.
+                if (parentResourceState.ProcessingMissingProjectedNestedResourceInfos)
+                {
+                    this.ReplaceScope(ODataReaderState.NestedResourceInfoEnd);
+                }
+                else if (!this.jsonLightResourceDeserializer.JsonReader.IsOnValueNode())
+                {
+                    // Deferred link (nested resource info which doesn't have a value and is in the response)
+                    ReaderUtils.CheckForDuplicateNestedResourceInfoNameAndSetAssociationLink(
+                        parentResourceState.PropertyAndAnnotationCollector, currentLink);
+                    this.jsonLightResourceDeserializer.AssertJsonCondition(JsonNodeType.EndObject, JsonNodeType.Property);
+
+                    // Record that we read the link on the parent resource's scope.
+                    parentResourceState.NavigationPropertiesRead.Add(currentLink.Name);
+
+                    this.ReplaceScope(ODataReaderState.NestedResourceInfoEnd);
+                }
+                else if (!currentLink.IsCollection.Value)
+                {
+                    // We should get here only for declared or undeclared navigation properties.
+                    Debug.Assert(this.CurrentResourceType != null || this.CurrentNestedResourceInfo.Name != null,
+                        "We must have a declared navigation property to read expanded links.");
+
+                    // Expanded resource
+                    ReaderUtils.CheckForDuplicateNestedResourceInfoNameAndSetAssociationLink(
+                        parentResourceState.PropertyAndAnnotationCollector, currentLink);
+                    this.ReadExpandedNestedResourceInfoStart(currentLink);
+                }
+                else
+                {
+                    // Expanded resource set
+                    ReaderUtils.CheckForDuplicateNestedResourceInfoNameAndSetAssociationLink(
+                        parentResourceState.PropertyAndAnnotationCollector, currentLink);
+
+                    // We store the precreated expanded resource set in the nested resource info since it carries the annotations for it.
+                    ODataJsonLightReaderNestedResourceInfo nestedResourceInfo =
+                        this.CurrentJsonLightNestedResourceInfoScope.ReaderNestedResourceInfo;
+                    Debug.Assert(nestedResourceInfo != null, "nestedResourceInfo != null");
+                    Debug.Assert(nestedResourceInfo.NestedResourceSet != null,
+                        "We must have a precreated expanded resource set already.");
+                    JsonLightResourceBaseScope parentScope = (JsonLightResourceBaseScope)this.ParentScope;
+                    SelectedPropertiesNode parentSelectedProperties = parentScope.SelectedProperties;
+                    Debug.Assert(parentSelectedProperties != null, "parentProjectedProperties != null");
+
+                    ODataResourceSet resourceSet = nestedResourceInfo.NestedResourceSet as ODataResourceSet;
+                    if (resourceSet != null)
+                    {
+                        this.ReadResourceSetStart(resourceSet, parentSelectedProperties.GetSelectedPropertiesForNavigationProperty(parentScope.ResourceType, currentLink.Name));
+                    }
+                    else
+                    {
+                        ODataDeltaResourceSet deltaResourceSet = nestedResourceInfo.NestedResourceSet as ODataDeltaResourceSet;
+                        Debug.Assert(deltaResourceSet != null, "Nested recource collection is not a resource set or a delta resource set");
+                        this.ReadDeltaResourceSetStart(deltaResourceSet, parentSelectedProperties.GetSelectedPropertiesForNavigationProperty(parentScope.ResourceType, currentLink.Name));
+                    }
+                }
+            }
+            else
+            {
+                // Navigation link in request - report entity reference links and then possible expanded value.
+                ReaderUtils.CheckForDuplicateNestedResourceInfoNameAndSetAssociationLink(
+                    parentResourceState.PropertyAndAnnotationCollector,
+                    currentLink);
+
+                this.ReadNextNestedResourceInfoContentItemInRequest();
+            }
+
+            return true;
+        }
+
+        /// <summary>
+        /// Implementation of the reader logic when in state 'NestedResourceInfoEnd'.
+        /// </summary>
+        /// <returns>true if more items can be read from the reader; otherwise false.</returns>
+        /// <remarks>
+        /// Pre-Condition:  JsonNodeType.EndObject:         nested resource info is last property in owning resource or
+        ///                                                 reporting projected navigation links missing in the payload
+        ///                 JsonNodeType.Property:          there are more properties after the nested resource info in the owning resource
+        /// Post-Condition: JsonNodeType.StartObject        start of the expanded resource nested resource info to read next
+        ///                 JsonNodeType.StartArray         start of the expanded resource set nested resource info to read next
+        ///                 JsonNoteType.Primitive (null)   expanded null resource nested resource info to read next
+        ///                 JsonNoteType.Property           property after deferred link or entity reference link
+        ///                 JsonNodeType.EndObject          end of the parent resource
+        /// </remarks>
+        private bool ReadAtNestedResourceInfoEndImplementationSynchronously()
+        {
+            this.PopScope(ODataReaderState.NestedResourceInfoEnd);
+            return this.ReadNextNestedInfo();
+        }
+
+
+        /// <summary>
+        /// Implementation of the reader logic when in state 'PropertyInfo'.
+        /// </summary>
+        /// <returns>true if more items can be read from the reader; otherwise false.</returns>
+        /// <remarks>
+        /// Pre-Condition:  JsonNodeType.Property:          there are more properties after the nested resource info in the owning resource
+        /// Post-Condition: JsonNodeType.StartObject        start of the expanded resource nested resource info to read next
+        ///                 JsonNodeType.StartArray         start of the expanded resource set nested resource info to read next
+        ///                 JsonNoteType.Primitive (null)   expanded null resource nested resource info to read next
+        ///                 JsonNoteType.Property           property after deferred link or entity reference link
+        ///                 JsonNodeType.EndObject          end of the parent resource
+        /// </remarks>
+        private bool ReadAtNestedPropertyInfoSynchronously()
+        {
+            ODataPropertyInfo propertyInfo = this.CurrentScope.Item as ODataPropertyInfo;
+            Debug.Assert(propertyInfo != null, "Reading Nested Property Without an ODataPropertyInfo");
+
+            ODataStreamPropertyInfo streamPropertyInfo = propertyInfo as ODataStreamPropertyInfo;
+            if (streamPropertyInfo != null && !String.IsNullOrEmpty(streamPropertyInfo.ContentType))
+            {
+                this.StartNestedStreamInfo(new ODataJsonLightReaderStreamInfo(streamPropertyInfo.PrimitiveTypeKind, streamPropertyInfo.ContentType));
+            }
+            else
+            {
+                this.StartNestedStreamInfo(
+                    new ODataJsonLightReaderStreamInfo(propertyInfo.PrimitiveTypeKind));
+            }
+
+            return true;
+        }
+
+        /// <summary>
+        /// Implementation of the reader logic when in state 'Stream'.
+        /// </summary>
+        /// <returns>true if more items can be read from the reader; otherwise false.</returns>
+        /// <remarks>
+        /// Pre-Condition:  JsonNodeType.EndObject:         nested resource info is last property in owning resource or
+        ///                                                 reporting projected navigation links missing in the payload
+        ///                 JsonNodeType.Property:          there are more properties after the nested resource info in the owning resource
+        /// Post-Condition: JsonNodeType.StartObject        start of the expanded resource nested resource info to read next
+        ///                 JsonNodeType.StartArray         start of the expanded resource set nested resource info to read next
+        ///                 JsonNoteType.Primitive (null)   expanded null resource nested resource info to read next
+        ///                 JsonNoteType.Property           property after deferred link or entity reference link
+        ///                 JsonNodeType.EndObject          end of the parent resource
+        /// </remarks>
+        private bool ReadAtStreamSynchronously()
+        {
+            this.PopScope(ODataReaderState.Stream);
+            if (this.State == ODataReaderState.ResourceSetStart ||
+                this.State == ODataReaderState.DeltaResourceSetStart)
+            {
+                // We are reading a stream within a collection
+                this.ReadNextResourceSetItem();
+                return true;
+            }
+
+            if (this.State == ODataReaderState.NestedProperty)
+            {
+                this.PopScope(ODataReaderState.NestedProperty);
+            }
+
+            // We are reading a stream value
+            return this.ReadNextNestedInfo();
+        }
+
+        private bool ReadNextNestedInfo()
+        {
+            this.jsonLightResourceDeserializer.AssertJsonCondition(
+                JsonNodeType.EndObject,
+                JsonNodeType.Property);
+            Debug.Assert(this.State == ODataReaderState.ResourceStart || this.State == ODataReaderState.DeletedResourceStart, "Should be in (deleted) resource start state after reading stream.");
+
+            ODataJsonLightReaderNestedInfo readerNestedInfo = null;
+            IODataJsonLightReaderResourceState resourceState = this.CurrentResourceState;
+
+            if (this.jsonLightInputContext.ReadingResponse &&
+                resourceState.ProcessingMissingProjectedNestedResourceInfos)
+            {
+                // We are reporting navigation links that were projected but missing from the payload
+                readerNestedInfo = resourceState.Resource.MetadataBuilder.GetNextUnprocessedNavigationLink();
+            }
+            else
+            {
+                readerNestedInfo = this.jsonLightResourceDeserializer.ReadResourceContent(resourceState);
+            }
+
+            if (readerNestedInfo == null)
+            {
+                // End of the resource
+                this.EndEntry();
+            }
+            else
+            {
+                this.ReadNestedInfo(readerNestedInfo);
+            }
+
+            return true;
+        }
+
+        private void ReadNestedInfo(ODataJsonLightReaderNestedInfo nestedInfo)
+        {
+            ODataJsonLightReaderNestedResourceInfo readerNestedResourceInfo = nestedInfo as ODataJsonLightReaderNestedResourceInfo;
+            if (readerNestedResourceInfo != null)
+            {
+                // Next nested resource info on the resource
+                this.StartNestedResourceInfo(readerNestedResourceInfo);
+            }
+            else
+            {
+                ODataJsonLightReaderNestedPropertyInfo readerNestedStreamInfo = nestedInfo as ODataJsonLightReaderNestedPropertyInfo;
+                Debug.Assert(readerNestedStreamInfo != null, "NestedInfo is not a resource, stream, string");
+                if (readerNestedStreamInfo != null)
+                {
+                    this.StartNestedPropertyInfo(readerNestedStreamInfo);
+                }
+            }
+        }
+
+        #endregion NestedResourceInfo
+
+        #region EntityReferenceLink
+
+        /// <summary>
+        /// Implementation of the reader logic when in state 'EntityReferenceLink'.
+        /// </summary>
+        /// <returns>true if more items can be read from the reader; otherwise false.</returns>
+        /// <remarks>
+        /// This method doesn't move the reader
+        /// Pre-Condition:  JsonNodeType.EndObject:         expanded link property is last property in owning resource
+        ///                 JsonNodeType.Property:          there are more properties after the expanded link property in the owning resource
+        ///                 Any:                            expanded collection link - the node after the entity reference link.
+        /// Post-Condition: JsonNodeType.EndObject:         expanded link property is last property in owning resource
+        ///                 JsonNodeType.Property:          there are more properties after the expanded link property in the owning resource
+        ///                 Any:                            expanded collection link - the node after the entity reference link.
+        /// </remarks>
+        private bool ReadAtEntityReferenceLinkSynchronously()
+        {
+            this.PopScope(ODataReaderState.EntityReferenceLink);
+            Debug.Assert(this.State == ODataReaderState.NestedResourceInfoStart,
+                "this.State == ODataReaderState.NestedResourceInfoStart");
+
+            this.ReadNextNestedResourceInfoContentItemInRequest();
+            return true;
+        }
+
+        #endregion EntityReferenceLink
+
+        #endregion ReadAt<>Synchronously methods
+
+        #region Read<> methods
+
+        #region ResourceSet
+
+        /// <summary>
+        /// Reads the start of the JSON array for the content of the resource set and sets up the reader state correctly.
+        /// </summary>
+        /// <param name="resourceSet">The resource set to read the contents for.</param>
+        /// <param name="selectedProperties">The selected properties node capturing what properties should be expanded during template evaluation.</param>
+        /// <remarks>
+        /// Pre-Condition:  The first node of the resource set property value; this method will throw if the node is not
+        ///                 JsonNodeType.StartArray
+        /// Post-Condition: The reader is positioned on the first item in the resource set, or on the end array of the resource set.
+        /// </remarks>
+        private void ReadResourceSetStart(ODataResourceSet resourceSet, SelectedPropertiesNode selectedProperties)
+        {
+            Debug.Assert(resourceSet != null, "resourceSet != null");
+
+            this.jsonLightResourceDeserializer.ReadResourceSetContentStart();
+            IJsonReader jsonReader = this.jsonLightResourceDeserializer.JsonReader;
+            if (jsonReader.NodeType != JsonNodeType.EndArray
+                && jsonReader.NodeType != JsonNodeType.StartObject
+                && jsonReader.NodeType != JsonNodeType.PrimitiveValue
+                && jsonReader.NodeType != JsonNodeType.StartArray)
+            {
+                throw new ODataException(ODataErrorStrings.ODataJsonLightResourceDeserializer_InvalidNodeTypeForItemsInResourceSet(jsonReader.NodeType));
+            }
+
+            this.EnterScope(new JsonLightResourceSetScope(resourceSet, this.CurrentNavigationSource,
+                this.CurrentScope.ResourceTypeReference, selectedProperties, this.CurrentScope.ODataUri, /*isDelta*/ false));
+        }
+
+        /// <summary>
+        /// Reads the end of the current resource set.
+        /// </summary>
+        private void ReadResourceSetEnd()
+        {
+            Debug.Assert(this.State == ODataReaderState.ResourceSetStart || this.State == ODataReaderState.DeltaResourceSetStart,
+                "Not in ResourceSetStart or DeltaResourceSetStart state when reading end of (delta) resource set.");
+            Debug.Assert(this.Item is ODataResourceSetBase, "Current Item is not ResourceSetBase");
+
+            this.jsonLightResourceDeserializer.ReadResourceSetContentEnd();
+
+            ODataJsonLightReaderNestedResourceInfo expandedNestedResourceInfo = null;
+            JsonLightNestedResourceInfoScope parentNestedResourceInfoScope = (JsonLightNestedResourceInfoScope)this.ExpandedLinkContentParentScope;
+            if (parentNestedResourceInfoScope != null)
+            {
+                expandedNestedResourceInfo = parentNestedResourceInfoScope.ReaderNestedResourceInfo;
+            }
+
+            if (!this.IsReadingNestedPayload && (this.IsExpandedLinkContent || this.IsTopLevel))
+            {
+                // Temp ban reading the instance annotation after the resource set in parameter payload. (!this.IsReadingNestedPayload => !this.readingParameter)
+                // Nested resource set payload won't have a NextLink annotation after the resource set itself since the payload is NOT pageable.
+                this.jsonLightResourceDeserializer.ReadNextLinkAnnotationAtResourceSetEnd(this.Item as ODataResourceSetBase,
+                    expandedNestedResourceInfo, this.topLevelScope.PropertyAndAnnotationCollector);
+            }
+
+            this.ReplaceScope(this.State == ODataReaderState.ResourceSetStart ? ODataReaderState.ResourceSetEnd : ODataReaderState.DeltaResourceSetEnd);
+        }
+
+        #endregion ResourceSet
+
+        #region NestedResourceInfo
+
+        /// <summary>
+        /// Reads the start of an expanded resource (null or non-null).
+        /// </summary>
+        /// <param name="nestedResourceInfo">The nested resource info that is being expanded.</param>
+        /// <remarks>
+        /// Pre-Condition:  JsonNodeType.StartObject            The start of the resource object
+        ///                 JsonNodeType.PrimitiveValue (null)  The null resource value
+        /// Post-Condition: JsonNodeType.StartObject            Start of expanded resource of the nested resource info to read next
+        ///                 JsonNodeType.StartArray             Start of expanded resource set of the nested resource info to read next
+        ///                 JsonNodeType.PrimitiveValue (null)  Expanded null resource of the nested resource info to read next, or the null value of the current null resource
+        ///                 JsonNodeType.Property               Property after deferred link or expanded entity reference
+        ///                 JsonNodeType.EndObject              If no (more) properties exist in the resource's content
+        /// </remarks>
+        private void ReadExpandedNestedResourceInfoStart(ODataNestedResourceInfo nestedResourceInfo)
+        {
+            Debug.Assert(nestedResourceInfo != null, "nestedResourceInfo != null");
+
+            if (this.jsonLightResourceDeserializer.JsonReader.NodeType == JsonNodeType.PrimitiveValue)
+            {
+                Debug.Assert(this.jsonLightResourceDeserializer.JsonReader.Value == null,
+                    "If a primitive value is representing an expanded resource its value must be null.");
+
+                var structuralProperty =
+                    this.CurrentJsonLightNestedResourceInfoScope.ReaderNestedResourceInfo.StructuralProperty;
+                if (structuralProperty != null && !structuralProperty.Type.IsNullable)
+                {
+                    ODataNullValueBehaviorKind nullValueReadBehaviorKind =
+                        this.jsonLightResourceDeserializer.ReadingResponse
+                            ? ODataNullValueBehaviorKind.Default
+                            : this.jsonLightResourceDeserializer.Model.NullValueReadBehaviorKind(structuralProperty);
+
+                    if (nullValueReadBehaviorKind == ODataNullValueBehaviorKind.Default)
+                    {
+                        throw new ODataException(
+                            Strings.ReaderValidationUtils_NullNamedValueForNonNullableType(nestedResourceInfo.Name,
+                                structuralProperty.Type.FullName()));
+                    }
+                }
+
+                // Expanded null resource
+                // The expected type and expected navigation source for an expanded resource are the same as for the nested resource info around it.
+                this.EnterScope(new JsonLightResourceScope(ODataReaderState.ResourceStart, /*resource*/ null,
+                    this.CurrentNavigationSource, this.CurrentResourceTypeReference, /*propertyAndAnnotationCollector*/null,
+                    /*projectedProperties*/null, this.CurrentScope.ODataUri));
+            }
+            else
+            {
+                // Expanded resource
+                // The expected type for an expanded resource is the same as for the nested resource info around it.
+                JsonLightResourceBaseScope parentScope = (JsonLightResourceBaseScope)this.ParentScope;
+                SelectedPropertiesNode parentSelectedProperties = parentScope.SelectedProperties;
+                Debug.Assert(parentSelectedProperties != null, "parentProjectedProperties != null");
+                this.ReadResourceSetItemStart(/*propertyAndAnnotationCollector*/ null, parentSelectedProperties.GetSelectedPropertiesForNavigationProperty(parentScope.ResourceType, nestedResourceInfo.Name));
+            }
+        }
+
+        /// <summary>
+        /// Verifies that the current item is an <see cref="ODataNestedResourceInfo"/> instance,
+        /// sets the cardinality of the link (IsCollection property) and moves the reader
+        /// into state 'NestedResourceInfoEnd'.
+        /// </summary>
+        /// <param name="isCollection">A flag indicating whether the link represents a collection or not.</param>
+        private void ReadExpandedNestedResourceInfoEnd(bool isCollection)
+        {
+            Debug.Assert(this.State == ODataReaderState.NestedResourceInfoStart,
+                "this.State == ODataReaderState.NestedResourceInfoStart");
+            this.CurrentNestedResourceInfo.IsCollection = isCollection;
+
+            // Record that we read the link on the parent resource's scope.
+            IODataJsonLightReaderResourceState parentResourceState = (IODataJsonLightReaderResourceState)this.ParentScope;
+            parentResourceState.NavigationPropertiesRead.Add(this.CurrentNestedResourceInfo.Name);
+
+            // replace the 'NestedResourceInfoStart' scope with the 'NestedResourceInfoEnd' scope
+            this.ReplaceScope(ODataReaderState.NestedResourceInfoEnd);
+        }
+
+        #endregion NestedResourceInfo
+
+        #region Resource
+
+        /// <summary>
+        /// Reads the start of a (standard, delta, primitive, or null) resource and sets up the reader state correctly
+        /// </summary>
+        /// <param name="propertyAndAnnotationCollector">The duplicate property names checker to use for the resource;
+        /// or null if a new one should be created.</param>
+        /// <param name="selectedProperties">The selected properties node capturing what properties should be expanded during template evaluation.</param>
+        /// <remarks>
+        /// Pre-Condition:  JsonNodeType.StartObject            If the resource is in a resource set - the start of the resource object
+        ///                 JsonNodeType.Property               If the resource is a top-level resource and has at least one property
+        ///                 JsonNodeType.EndObject              If the resource is a top-level resource and has no properties
+        /// Post-Condition: JsonNodeType.StartObject            Start of expanded resource of the nested resource info to read next
+        ///                 JsonNodeType.StartArray             Start of expanded resource set of the nested resource info to read next
+        ///                 JsonNodeType.PrimitiveValue (null)  Expanded null resource of the nested resource info to read next
+        ///                 JsonNodeType.Property               Property after deferred link or expanded entity reference
+        ///                 JsonNodeType.EndObject              If no (more) properties exist in the resource's content
+        /// </remarks>
+        private void ReadResourceSetItemStart(PropertyAndAnnotationCollector propertyAndAnnotationCollector,
+            SelectedPropertiesNode selectedProperties)
+        {
+            IEdmNavigationSource source = this.CurrentNavigationSource;
+            IEdmTypeReference resourceTypeReference = this.CurrentResourceTypeReference;
+
+            this.jsonLightResourceDeserializer.AssertJsonCondition(JsonNodeType.StartObject, JsonNodeType.Property,
+                JsonNodeType.EndObject, JsonNodeType.PrimitiveValue);
+
+            if (this.jsonLightResourceDeserializer.JsonReader.NodeType == JsonNodeType.PrimitiveValue)
+            {
+                object primitiveValue = this.jsonLightResourceDeserializer.JsonReader.Value;
+                if (primitiveValue != null)
+                {
+                    // primitive value in an untyped collection
+                    if (this.CurrentResourceType.TypeKind == EdmTypeKind.Untyped)
+                    {
+                        this.EnterScope(new JsonLightPrimitiveScope(new ODataPrimitiveValue(primitiveValue),
+                            this.CurrentNavigationSource, this.CurrentResourceTypeReference, this.CurrentScope.ODataUri));
+                    }
+                    else
+                    {
+                        throw new ODataException(Strings.ODataJsonLightReader_UnexpectedPrimitiveValueForODataResource);
+                    }
+                }
+                else
+                {
+                    // null resource
+                    if (resourceTypeReference.IsComplex() || resourceTypeReference.IsUntyped())
+                    {
+                        this.jsonLightResourceDeserializer.MessageReaderSettings.Validator.ValidateNullValue(this.CurrentResourceTypeReference, true, "", null);
+                    }
+
+                    this.EnterScope(new JsonLightResourceScope(ODataReaderState.ResourceStart, /*resource*/ null,
+                        this.CurrentNavigationSource, this.CurrentResourceTypeReference, /*propertyAndAnnotationCollector*/null,
+                        /*projectedProperties*/null, this.CurrentScope.ODataUri));
+                }
+
+                return;
+            }
+
+            // If the reader is on StartObject then read over it. This happens for entries in resource set.
+            // For top-level entries the reader will be positioned on the first resource property (after odata.context if it was present).
+            if (this.jsonLightResourceDeserializer.JsonReader.NodeType == JsonNodeType.StartObject)
+            {
+                this.jsonLightResourceDeserializer.JsonReader.Read();
+            }
+
+            ODataDeltaKind resourceKind = ODataDeltaKind.Resource;
+            if (this.ReadingResourceSet || this.IsExpandedLinkContent || this.ReadingDelta)
+            {
+                string contextUriStr =
+                    this.jsonLightResourceDeserializer.ReadContextUriAnnotation(ODataPayloadKind.Resource,
+                        propertyAndAnnotationCollector, false);
+                if (contextUriStr != null)
+                {
+                    contextUriStr =
+                        UriUtils.UriToString(this.jsonLightResourceDeserializer.ProcessUriFromPayload(contextUriStr));
+                    var parseResult = ODataJsonLightContextUriParser.Parse(
+                        this.jsonLightResourceDeserializer.Model,
+                        contextUriStr,
+                        this.ReadingDelta ? ODataPayloadKind.Delta : ODataPayloadKind.Resource,
+                        this.jsonLightResourceDeserializer.MessageReaderSettings.ClientCustomTypeResolver,
+                        this.jsonLightInputContext.ReadingResponse || this.ReadingDelta);
+                    if (parseResult != null)
+                    {
+                        // a top-level (deleted) resource in a delta response can come from any entity set
+                        resourceKind = parseResult.DeltaKind;
+                        if (this.ReadingDelta && this.IsTopLevel && (resourceKind == ODataDeltaKind.Resource || resourceKind == ODataDeltaKind.DeletedEntry))
+                        {
+                            IEdmStructuredType parsedType = parseResult.EdmType as IEdmStructuredType;
+                            if (parsedType != null)
+                            {
+                                resourceTypeReference = parsedType.ToTypeReference(true);
+                                source = parseResult.NavigationSource;
+                            }
+                        }
+                        else
+                        {
+                            ReaderValidationUtils.ValidateResourceSetOrResourceContextUri(parseResult, this.CurrentScope,
+                                false);
+                        }
+                    }
+                }
+            }
+
+            // If this is a resource in a delta resource set, check to see if it's a 4.01 deleted resource
+            ODataDeletedResource deletedResource = null;
+            if (this.ReadingDelta && (resourceKind == ODataDeltaKind.Resource || resourceKind == ODataDeltaKind.DeletedEntry))
+            {
+                deletedResource = this.jsonLightResourceDeserializer.IsDeletedResource();
+                if (deletedResource != null)
+                {
+                    resourceKind = ODataDeltaKind.DeletedEntry;
+                }
+            }
+
+            switch (resourceKind)
+            {
+                case ODataDeltaKind.None:
+                case ODataDeltaKind.Resource:
+                    // Setup the new resource state
+                    this.StartResource(source, resourceTypeReference, propertyAndAnnotationCollector, selectedProperties);
+
+                    // Start reading the resource up to the first nested resource info
+                    this.StartReadingResource();
+
+                    break;
+
+                case ODataDeltaKind.ResourceSet:
+                    this.ReadAtResourceSetStartImplementation();
+                    break;
+
+                case ODataDeltaKind.DeletedEntry:
+                    // OData 4.0 deleted entry
+                    if (deletedResource == null)
+                    {
+                        deletedResource = this.jsonLightResourceDeserializer.ReadDeletedEntry();
+                        this.StartDeletedResource(
+                            deletedResource,
+                            source,
+                            resourceTypeReference,
+                            propertyAndAnnotationCollector,
+                            selectedProperties,
+                            true /*is 4.0 Deleted Resource*/);
+                    }
+                    else // OData 4.01 deleted entry
+                    {
+                        this.StartDeletedResource(
+                            deletedResource,
+                            source,
+                            resourceTypeReference,
+                            propertyAndAnnotationCollector,
+                            selectedProperties);
+
+                        // Start reading the resource up to the first nested resource info
+                        this.StartReadingResource();
+                    }
+
+                    break;
+
+                case ODataDeltaKind.DeletedLink:
+                    this.StartDeltaLink(ODataReaderState.DeltaDeletedLink);
+                    break;
+
+                case ODataDeltaKind.Link:
+                    this.StartDeltaLink(ODataReaderState.DeltaLink);
+                    break;
+
+                default:
+                    Debug.Assert(true, "Uknown ODataDeltaKind " + resourceKind.ToString());
+                    break;
+            }
+        }
+
+        #endregion Resource
+
+        #region DeltaResourceSet
+        /// <summary>
+        /// Reads the start of the JSON array for the content of the delta resource set and sets up the reader state correctly.
+        /// </summary>
+        /// <param name="deltaResourceSet">The delta resource set to read the contents for.</param>
+        /// <param name="selectedProperties">The selected properties node capturing what properties should be expanded during template evaluation.</param>
+        /// <remarks>
+        /// Pre-Condition:  The first node of the resource set property value; this method will throw if the node is not
+        ///                 JsonNodeType.StartArray
+        /// Post-Condition: The reader is positioned on the first item in the resource set, or on the end array of the resource set.
+        /// </remarks>
+        private void ReadDeltaResourceSetStart(ODataDeltaResourceSet deltaResourceSet, SelectedPropertiesNode selectedProperties)
+        {
+            Debug.Assert(deltaResourceSet != null, "resourceSet != null");
+
+            this.jsonLightResourceDeserializer.ReadResourceSetContentStart();
+            IJsonReader jsonReader = this.jsonLightResourceDeserializer.JsonReader;
+            if (jsonReader.NodeType != JsonNodeType.EndArray && jsonReader.NodeType != JsonNodeType.StartObject)
+            {
+                throw new ODataException(ODataErrorStrings.ODataJsonLightResourceDeserializer_InvalidNodeTypeForItemsInResourceSet(jsonReader.NodeType));
+            }
+
+            Debug.Assert(this.CurrentResourceType is IEdmEntityType, "Delta resource type is not an entity");
+
+            this.EnterScope(new JsonLightResourceSetScope(
+                deltaResourceSet,
+                this.CurrentNavigationSource,
+                this.CurrentResourceTypeReference as IEdmEntityTypeReference,
+                selectedProperties,
+                this.CurrentScope.ODataUri,
+                /*isDelta*/ true));
+        }
+
+        #endregion DeltaResourceSet
+
+        #endregion Read<> methods
+
+        #region private methods
+
+        /// <summary>
+        /// Read the resource up to the first nested resource info.
+        /// </summary>
+        private void StartReadingResource()
+        {
+            ODataResourceBase currentResource = this.Item as ODataResourceBase;
+
+            // Read the odata.type annotation.
+            this.jsonLightResourceDeserializer.ReadResourceTypeName(this.CurrentResourceState);
+
+            // Resolve the type name
+            this.ApplyResourceTypeNameFromPayload(currentResource.TypeName);
+
+            // Validate type with derived type validator if available
+            if (this.CurrentDerivedTypeValidator != null)
+            {
+                this.CurrentDerivedTypeValidator.ValidateResourceType(this.CurrentResourceType);
+            }
+
+            // Validate type with resource set validator if available and not reading top-level delta resource set
+            if (this.CurrentResourceSetValidator != null && !(this.ReadingDelta && this.CurrentResourceDepth == 0))
+            {
+                this.CurrentResourceSetValidator.ValidateResource(this.CurrentResourceType);
+            }
+
+            this.CurrentResourceState.FirstNestedInfo =
+                this.jsonLightResourceDeserializer.ReadResourceContent(this.CurrentResourceState);
+
+            this.jsonLightResourceDeserializer.AssertJsonCondition(
+                JsonNodeType.Property,
+                JsonNodeType.StartObject,
+                JsonNodeType.StartArray,
+                JsonNodeType.EndObject,
+                JsonNodeType.PrimitiveValue);
+        }
+
+        /// <summary>
+        /// Reads the next entity or complex value (or primitive or collection value for an untyped collection) in a resource set.
+        /// </summary>
+        private void ReadNextResourceSetItem()
+        {
+            Debug.Assert(this.State == ODataReaderState.ResourceSetStart ||
+                this.State == ODataReaderState.DeltaResourceSetStart,
+                "Reading a resource set item while not in a ResourceSetStart or DeltaResourceSetStart state.");
+            this.jsonLightResourceDeserializer.AssertJsonCondition(JsonNodeType.EndArray, JsonNodeType.PrimitiveValue,
+                JsonNodeType.StartObject, JsonNodeType.StartArray);
+            IEdmType resourceType = this.CurrentScope.ResourceType;
+
+            // End of item in a resource set
+            switch (this.jsonLightResourceDeserializer.JsonReader.NodeType)
+            {
+                case JsonNodeType.StartObject:
+                    // another resource in a resource set
+                    this.ReadResourceSetItemStart( /*propertyAndAnnotationCollector*/
+                        null, this.CurrentJsonLightResourceSetScope.SelectedProperties);
+                    break;
+                case JsonNodeType.StartArray:
+                    // we are at the start of a nested resource set
+                    this.ReadResourceSetStart(new ODataResourceSet(), new SelectedPropertiesNode(SelectedPropertiesNode.SelectionType.EntireSubtree));
+                    break;
+                case JsonNodeType.EndArray:
+                    // we are at the end of a resource set
+                    this.ReadResourceSetEnd();
+                    break;
+                case JsonNodeType.PrimitiveValue:
+                    // Is this a stream, or a binary or string value with a collection that the client wants to read as a stream
+                    if (!TryReadPrimitiveAsStream(resourceType))
+                    {
+                        // we are at a null value, or a non-null primitive value within an untyped collection
+                        object primitiveValue = this.jsonLightResourceDeserializer.JsonReader.Value;
+                        if (primitiveValue != null)
+                        {
+                            this.EnterScope(new JsonLightPrimitiveScope(new ODataPrimitiveValue(primitiveValue),
+                                this.CurrentNavigationSource, this.CurrentResourceTypeReference, this.CurrentScope.ODataUri));
+                        }
+                        else
+                        {
+                            if (resourceType.TypeKind == EdmTypeKind.Primitive || resourceType.TypeKind == EdmTypeKind.Enum)
+                            {
+                                // null primitive
+                                this.EnterScope(new JsonLightPrimitiveScope(new ODataNullValue(),
+                                    this.CurrentNavigationSource, this.CurrentResourceTypeReference, this.CurrentScope.ODataUri));
+                            }
+                            else
+                            {
+                                // null resource (ReadResourceStart will raise the appropriate error for a non-null primitive value)
+                                this.ReadResourceSetItemStart( /*propertyAndAnnotationCollector*/
+                                    null, this.CurrentJsonLightResourceSetScope.SelectedProperties);
+                            }
+                        }
+                    }
+
+                    break;
+                default:
+                    throw new ODataException(
+                        ODataErrorStrings.ODataJsonReader_CannotReadResourcesOfResourceSet(
+                            this.jsonLightResourceDeserializer.JsonReader.NodeType));
+            }
+        }
+
+        private bool TryReadPrimitiveAsStream(IEdmType resourceType)
+        {
+            Func<IEdmPrimitiveType, bool, string, IEdmProperty, bool> readAsStream = this.jsonLightInputContext.MessageReaderSettings.ReadAsStreamFunc;
+
+            // Should stream primitive if
+            // 1. Primitive is a stream value
+            // 2. Primitive is a string or binary value (within an untyped or streamed collection) that the reader wants to read as a stream
+            if (
+                (resourceType != null && resourceType.IsStream()) ||
+                (resourceType != null
+                   && readAsStream != null
+                   && (resourceType.IsBinary() || resourceType.IsString())
+                   && readAsStream(resourceType as IEdmPrimitiveType, false, null, null)))
+            {
+                if (resourceType == null || resourceType.IsUntyped())
+                {
+                    this.StartNestedStreamInfo(new ODataJsonLightReaderStreamInfo(
+                        EdmPrimitiveTypeKind.None));
+                }
+                else if (resourceType.IsString())
+                {
+                    this.StartNestedStreamInfo(new ODataJsonLightReaderStreamInfo(
+                        EdmPrimitiveTypeKind.String));
+                }
+                else if (resourceType.IsStream() || resourceType.IsBinary())
+                {
+                    this.StartNestedStreamInfo(new ODataJsonLightReaderStreamInfo(EdmPrimitiveTypeKind.Binary));
+                }
+                else
+                {
+                    Debug.Assert(false, "We thought we could read as stream, but ran out of options");
+                    return false;
+                }
+
+                return true;
+            }
+
+            return false;
+        }
+
+        /// <summary>
+        /// Reads the next item in a nested resource info content in a request payload.
+        /// </summary>
+        private void ReadNextNestedResourceInfoContentItemInRequest()
+        {
+            Debug.Assert(this.CurrentScope.State == ODataReaderState.NestedResourceInfoStart,
+                "Must be on 'NestedResourceInfoStart' scope.");
+
+            ODataJsonLightReaderNestedResourceInfo nestedResourceInfo =
+                this.CurrentJsonLightNestedResourceInfoScope.ReaderNestedResourceInfo;
+            if (nestedResourceInfo.HasEntityReferenceLink)
+            {
+                this.EnterScope(new Scope(ODataReaderState.EntityReferenceLink, nestedResourceInfo.ReportEntityReferenceLink(), this.CurrentScope.ODataUri));
+            }
+            else if (nestedResourceInfo.HasValue)
+            {
+                if (nestedResourceInfo.NestedResourceInfo.IsCollection == true)
+                {
+                    // because this is a request, there is no $select query option.
+                    SelectedPropertiesNode selectedProperties = new SelectedPropertiesNode(SelectedPropertiesNode.SelectionType.EntireSubtree);
+                    ODataDeltaResourceSet deltaResourceSet = nestedResourceInfo.NestedResourceSet as ODataDeltaResourceSet;
+                    if (deltaResourceSet != null)
+                    {
+                        this.ReadDeltaResourceSetStart(deltaResourceSet, selectedProperties);
+                    }
+                    else
+                    {
+                        ODataResourceSet resourceSet = nestedResourceInfo.NestedResourceSet as ODataResourceSet;
+                        this.ReadResourceSetStart(resourceSet ?? new ODataResourceSet(), selectedProperties);
+                    }
+                }
+                else
+                {
+                    this.ReadExpandedNestedResourceInfoStart(nestedResourceInfo.NestedResourceInfo);
+                }
+            }
+            else
+            {
+                // replace the 'NestedResourceInfoStart' scope with the 'NestedResourceInfoEnd' scope
+                this.ReplaceScope(ODataReaderState.NestedResourceInfoEnd);
+            }
+        }
+
+        /// <summary>
+        /// Starts the resource, initializing the scopes and such. This method starts a non-null resource only.
+        /// </summary>
+        /// <param name="source">The source for the resource</param>
+        /// <param name="resourceType">The entity type of the resource</param>
+        /// <param name="propertyAndAnnotationCollector">The duplicate property names checker to use for the resource;
+        /// or null if a new one should be created.</param>
+        /// <param name="selectedProperties">The selected properties node capturing what properties should be expanded during template evaluation.</param>
+        private void StartResource(IEdmNavigationSource source, IEdmTypeReference resourceType, PropertyAndAnnotationCollector propertyAndAnnotationCollector,
+            SelectedPropertiesNode selectedProperties)
+        {
+            this.EnterScope(new JsonLightResourceScope(
+                ODataReaderState.ResourceStart,
+                ReaderUtils.CreateNewResource(),
+                source,
+                resourceType,
+                propertyAndAnnotationCollector ?? this.jsonLightInputContext.CreatePropertyAndAnnotationCollector(),
+                selectedProperties,
+                this.CurrentScope.ODataUri));
+        }
+
+        /// <summary>
+        /// Starts the deleted resource, initializing the scopes and such. This method starts a non-null resource only.
+        /// </summary>
+        /// <param name="deletedResource">The deletedResource to be created.</param>
+        /// <param name="source">The navigation source of the deleted resource.</param>
+        /// <param name="resourceType">The entity type of the deleted resource.</param>
+        /// <param name="propertyAndAnnotationCollector">The duplicate property names checker to use for the resource;
+        /// or null if a new one should be created.</param>
+        /// <param name="selectedProperties">The selected properties node capturing what properties should be expanded during template evaluation.</param>
+        /// <param name="is40DeletedResource">Whether the current resource being read is a 4.0-style deleted resource.</param>
+        private void StartDeletedResource(ODataDeletedResource deletedResource, IEdmNavigationSource source, IEdmTypeReference resourceType, PropertyAndAnnotationCollector propertyAndAnnotationCollector,
+            SelectedPropertiesNode selectedProperties, bool is40DeletedResource = false)
+        {
+            this.EnterScope(new JsonLightDeletedResourceScope(
+                ODataReaderState.DeletedResourceStart,
+                deletedResource,
+                source,
+                resourceType,
+                propertyAndAnnotationCollector ?? this.jsonLightInputContext.CreatePropertyAndAnnotationCollector(),
+                selectedProperties,
+                this.CurrentScope.ODataUri,
+                is40DeletedResource));
+        }
+
+        /// <summary>
+        /// Starts the (deleted) link, initializing the scopes and such. This method starts a non-null resource only.
+        /// </summary>
+        /// <param name="state">The reader state to switch to.</param>
+        private void StartDeltaLink(ODataReaderState state)
+        {
+            Debug.Assert(
+                state == ODataReaderState.DeltaLink || state == ODataReaderState.DeltaDeletedLink,
+                "state must be either DeltaResource or DeltaDeletedEntry or DeltaLink or DeltaDeletedLink.");
+            Debug.Assert(this.CurrentResourceType is IEdmEntityType, "DeltaLink is not from an entity type");
+
+            ODataDeltaLinkBase link;
+            if (state == ODataReaderState.DeltaLink)
+            {
+                link = new ODataDeltaLink(null, null, null);
+            }
+            else
+            {
+                link = new ODataDeltaDeletedLink(null, null, null);
+            }
+
+            this.EnterScope(new JsonLightDeltaLinkScope(
+                state,
+                link,
+                this.CurrentNavigationSource,
+                this.CurrentResourceType as IEdmEntityType,
+                this.CurrentScope.ODataUri));
+
+            this.jsonLightResourceDeserializer.AssertJsonCondition(JsonNodeType.EndObject, JsonNodeType.Property);
+
+            // Read source property.
+            this.jsonLightResourceDeserializer.ReadDeltaLinkSource(link);
+
+            // Read relationship property.
+            this.jsonLightResourceDeserializer.ReadDeltaLinkRelationship(link);
+
+            // Read target property.
+            this.jsonLightResourceDeserializer.ReadDeltaLinkTarget(link);
+
+            Debug.Assert(this.jsonLightResourceDeserializer.JsonReader.NodeType == JsonNodeType.EndObject, "Unexpected content in a delta (deleted) link");
+        }
+
+        /// <summary>
+        /// Starts the nested resource info.
+        /// Does metadata validation of the nested resource info and sets up the reader to report it.
+        /// </summary>
+        /// <param name="readerNestedResourceInfo">The nested resource info for the nested resource info to start.</param>
+        private void StartNestedResourceInfo(ODataJsonLightReaderNestedResourceInfo readerNestedResourceInfo)
+        {
+            Debug.Assert(readerNestedResourceInfo != null, "readerNestedResourceInfo != null");
+            ODataNestedResourceInfo nestedResourceInfo = readerNestedResourceInfo.NestedResourceInfo;
+            IEdmProperty nestedProperty = readerNestedResourceInfo.NestedProperty;
+            IEdmTypeReference targetResourceTypeReference = readerNestedResourceInfo.NestedResourceTypeReference;
+
+            Debug.Assert(
+                this.jsonLightResourceDeserializer.JsonReader.NodeType == JsonNodeType.Property ||
+                this.jsonLightResourceDeserializer.JsonReader.NodeType == JsonNodeType.EndObject ||
+                this.jsonLightResourceDeserializer.JsonReader.NodeType == JsonNodeType.StartObject ||
+                this.jsonLightResourceDeserializer.JsonReader.NodeType == JsonNodeType.StartArray ||
+                this.jsonLightResourceDeserializer.JsonReader.NodeType == JsonNodeType.PrimitiveValue &&
+                this.jsonLightResourceDeserializer.JsonReader.Value == null,
+                "Post-Condition: expected JsonNodeType.StartObject or JsonNodeType.StartArray or JsonNodeType.Primitive (null), or JsonNodeType.Property, JsonNodeType.EndObject");
+            Debug.Assert(nestedResourceInfo != null, "nestedResourceInfo != null");
+            Debug.Assert(!string.IsNullOrEmpty(nestedResourceInfo.Name), "Navigation links must have a name.");
+            Debug.Assert(nestedProperty == null || nestedResourceInfo.Name == nestedProperty.Name,
+                "The navigation property must match the nested resource info.");
+
+            // we are at the beginning of a link
+            if (targetResourceTypeReference == null && nestedProperty != null)
+            {
+                IEdmTypeReference nestedPropertyType = nestedProperty.Type;
+                targetResourceTypeReference = nestedPropertyType.IsCollection()
+                    ? nestedPropertyType.AsCollection().ElementType().AsStructured()
+                    : nestedPropertyType.AsStructured();
+            }
+
+            // Since we don't have the entity metadata builder for the resource read out from a nested payload
+            // as stated in ReadAtResourceSetEndImplementationSynchronously(), we cannot access it here which otherwise
+            // would lead to an exception.
+            if (this.jsonLightInputContext.ReadingResponse && !this.IsReadingNestedPayload
+                && (targetResourceTypeReference == null || targetResourceTypeReference.Definition.IsStructuredOrStructuredCollectionType()))
+            {
+                // Hookup the metadata builder to the nested resource info.
+                // Note that we set the metadata builder even when navigationProperty is null, which is the case when the link is undeclared.
+                // For undeclared links, we will apply conventional metadata evaluation just as declared links.
+                this.CurrentResourceState.ResourceTypeFromMetadata = this.ParentScope.ResourceType as IEdmStructuredType;
+                ODataResourceMetadataBuilder resourceMetadataBuilder =
+                    this.jsonLightResourceDeserializer.MetadataContext.GetResourceMetadataBuilderForReader(
+                        this.CurrentResourceState,
+                        this.jsonLightInputContext.ODataSimplifiedOptions.EnableReadingKeyAsSegment,
+                        this.ReadingDelta);
+                nestedResourceInfo.MetadataBuilder = resourceMetadataBuilder;
+            }
+
+            Debug.Assert(
+                this.CurrentNavigationSource != null || this.readingParameter ||
+                this.CurrentNavigationSource == null && this.CurrentScope.ResourceType.IsODataComplexTypeKind(),
+                "Json requires an navigation source when not reading parameter.");
+
+            IEdmNavigationProperty navigationProperty = readerNestedResourceInfo.NavigationProperty;
+
+            IEdmNavigationSource navigationSource;
+
+            // Since we are entering a nested info scope, check whether the current resource is derived type in order to correctly further property or navigation property.
+            JsonLightResourceBaseScope currentScope = this.CurrentScope as JsonLightResourceBaseScope;
+            ODataUri odataUri = this.CurrentScope.ODataUri.Clone();
+            ODataPath odataPath = odataUri.Path ?? new ODataPath();
+
+            if (currentScope != null && currentScope.ResourceTypeFromMetadata != currentScope.ResourceType)
+            {
+                odataPath.Add(new TypeSegment(currentScope.ResourceType, null));
+            }
+
+            if (navigationProperty == null)
+            {
+                navigationSource = this.CurrentNavigationSource;
+            }
+            else
+            {
+                IEdmPathExpression bindingPath;
+                navigationSource = this.CurrentNavigationSource == null
+                    ? null
+                    : this.CurrentNavigationSource.FindNavigationTarget(navigationProperty,
+                        BindingPathHelper.MatchBindingPath, odataPath.ToList(), out bindingPath);
+            }
+
+            if (navigationProperty != null)
+            {
+                if (navigationSource is IEdmContainedEntitySet)
+                {
+                    if (TryAppendEntitySetKeySegment(ref odataPath))
+                    {
+                        odataPath = odataPath.AppendNavigationPropertySegment(navigationProperty, navigationSource);
+                    }
+                }
+                else if (navigationSource != null && !(navigationSource is IEdmUnknownEntitySet))
+                {
+                    var entitySet = navigationSource as IEdmEntitySet;
+                    odataPath = entitySet != null
+                        ? new ODataPath(new EntitySetSegment(entitySet))
+                        : new ODataPath(new SingletonSegment(navigationSource as IEdmSingleton));
+                }
+                else
+                {
+                    odataPath = new ODataPath();
+                }
+            }
+            else if (nestedProperty != null)
+            {
+                odataPath = odataPath.AppendPropertySegment(nestedProperty as IEdmStructuralProperty);
+            }
+
+            odataUri.Path = odataPath;
+
+            JsonLightNestedResourceInfoScope newScope = new JsonLightNestedResourceInfoScope(readerNestedResourceInfo, navigationSource,
+                targetResourceTypeReference, odataUri);
+
+            var derivedTypeConstraints = this.jsonLightInputContext.Model.GetDerivedTypeConstraints(nestedProperty);
+            if (derivedTypeConstraints != null)
+            {
+                newScope.DerivedTypeValidator = new DerivedTypeValidator(nestedProperty.Type.ToStructuredType(), derivedTypeConstraints, "nested resource", nestedProperty.Name);
+            }
+
+            this.EnterScope(newScope);
+        }
+
+        /// <summary>
+        /// Starts the nested property info.
+        /// </summary>
+        /// <param name="readerNestedPropertyInfo">The nested resource info for the nested resource info to start.</param>
+        private void StartNestedPropertyInfo(ODataJsonLightReaderNestedPropertyInfo readerNestedPropertyInfo)
+        {
+            Debug.Assert(readerNestedPropertyInfo != null, "readerNestedResourceInfo != null");
+            Debug.Assert(this.jsonLightResourceDeserializer.JsonReader.CanStream() || this.CurrentScope is JsonLightResourceSetScope,
+                "Starting stream while not positioned on a primitive value or within an array");
+
+            this.EnterScope(new JsonLightNestedPropertyInfoScope(readerNestedPropertyInfo, this.CurrentNavigationSource, this.CurrentScope.ODataUri));
+        }
+
+        /// <summary>
+        /// Starts the nested stream info.
+        /// </summary>
+        /// <param name="readerStreamInfo">The nested resource info for the nested resource info to start.</param>
+        private void StartNestedStreamInfo(ODataJsonLightReaderStreamInfo readerStreamInfo)
+        {
+            Debug.Assert(readerStreamInfo != null, "readerNestedResourceInfo != null");
+            Debug.Assert(this.jsonLightResourceDeserializer.JsonReader.CanStream() || this.CurrentScope is JsonLightResourceSetScope,
+                "Starting stream while not positioned on a primitive value or within an array");
+
+            this.EnterScope(new JsonLightStreamScope(readerStreamInfo, this.CurrentNavigationSource, this.CurrentScope.ODataUri));
+        }
+
+        /// <summary>
+        /// Try to append key segment.
+        /// </summary>
+        /// <param name="odataPath">The ODataPath to be evaluated.</param>
+        /// <returns>True if successfully append key segment.</returns>
+        private bool TryAppendEntitySetKeySegment(ref ODataPath odataPath)
+        {
+            try
+            {
+                if (EdmExtensionMethods.HasKey(this.CurrentScope.NavigationSource, this.CurrentScope.ResourceType as IEdmStructuredType))
+                {
+                    IEdmEntityType currentEntityType = this.CurrentScope.ResourceType as IEdmEntityType;
+                    ODataResourceBase resource = this.CurrentScope.Item as ODataResourceBase;
+                    KeyValuePair<string, object>[] keys = ODataResourceMetadataContext.GetKeyProperties(resource, null, currentEntityType);
+                    odataPath = odataPath.AppendKeySegment(keys, currentEntityType, this.CurrentScope.NavigationSource);
+                }
+            }
+            catch (ODataException)
+            {
+                odataPath = null;
+                return false;
+            }
+
+            return true;
+        }
+
+        /// <summary>
+        /// Replaces the current scope with a new scope with the specified <paramref name="state"/> and
+        /// the item of the current scope.
+        /// </summary>
+        /// <param name="state">The <see cref="ODataReaderState"/> to use for the new scope.</param>
+        private void ReplaceScope(ODataReaderState state)
+        {
+            this.ReplaceScope(new Scope(state, this.Item, this.CurrentNavigationSource, this.CurrentResourceTypeReference,
+                this.CurrentScope.ODataUri));
+        }
+
+        /// <summary>
+        /// Called to transition into the EntryEnd state.
+        /// </summary>
+        private void EndEntry()
+        {
+            IODataJsonLightReaderResourceState resourceState = this.CurrentResourceState;
+            ODataResourceBase currentResource = this.Item as ODataResourceBase;
+
+            if (currentResource != null && !this.IsReadingNestedPayload)
+            {
+                // Builder should not be used outside the odataresource, lazy builder logic does not work here
+                // We should refactor this
+                foreach (string navigationPropertyName in this.CurrentResourceState.NavigationPropertiesRead)
+                {
+                    currentResource.MetadataBuilder.MarkNestedResourceInfoProcessed(navigationPropertyName);
+                }
+
+                ODataConventionalEntityMetadataBuilder builder =
+                    currentResource.MetadataBuilder as ODataConventionalEntityMetadataBuilder;
+                if (builder != null)
+                {
+                    builder.EndResource();
+                }
+            }
+
+            this.jsonLightResourceDeserializer.ValidateMediaEntity(resourceState);
+
+            // In non-delta responses, ensure that all projected properties get created.
+            // Also ignore cases where the resource is 'null' which happens for expanded null entries.
+            if (this.jsonLightInputContext.ReadingResponse && !this.ReadingDelta && currentResource != null)
+            {
+                // If we have a projected nested resource info that was missing from the payload, report it now.
+                ODataJsonLightReaderNestedResourceInfo unprocessedNestedResourceInfo =
+                    currentResource.MetadataBuilder.GetNextUnprocessedNavigationLink();
+                if (unprocessedNestedResourceInfo != null)
+                {
+                    this.CurrentResourceState.ProcessingMissingProjectedNestedResourceInfos = true;
+                    this.StartNestedResourceInfo(unprocessedNestedResourceInfo);
+                    return;
+                }
+            }
+
+            if (this.State == ODataReaderState.ResourceStart)
+            {
+                this.EndEntry(
+                    new JsonLightResourceScope(
+                        ODataReaderState.ResourceEnd,
+                        (ODataResource)this.Item,
+                        this.CurrentNavigationSource,
+                        this.CurrentResourceTypeReference,
+                        this.CurrentResourceState.PropertyAndAnnotationCollector,
+                        this.CurrentResourceState.SelectedProperties,
+                        this.CurrentScope.ODataUri));
+            }
+            else
+            {
+                this.EndEntry(
+                    new JsonLightDeletedResourceScope(
+                        ODataReaderState.DeletedResourceEnd,
+                        (ODataDeletedResource)this.Item,
+                        this.CurrentNavigationSource,
+                        this.CurrentResourceTypeReference,
+                        this.CurrentResourceState.PropertyAndAnnotationCollector,
+                        this.CurrentResourceState.SelectedProperties,
+                        this.CurrentScope.ODataUri));
+            }
+        }
+
+        /// <summary>
+        /// Add info resolved from context url to current scope.
+        /// </summary>
+        private void ResolveScopeInfoFromContextUrl()
+        {
+            if (this.jsonLightResourceDeserializer.ContextUriParseResult != null)
+            {
+                this.CurrentScope.ODataUri.Path = this.jsonLightResourceDeserializer.ContextUriParseResult.Path;
+
+                if (this.CurrentScope.NavigationSource == null)
+                {
+                    this.CurrentScope.NavigationSource =
+                        this.jsonLightResourceDeserializer.ContextUriParseResult.NavigationSource;
+                }
+
+                if (this.CurrentScope.ResourceType == null)
+                {
+                    IEdmType typeFromContext = this.jsonLightResourceDeserializer.ContextUriParseResult.EdmType;
+                    if (typeFromContext != null)
+                    {
+                        if (typeFromContext.TypeKind == EdmTypeKind.Collection)
+                        {
+                            typeFromContext = ((IEdmCollectionType)typeFromContext).ElementType.Definition;
+                            if (!(typeFromContext is IEdmStructuredType))
+                            {
+                                typeFromContext = new EdmUntypedStructuredType();
+                                this.jsonLightResourceDeserializer.ContextUriParseResult.EdmType = new EdmCollectionType(typeFromContext.ToTypeReference());
+                            }
+                        }
+
+                        IEdmStructuredType resourceType = typeFromContext as IEdmStructuredType;
+                        if (resourceType == null)
+                        {
+                            resourceType = new EdmUntypedStructuredType();
+                            this.jsonLightResourceDeserializer.ContextUriParseResult.EdmType = resourceType;
+                        }
+
+                        this.CurrentScope.ResourceTypeReference = resourceType.ToTypeReference(true).AsStructured();
+                    }
+                }
+            }
+        }
+
+#endregion private methods
+
+        #region scopes
+
+        /// <summary>
+        /// A reader top-level scope; keeping track of the current reader state and an item associated with this state.
+        /// </summary>
+        private sealed class JsonLightTopLevelScope : Scope
+        {
+            /// <summary>
+            /// Constructor creating a new reader scope.
+            /// </summary>
+            /// <param name="navigationSource">The navigation source we are going to read resources for.</param>
+            /// <param name="expectedResourceType">The expected type for the scope.</param>
+            /// <param name="odataUri">The odataUri parsed based on the context uri attached to this scope.</param>
+            /// <remarks>The <paramref name="expectedResourceType"/> has the following meaning
+            ///   it's the expected base type of the top-level resource or resource set in the top-level resource set.
+            /// In all cases the specified type must be a structured type.</remarks>
+            internal JsonLightTopLevelScope(IEdmNavigationSource navigationSource, IEdmStructuredType expectedResourceType, ODataUri odataUri)
+                : base(ODataReaderState.Start, /*item*/ null, navigationSource, expectedResourceType.ToTypeReference(true), odataUri)
+            {
+            }
+
+            /// <summary>
+            /// The duplicate property names checker for the top level scope represented by the current state.
+            /// </summary>
+            public PropertyAndAnnotationCollector PropertyAndAnnotationCollector { get; set; }
+        }
+
+        /// <summary>
+        /// A reader primitive scope; keeping track of the current reader state and an item associated with this state.
+        /// </summary>
+        private sealed class JsonLightPrimitiveScope : Scope
+        {
+            /// <summary>
+            /// Constructor creating a new reader scope.
+            /// </summary>
+            /// <param name="primitiveValue">The item attached to this scope.</param>
+            /// <param name="navigationSource">The navigation source we are going to read resources for.</param>
+            /// <param name="expectedType">The expected type for the scope.</param>
+            /// <param name="odataUri">The odataUri parsed based on the context uri for current scope</param>
+            internal JsonLightPrimitiveScope(
+                ODataValue primitiveValue,
+                IEdmNavigationSource navigationSource,
+                IEdmTypeReference expectedTypeReference,
+                ODataUri odataUri)
+                : base(ODataReaderState.Primitive, primitiveValue, navigationSource, expectedTypeReference, odataUri)
+            {
+                Debug.Assert(primitiveValue is ODataPrimitiveValue || primitiveValue is ODataNullValue, "Primitive value scope created with non-primitive value");
+            }
+        }
+
+        /// <summary>
+        /// A reader resource scope; keeping track of the current reader state and an item associated with this state.
+        /// </summary>
+        private abstract class JsonLightResourceBaseScope : Scope, IODataJsonLightReaderResourceState
+        {
+            /// <summary>The set of names of the navigation properties we have read so far while reading the resource.</summary>
+            private List<string> navigationPropertiesRead;
+
+            /// <summary>
+            /// Constructor creating a new reader scope.
+            /// </summary>
+            /// <param name="readerState">The reader state of the new scope that is being created.</param>
+            /// <param name="resource">The item attached to this scope.</param>
+            /// <param name="navigationSource">The navigation source we are going to read resources for.</param>
+            /// <param name="expectedResourceType">The expected type for the scope.</param>
+            /// <param name="propertyAndAnnotationCollector">The duplicate property names checker for this resource scope.</param>
+            /// <param name="selectedProperties">The selected properties node capturing what properties should be expanded during template evaluation.</param>
+            /// <param name="odataUri">The odataUri parsed based on the context uri for current scope</param>
+            /// <remarks>The <paramref name="expectedResourceTypeReference"/> has the following meaning
+            ///   it's the expected base type of the resource. If the resource has no type name specified
+            ///   this type will be assumed. Otherwise the specified type name must be
+            ///   the expected type or a more derived type.
+            /// In all cases the specified type must be an entity type.</remarks>
+            protected JsonLightResourceBaseScope(
+                ODataReaderState readerState,
+                ODataResourceBase resource,
+                IEdmNavigationSource navigationSource,
+                IEdmTypeReference expectedResourceTypeReference,
+                PropertyAndAnnotationCollector propertyAndAnnotationCollector,
+                SelectedPropertiesNode selectedProperties,
+                ODataUri odataUri)
+                : base(readerState, resource, navigationSource, expectedResourceTypeReference, odataUri)
+            {
+                Debug.Assert(
+                    readerState == ODataReaderState.ResourceStart || readerState == ODataReaderState.ResourceEnd ||
+                    readerState == ODataReaderState.DeletedResourceStart || readerState == ODataReaderState.DeletedResourceEnd,
+                    "Resource scope created for invalid reader state: " + readerState);
+
+                this.PropertyAndAnnotationCollector = propertyAndAnnotationCollector;
+                this.SelectedProperties = selectedProperties;
+            }
+
+            /// <summary>
+            /// The metadata builder instance for the resource.
+            /// </summary>
+            public ODataResourceMetadataBuilder MetadataBuilder { get; set; }
+
+            /// <summary>
+            /// Flag which indicates that during parsing of the resource represented by this state,
+            /// any property which is not an instance annotation was found. This includes property annotations
+            /// for property which is not present in the payload.
+            /// </summary>
+            /// <remarks>
+            /// This is used to detect incorrect ordering of the payload (for example odata.id must not come after the first property).
+            /// </remarks>
+            public bool AnyPropertyFound { get; set; }
+
+            /// <summary>
+            /// If the reader finds a nested resource info to report, but it must first report the parent resource
+            /// it will store the nested resource info in this property. So this will only ever store the first nested resource info of a resource.
+            /// </summary>
+            public ODataJsonLightReaderNestedInfo FirstNestedInfo { get; set; }
+
+            /// <summary>
+            /// The duplicate property names checker for the resource represented by the current state.
+            /// </summary>
+            public PropertyAndAnnotationCollector PropertyAndAnnotationCollector { get; private set; }
+
+            /// <summary>
+            /// The selected properties that should be expanded during template evaluation.
+            /// </summary>
+            public SelectedPropertiesNode SelectedProperties { get; private set; }
+
+            /// <summary>
+            /// The set of names of the navigation properties we have read so far while reading the resource.
+            /// true if we have started processing missing projected navigation links, false otherwise.
+            /// </summary>
+            public List<string> NavigationPropertiesRead
+            {
+                get { return this.navigationPropertiesRead ?? (this.navigationPropertiesRead = new List<string>()); }
+            }
+
+            /// <summary>
+            /// true if we have started processing missing projected navigation links, false otherwise.
+            /// </summary>
+            public bool ProcessingMissingProjectedNestedResourceInfos { get; set; }
+
+            /// <summary>
+            /// The expected type defined in the model for the resource.
+            /// </summary>
+            public IEdmStructuredType ResourceTypeFromMetadata { get; set; }
+
+            /// <summary>
+            /// The resource type for this resource.
+            /// </summary>
+            public new IEdmStructuredType ResourceType
+            {
+                get
+                {
+                    return base.ResourceType as IEdmStructuredType;
+                }
+            }
+
+            /// <summary>
+            /// The resource being read.
+            /// </summary>
+            ODataResourceBase IODataJsonLightReaderResourceState.Resource
+            {
+                get
+                {
+                    Debug.Assert(
+                        this.State == ODataReaderState.ResourceStart || this.State == ODataReaderState.ResourceEnd ||
+                        this.State == ODataReaderState.DeletedResourceStart || this.State == ODataReaderState.DeletedResourceEnd,
+                        "The IODataJsonLightReaderResourceState is only supported on ResourceStart or ResourceEnd scope.");
+                    return (ODataResourceBase)this.Item;
+                }
+            }
+
+            /// <summary>
+            /// The structured type for the resource (if available).
+            /// </summary>
+            IEdmStructuredType IODataJsonLightReaderResourceState.ResourceType
+            {
+                get
+                {
+                    Debug.Assert(
+                        this.State == ODataReaderState.ResourceStart || this.State == ODataReaderState.ResourceEnd | this.State == ODataReaderState.DeletedResourceStart || this.State == ODataReaderState.DeletedResourceEnd,
+                        "The IODataJsonLightReaderResourceState is only supported on (Deleted)ResourceStart or (Deleted)ResourceEnd scope.");
+                    return this.ResourceType;
+                }
+            }
+
+            /// <summary>
+            /// The navigation source for the resource (if available)
+            /// </summary>
+            IEdmNavigationSource IODataJsonLightReaderResourceState.NavigationSource
+            {
+                get { return this.NavigationSource; }
+            }
+        }
+
+        /// <summary>
+        /// Base class for a reader resource scope; keeping track of the current reader state and an item associated with this state.
+        /// </summary>
+        private sealed class JsonLightResourceScope : JsonLightResourceBaseScope
+        {
+            /// <summary>
+            /// Constructor creating a new reader scope.
+            /// </summary>
+            /// <param name="readerState">The reader state of the new scope that is being created.</param>
+            /// <param name="resource">The item attached to this scope.</param>
+            /// <param name="navigationSource">The navigation source we are going to read resources for.</param>
+            /// <param name="expectedResourceTypeReference">The expected type for the scope.</param>
+            /// <param name="propertyAndAnnotationCollector">The duplicate property names checker for this resource scope.</param>
+            /// <param name="selectedProperties">The selected properties node capturing what properties should be expanded during template evaluation.</param>
+            /// <param name="odataUri">The odataUri parsed based on the context uri for current scope</param>
+            /// <remarks>The <paramref name="expectedResourceTypeReference"/> has the following meaning
+            ///   it's the expected base type of the resource. If the resource has no type name specified
+            ///   this type will be assumed. Otherwise the specified type name must be
+            ///   the expected type or a more derived type.
+            /// In all cases the specified type must be an entity type.</remarks>
+            internal JsonLightResourceScope(
+                ODataReaderState readerState,
+                ODataResourceBase resource,
+                IEdmNavigationSource navigationSource,
+                IEdmTypeReference expectedResourceTypeReference,
+                PropertyAndAnnotationCollector propertyAndAnnotationCollector,
+                SelectedPropertiesNode selectedProperties,
+                ODataUri odataUri)
+                : base(readerState, resource, navigationSource, expectedResourceTypeReference, propertyAndAnnotationCollector, selectedProperties, odataUri)
+            {
+            }
+        }
+
+        /// <summary>
+        /// A reader deleted resource scope; keeping track of the current reader state and an item associated with this state.
+        /// </summary>
+        private sealed class JsonLightDeletedResourceScope : JsonLightResourceBaseScope
+        {
+            /// <summary>
+            /// Constructor creating a new reader scope.
+            /// </summary>
+            /// <param name="readerState">The reader state of the new scope that is being created.</param>
+            /// <param name="resource">The item attached to this scope.</param>
+            /// <param name="navigationSource">The navigation source we are going to read resources for.</param>
+            /// <param name="expectedResourceType">The expected type for the scope.</param>
+            /// <param name="propertyAndAnnotationCollector">The duplicate property names checker for this resource scope.</param>
+            /// <param name="selectedProperties">The selected properties node capturing what properties should be expanded during template evaluation.</param>
+            /// <param name="odataUri">The odataUri parsed based on the context uri for current scope</param>
+            /// <param name="is40DeletedResource">Whether the deleted resource being read is an OData 4.0 Deleted Resource</param>
+            /// <remarks>The <paramref name="expectedResourceType"/> has the following meaning
+            ///   it's the expected base type of the resource. If the resource has no type name specified
+            ///   this type will be assumed. Otherwise the specified type name must be
+            ///   the expected type or a more derived type.
+            /// In all cases the specified type must be an entity type.</remarks>
+            internal JsonLightDeletedResourceScope(
+                ODataReaderState readerState,
+                ODataDeletedResource resource,
+                IEdmNavigationSource navigationSource,
+                IEdmTypeReference expectedResourceType,
+                PropertyAndAnnotationCollector propertyAndAnnotationCollector,
+                SelectedPropertiesNode selectedProperties,
+                ODataUri odataUri,
+                bool is40DeletedResource = false)
+                : base(readerState, resource, navigationSource, expectedResourceType, propertyAndAnnotationCollector, selectedProperties, odataUri)
+            {
+                this.Is40DeletedResource = is40DeletedResource;
+            }
+
+            /// <summary>Whether the payload is an OData 4.0 deleted resource.</summary>
+            internal bool Is40DeletedResource { get; }
+        }
+
+        /// <summary>
+        /// A reader resource set scope; keeping track of the current reader state and an item associated with this state.
+        /// </summary>
+        private sealed class JsonLightResourceSetScope : Scope
+        {
+            /// <summary>
+            /// Constructor creating a new reader scope.
+            /// </summary>
+            /// <param name="resourceSet">The item attached to this scope.</param>
+            /// <param name="navigationSource">The navigation source we are going to read entities for.</param>
+            /// <param name="expectedResourceTypeReference">The expected type reference for the scope.</param>
+            /// <param name="selectedProperties">The selected properties node capturing what properties should be expanded during template evaluation.</param>
+            /// <param name="odataUri">The odataUri parsed based on the context uri for current scope</param>
+            /// <param name="isDelta">True of the ResourceSetScope is for a delta resource set</param>
+            /// <remarks>The <paramref name="expectedResourceTypeReference"/> has the following meaning
+            ///   it's the expected base type of the entries in the resource set.
+            ///   note that it might be a more derived type than the base type of the entity set for the resource set.
+            /// In all cases the specified type must be an entity type.</remarks>
+            internal JsonLightResourceSetScope(ODataResourceSetBase resourceSet, IEdmNavigationSource navigationSource, IEdmTypeReference expectedResourceTypeReference, SelectedPropertiesNode selectedProperties, ODataUri odataUri, bool isDelta)
+                : base(isDelta ? ODataReaderState.DeltaResourceSetStart : ODataReaderState.ResourceSetStart, resourceSet, navigationSource, expectedResourceTypeReference, odataUri)
+            {
+                this.SelectedProperties = selectedProperties;
+            }
+
+            /// <summary>
+            /// The selected properties that should be expanded during template evaluation.
+            /// </summary>
+            public SelectedPropertiesNode SelectedProperties { get; private set; }
+        }
+
+        /// <summary>
+        /// A reader scope; keeping track of the current reader state and an item associated with this state.
+        /// </summary>
+        private sealed class JsonLightNestedResourceInfoScope : Scope
+        {
+            /// <summary>
+            /// Constructor creating a new reader scope.
+            /// </summary>
+            /// <param name="nestedResourceInfo">The nested resource info attached to this scope.</param>
+            /// <param name="navigationSource">The navigation source we are going to read entities for.</param>
+            /// <param name="expectedTypeReference">The expected type reference for the scope.</param>
+            /// <param name="odataUri">The odataUri parsed based on the context uri for current scope</param>
+            /// <remarks>The <paramref name="expectedTypeReference"/> is the expected base type reference the items in the nested resource info.</remarks>
+            internal JsonLightNestedResourceInfoScope(ODataJsonLightReaderNestedResourceInfo nestedResourceInfo, IEdmNavigationSource navigationSource, IEdmTypeReference expectedTypeReference, ODataUri odataUri)
+                : base(ODataReaderState.NestedResourceInfoStart, nestedResourceInfo.NestedResourceInfo, navigationSource, expectedTypeReference, odataUri)
+            {
+                this.ReaderNestedResourceInfo = nestedResourceInfo;
+            }
+
+            /// <summary>
+            /// The nested resource info for the nested resource info to report.
+            /// This is only used on a StartNestedResourceInfo scope in responses.
+            /// </summary>
+            public ODataJsonLightReaderNestedResourceInfo ReaderNestedResourceInfo { get; private set; }
+        }
+
+        /// <summary>
+        /// A reader scope; keeping track of the current reader state and an item associated with this state.
+        /// </summary>
+        private sealed class JsonLightNestedPropertyInfoScope : Scope
+        {
+            /// <summary>
+            /// Constructor creating a new nested property info scope.
+            /// </summary>
+            /// <param name="nestedPropertyInfo">The nested property info attached to this scope.</param>
+            /// <param name="navigationSource">The navigation source we are going to read entities for.</param>
+            /// <param name="odataUri">The odataUri parsed based on the context uri for current scope</param>
+            internal JsonLightNestedPropertyInfoScope(ODataJsonLightReaderNestedPropertyInfo nestedPropertyInfo, IEdmNavigationSource navigationSource, ODataUri odataUri)
+                : base(ODataReaderState.NestedProperty, nestedPropertyInfo.NestedPropertyInfo,
+                      navigationSource, EdmCoreModel.Instance.GetPrimitive(EdmPrimitiveTypeKind.Stream, true), odataUri)
+            {
+                Debug.Assert(nestedPropertyInfo != null, "JsonLightNestedInfoScope created with a null nestedPropertyInfo");
+            }
+        }
+
+        /// <summary>
+        /// A reader scope; keeping track of the current reader state and an item associated with this state.
+        /// </summary>
+        private sealed class JsonLightStreamScope : StreamScope
+        {
+            /// <summary>
+            /// Constructor creating a new nested property info scope.
+            /// </summary>
+            /// <param name="streamInfo">The stream info attached to this scope.</param>
+            /// <param name="navigationSource">The navigation source we are going to read entities for.</param>
+            /// <param name="odataUri">The odataUri parsed based on the context uri for current scope</param>
+            internal JsonLightStreamScope(ODataJsonLightReaderStreamInfo streamInfo, IEdmNavigationSource navigationSource, ODataUri odataUri)
+                : base(ODataReaderState.Stream, new ODataStreamItem(streamInfo.PrimitiveTypeKind, streamInfo.ContentType),
+                      navigationSource, EdmCoreModel.Instance.GetPrimitive(EdmPrimitiveTypeKind.Stream, true), odataUri)
+            {
+                Debug.Assert(streamInfo != null, "JsonLightNestedStreamScope created with a null streamInfo");
+            }
+        }
+
+        /// <summary>
+        /// A reader scope; keeping track of the current reader state and an item associated with this state.
+        /// </summary>
+        private sealed class JsonLightDeltaLinkScope : Scope
+        {
+            /// <summary>
+            /// Constructor creating a new reader scope.
+            /// </summary>
+            /// <param name="state">The reader state of the new scope that is being created.</param>
+            /// <param name="link">The link info attached to this scope.</param>
+            /// <param name="navigationSource">The navigation source we are going to read entities for.</param>
+            /// <param name="expectedEntityType">The expected type for the scope.</param>
+            /// <param name="odataUri">The odataUri parsed based on the context uri for current scope</param>
+            /// <remarks>The <paramref name="expectedEntityType"/> has the following meaning
+            ///   it's the expected base type the entries in the expanded link (either the single resource
+            ///   or entries in the expanded resource set).
+            /// In all cases the specified type must be an entity type.</remarks>
+            public JsonLightDeltaLinkScope(ODataReaderState state, ODataDeltaLinkBase link, IEdmNavigationSource navigationSource, IEdmEntityType expectedEntityType, ODataUri odataUri)
+                : base(state, link, navigationSource, expectedEntityType.ToTypeReference(true), odataUri)
+            {
+                Debug.Assert(
+                    state == ODataReaderState.DeltaLink && link is ODataDeltaLink ||
+                    state == ODataReaderState.DeltaDeletedLink && link is ODataDeltaDeletedLink,
+                    "link must be either DeltaLink or DeltaDeletedLink.");
+            }
+        }
+
+        #endregion Scopes
+    }
+}
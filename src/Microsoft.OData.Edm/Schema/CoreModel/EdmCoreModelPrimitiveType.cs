--- conflicted
+++ resolved
@@ -1,71 +1,64 @@
-//---------------------------------------------------------------------
-// <copyright file="EdmCoreModelPrimitiveType.cs" company="Microsoft">
-//      Copyright (C) Microsoft Corporation. All rights reserved. See License.txt in the project root for license information.
-// </copyright>
-//---------------------------------------------------------------------
-
-namespace Microsoft.OData.Edm
-{
-    /// <summary>
-    /// The built-in Edm.PrimitiveType and other concrete primitive types in the core model.
-    /// </summary>
-    internal sealed class EdmCoreModelPrimitiveType : EdmType, IEdmPrimitiveType, IEdmCoreModelElement, IEdmFullNamedElement
-    {
-        /// <summary>
-        /// Initializes a new instance of the <see cref="EdmCoreModelPrimitiveType"/> class.
-        /// </summary>
-        /// <param name="primitiveKind">The primitive type kind.</param>
-        public EdmCoreModelPrimitiveType(EdmPrimitiveTypeKind primitiveKind)
-        {
-            Name = primitiveKind.ToString();
-            PrimitiveKind = primitiveKind;
-            FullName = this.Namespace + "." + this.Name;
-        }
-
-        /// <summary>
-        /// Gets the name of this type.
-        /// </summary>
-        public string Name { get; }
-
-        /// <summary>
-        /// Getst the namespace of this type.
-        /// </summary>
-        public string Namespace
-        {
-            get { return EdmConstants.EdmNamespace; }
-        }
-
-        /// <summary>
-        /// Gets the kind of this type.
-        /// </summary>
-        public override EdmTypeKind TypeKind
-        {
-            get { return EdmTypeKind.Primitive; }
-        }
-
-        /// <summary>
-        /// Gets the primitive kind of this type.
-        /// </summary>
-        public EdmPrimitiveTypeKind PrimitiveKind { get; }
-
-        /// <summary>
-        /// Gets the schema element kind of this type.
-        /// </summary>
-        public EdmSchemaElementKind SchemaElementKind
-        {
-            get { return EdmSchemaElementKind.TypeDefinition; }
-        }
-
-        /// <summary>
-        /// Gets the full name of this type.
-        /// </summary>
-<<<<<<< HEAD
-        public string FullName
-        {
-            get { return Namespace + "." + Name; }
-        }
-=======
-        public string FullName { get; }
->>>>>>> 9f14ab4e
-    }
-}
+//---------------------------------------------------------------------
+// <copyright file="EdmCoreModelPrimitiveType.cs" company="Microsoft">
+//      Copyright (C) Microsoft Corporation. All rights reserved. See License.txt in the project root for license information.
+// </copyright>
+//---------------------------------------------------------------------
+
+namespace Microsoft.OData.Edm
+{
+    /// <summary>
+    /// The built-in Edm.PrimitiveType and other concrete primitive types in the core model.
+    /// </summary>
+    internal sealed class EdmCoreModelPrimitiveType : EdmType, IEdmPrimitiveType, IEdmCoreModelElement, IEdmFullNamedElement
+    {
+        /// <summary>
+        /// Initializes a new instance of the <see cref="EdmCoreModelPrimitiveType"/> class.
+        /// </summary>
+        /// <param name="primitiveKind">The primitive type kind.</param>
+        public EdmCoreModelPrimitiveType(EdmPrimitiveTypeKind primitiveKind)
+        {
+            Name = primitiveKind.ToString();
+            PrimitiveKind = primitiveKind;
+            FullName = this.Namespace + "." + this.Name;
+        }
+
+        /// <summary>
+        /// Gets the name of this type.
+        /// </summary>
+        public string Name { get; }
+
+        /// <summary>
+        /// Getst the namespace of this type.
+        /// </summary>
+        public string Namespace
+        {
+            get { return EdmConstants.EdmNamespace; }
+        }
+
+        /// <summary>
+        /// Gets the kind of this type.
+        /// </summary>
+        public override EdmTypeKind TypeKind
+        {
+            get { return EdmTypeKind.Primitive; }
+        }
+
+        /// <summary>
+        /// Gets the primitive kind of this type.
+        /// </summary>
+        public EdmPrimitiveTypeKind PrimitiveKind { get; }
+
+        /// <summary>
+        /// Gets the schema element kind of this type.
+        /// </summary>
+        public EdmSchemaElementKind SchemaElementKind
+        {
+            get { return EdmSchemaElementKind.TypeDefinition; }
+        }
+
+        /// <summary>
+        /// Gets the full name of this type.
+        /// </summary>
+        public string FullName { get; }
+    }
+}
--- conflicted
+++ resolved
@@ -1,192 +1,186 @@
-﻿//---------------------------------------------------------------------
-// <copyright file="EdmContainedEntitySet.cs" company="Microsoft">
-//      Copyright (C) Microsoft Corporation. All rights reserved. See License.txt in the project root for license information.
-// </copyright>
-//---------------------------------------------------------------------
-
-namespace Microsoft.OData.Edm
-{
-    using System.Collections.Generic;
-    using System.Linq;
-
-    /// <summary>
-    /// Represents an EDM contained entity set.
-    /// </summary>
-    internal class EdmContainedEntitySet : EdmEntitySetBase, IEdmContainedEntitySet
-    {
-        private readonly IEdmPathExpression navigationPath;
-        private readonly IEdmNavigationSource parentNavigationSource;
-        private readonly IEdmNavigationProperty navigationProperty;
-        private IEdmPathExpression path;
-        private string fullPath;
-
-        /// <summary>
-        /// Initializes a new instance of the <see cref="EdmContainedEntitySet"/> class.
-        /// </summary>
-        /// <param name="parentNavigationSource">The <see cref="IEdmNavigationSource"/> that container element belongs to</param>
-        /// <param name="navigationProperty">An <see cref="IEdmNavigationProperty"/> containing the navigation property definition of the contained element</param>
-        public EdmContainedEntitySet(IEdmNavigationSource parentNavigationSource, IEdmNavigationProperty navigationProperty)
-            : this(parentNavigationSource, navigationProperty, new EdmPathExpression(navigationProperty.Name))
-        {
-        }
-
-        /// <summary>
-        /// Initializes a new instance of the <see cref="EdmContainedEntitySet"/> class.
-        /// </summary>
-        /// <param name="parentNavigationSource">The <see cref="IEdmNavigationSource"/> that container element belongs to</param>
-        /// <param name="navigationProperty">An <see cref="IEdmNavigationProperty"/> containing the navigation property definition of the contained element</param>
-        /// <param name="navigationPath">The path from the parentNavigationSource to the related resource, concluding with the navigation property name. May traverse complex types and cast segments</param>
-        public EdmContainedEntitySet(IEdmNavigationSource parentNavigationSource, IEdmNavigationProperty navigationProperty, IEdmPathExpression navigationPath)
-            : base(navigationProperty.Name, navigationProperty.ToEntityType())
-        {
-            EdmUtil.CheckArgumentNull(parentNavigationSource, "parentNavigationSource");
-            EdmUtil.CheckArgumentNull(navigationProperty, "navigationProperty");
-
-            this.parentNavigationSource = parentNavigationSource;
-            this.navigationProperty = navigationProperty;
-            this.navigationPath = navigationPath;
-        }
-
-        /// <summary>
-        /// Gets the path that a navigation property targets. This property is not thread safe.
-        /// </summary>
-        public override IEdmPathExpression Path
-        {
-            get { return this.path ?? (this.path = this.ComputePath()); }
-        }
-
-        /// <summary>The parent navigation source of this contained entity set.</summary>
-        /// <returns>The parent navigation source of this contained entity set.</returns>
-        public IEdmNavigationSource ParentNavigationSource
-        {
-            get { return this.parentNavigationSource; }
-        }
-
-        /// <summary>The navigation property of this contained entity set.</summary>
-        /// <returns>The navigation property of this contained entity set.</returns>
-        public IEdmNavigationProperty NavigationProperty
-        {
-            get { return this.navigationProperty; }
-        }
-
-        internal IEdmPathExpression NavigationPath
-        {
-            get
-            {
-                return this.navigationPath;
-            }
-        }
-
-        private string FullNavigationPath
-        {
-            get
-            {
-                if (this.fullPath == null)
-                {
-                    List<string> fullPath = new List<string>();
-                    EdmContainedEntitySet currentSource = this;
-                    while (currentSource != null)
-                    {
-                        fullPath.AddRange(currentSource.NavigationPath.PathSegments);
-                        currentSource = currentSource.ParentNavigationSource as EdmContainedEntitySet;
-                    }
-
-                    fullPath.Reverse();
-                    this.fullPath = new EdmPathExpression(fullPath).Path;
-                }
-
-                return this.fullPath;
-            }
-        }
-
-        /// <summary>
-        /// Finds the bindings of the navigation property.
-        /// </summary>
-        /// <param name="navigationProperty">The navigation property.</param>
-        /// <returns>The list of bindings for current navigation property.</returns>
-        public override IEnumerable<IEdmNavigationPropertyBinding> FindNavigationPropertyBindings(IEdmNavigationProperty navigationProperty)
-        {
-            IEnumerable<IEdmNavigationPropertyBinding> bindings = base.FindNavigationPropertyBindings(navigationProperty);
-            IEdmNavigationSource parent;
-            IEdmContainedEntitySet contained = this;
-            IEnumerable<IEdmNavigationPropertyBinding> parentBindings;
-
-            while (contained != null)
-            {
-                parent = contained.ParentNavigationSource;
-                parentBindings = parent.FindNavigationPropertyBindings(navigationProperty);
-                if (parentBindings != null)
-                {
-                    bindings = bindings == null ? parentBindings : bindings.Concat(parentBindings);
-                }
-
-                contained = parent as IEdmContainedEntitySet;
-            }
-
-            return bindings;
-        }
-
-        /// <summary>
-        /// Finds the entity set that a navigation property targets.
-        /// </summary>
-        /// <param name="navigationProperty">The navigation property.</param>
-        /// <returns>The entity set that the navigation property targets</returns>
-        public override IEdmNavigationSource FindNavigationTarget(IEdmNavigationProperty navigationProperty)
-        {
-            return this.FindNavigationTarget(navigationProperty, new EdmPathExpression(navigationProperty.Name));
-        }
-
-        /// <summary>
-        /// Finds the entity set that a navigation property targets.
-        /// </summary>
-        /// <param name="navigationProperty">The navigation property.</param>
-        /// <param name="bindingPath">The binding path of the navigation property</param>
-        /// <returns>The entity set that the navigation property targets</returns>
-        public override IEdmNavigationSource FindNavigationTarget(IEdmNavigationProperty navigationProperty, IEdmPathExpression bindingPath)
-        {
-<<<<<<< HEAD
-            IEdmNavigationSource navigationTarget = base.FindNavigationTarget(navigationProperty, bindingPath);
-            if (navigationTarget is IEdmUnknownEntitySet)
-            {
-=======
-            // 7.4.1 expected the path to be prefixed with the path to the contained navigation source.
-            // For backward compatibility, if the binding path received starts with the path to this contained resource,
-            // we trim it off and then treat the remainder as the path to the target. This logic should be removed in
-            // the next breaking change as it could be ambiguous in the case that the prefix of the path to the contained
-            // source matches a valid path to the target of the contained source.
-            if (bindingPath != null)
-            {
-                if (bindingPath.Path.Length > this.FullNavigationPath.Length && bindingPath.Path.StartsWith(this.FullNavigationPath, System.StringComparison.Ordinal))
-                {
-                    bindingPath = new EdmPathExpression(bindingPath.Path.Substring(this.FullNavigationPath.Length + 1));
-                }
-            }
-
-            IEdmNavigationSource navigationTarget = base.FindNavigationTarget(navigationProperty, bindingPath);
-
-            if (navigationTarget is IEdmUnknownEntitySet)
-            {
-                IEnumerable<string> segments = (bindingPath == null || string.IsNullOrEmpty(bindingPath.Path)) ? new string[] { navigationProperty.Name } : bindingPath.PathSegments;
-                bindingPath = new EdmPathExpression(this.NavigationPath.PathSegments.Concat(segments));
-
->>>>>>> cd3ee4e8
-                return this.parentNavigationSource.FindNavigationTarget(navigationProperty, bindingPath);
-            }
-
-            return navigationTarget;
-        }
-
-        private IEdmPathExpression ComputePath()
-        {
-            IEdmType targetType = this.navigationProperty.DeclaringType.AsElementType();
-            List<string> newPath = new List<string>(this.parentNavigationSource.Path.PathSegments);
-            if (!(targetType is IEdmComplexType) && !this.parentNavigationSource.Type.AsElementType().IsOrInheritsFrom(targetType))
-            {
-                newPath.Add(targetType.FullTypeName());
-            }
-
-            newPath.AddRange(this.NavigationPath.PathSegments);
-            return new EdmPathExpression(newPath.ToArray());
-        }
-    }
-}
+﻿//---------------------------------------------------------------------
+// <copyright file="EdmContainedEntitySet.cs" company="Microsoft">
+//      Copyright (C) Microsoft Corporation. All rights reserved. See License.txt in the project root for license information.
+// </copyright>
+//---------------------------------------------------------------------
+
+namespace Microsoft.OData.Edm
+{
+    using System.Collections.Generic;
+    using System.Linq;
+
+    /// <summary>
+    /// Represents an EDM contained entity set.
+    /// </summary>
+    internal class EdmContainedEntitySet : EdmEntitySetBase, IEdmContainedEntitySet
+    {
+        private readonly IEdmPathExpression navigationPath;
+        private readonly IEdmNavigationSource parentNavigationSource;
+        private readonly IEdmNavigationProperty navigationProperty;
+        private IEdmPathExpression path;
+        private string fullPath;
+
+        /// <summary>
+        /// Initializes a new instance of the <see cref="EdmContainedEntitySet"/> class.
+        /// </summary>
+        /// <param name="parentNavigationSource">The <see cref="IEdmNavigationSource"/> that container element belongs to</param>
+        /// <param name="navigationProperty">An <see cref="IEdmNavigationProperty"/> containing the navigation property definition of the contained element</param>
+        public EdmContainedEntitySet(IEdmNavigationSource parentNavigationSource, IEdmNavigationProperty navigationProperty)
+            : this(parentNavigationSource, navigationProperty, new EdmPathExpression(navigationProperty.Name))
+        {
+        }
+
+        /// <summary>
+        /// Initializes a new instance of the <see cref="EdmContainedEntitySet"/> class.
+        /// </summary>
+        /// <param name="parentNavigationSource">The <see cref="IEdmNavigationSource"/> that container element belongs to</param>
+        /// <param name="navigationProperty">An <see cref="IEdmNavigationProperty"/> containing the navigation property definition of the contained element</param>
+        /// <param name="navigationPath">The path from the parentNavigationSource to the related resource, concluding with the navigation property name. May traverse complex types and cast segments</param>
+        public EdmContainedEntitySet(IEdmNavigationSource parentNavigationSource, IEdmNavigationProperty navigationProperty, IEdmPathExpression navigationPath)
+            : base(navigationProperty.Name, navigationProperty.ToEntityType())
+        {
+            EdmUtil.CheckArgumentNull(parentNavigationSource, "parentNavigationSource");
+            EdmUtil.CheckArgumentNull(navigationProperty, "navigationProperty");
+
+            this.parentNavigationSource = parentNavigationSource;
+            this.navigationProperty = navigationProperty;
+            this.navigationPath = navigationPath;
+        }
+
+        /// <summary>
+        /// Gets the path that a navigation property targets. This property is not thread safe.
+        /// </summary>
+        public override IEdmPathExpression Path
+        {
+            get { return this.path ?? (this.path = this.ComputePath()); }
+        }
+
+        /// <summary>The parent navigation source of this contained entity set.</summary>
+        /// <returns>The parent navigation source of this contained entity set.</returns>
+        public IEdmNavigationSource ParentNavigationSource
+        {
+            get { return this.parentNavigationSource; }
+        }
+
+        /// <summary>The navigation property of this contained entity set.</summary>
+        /// <returns>The navigation property of this contained entity set.</returns>
+        public IEdmNavigationProperty NavigationProperty
+        {
+            get { return this.navigationProperty; }
+        }
+
+        internal IEdmPathExpression NavigationPath
+        {
+            get
+            {
+                return this.navigationPath;
+            }
+        }
+
+        private string FullNavigationPath
+        {
+            get
+            {
+                if (this.fullPath == null)
+                {
+                    List<string> fullPath = new List<string>();
+                    EdmContainedEntitySet currentSource = this;
+                    while (currentSource != null)
+                    {
+                        fullPath.AddRange(currentSource.NavigationPath.PathSegments);
+                        currentSource = currentSource.ParentNavigationSource as EdmContainedEntitySet;
+                    }
+
+                    fullPath.Reverse();
+                    this.fullPath = new EdmPathExpression(fullPath).Path;
+                }
+
+                return this.fullPath;
+            }
+        }
+
+        /// <summary>
+        /// Finds the bindings of the navigation property.
+        /// </summary>
+        /// <param name="navigationProperty">The navigation property.</param>
+        /// <returns>The list of bindings for current navigation property.</returns>
+        public override IEnumerable<IEdmNavigationPropertyBinding> FindNavigationPropertyBindings(IEdmNavigationProperty navigationProperty)
+        {
+            IEnumerable<IEdmNavigationPropertyBinding> bindings = base.FindNavigationPropertyBindings(navigationProperty);
+            IEdmNavigationSource parent;
+            IEdmContainedEntitySet contained = this;
+            IEnumerable<IEdmNavigationPropertyBinding> parentBindings;
+
+            while (contained != null)
+            {
+                parent = contained.ParentNavigationSource;
+                parentBindings = parent.FindNavigationPropertyBindings(navigationProperty);
+                if (parentBindings != null)
+                {
+                    bindings = bindings == null ? parentBindings : bindings.Concat(parentBindings);
+                }
+
+                contained = parent as IEdmContainedEntitySet;
+            }
+
+            return bindings;
+        }
+
+        /// <summary>
+        /// Finds the entity set that a navigation property targets.
+        /// </summary>
+        /// <param name="navigationProperty">The navigation property.</param>
+        /// <returns>The entity set that the navigation property targets</returns>
+        public override IEdmNavigationSource FindNavigationTarget(IEdmNavigationProperty navigationProperty)
+        {
+            return this.FindNavigationTarget(navigationProperty, new EdmPathExpression(navigationProperty.Name));
+        }
+
+        /// <summary>
+        /// Finds the entity set that a navigation property targets.
+        /// </summary>
+        /// <param name="navigationProperty">The navigation property.</param>
+        /// <param name="bindingPath">The binding path of the navigation property</param>
+        /// <returns>The entity set that the navigation property targets</returns>
+        public override IEdmNavigationSource FindNavigationTarget(IEdmNavigationProperty navigationProperty, IEdmPathExpression bindingPath)
+        {
+            // 7.4.1 expected the path to be prefixed with the path to the contained navigation source.
+            // For backward compatibility, if the binding path received starts with the path to this contained resource,
+            // we trim it off and then treat the remainder as the path to the target. This logic should be removed in
+            // the next breaking change as it could be ambiguous in the case that the prefix of the path to the contained
+            // source matches a valid path to the target of the contained source.
+            if (bindingPath != null)
+            {
+                if (bindingPath.Path.Length > this.FullNavigationPath.Length && bindingPath.Path.StartsWith(this.FullNavigationPath, System.StringComparison.Ordinal))
+                {
+                    bindingPath = new EdmPathExpression(bindingPath.Path.Substring(this.FullNavigationPath.Length + 1));
+                }
+            }
+
+            IEdmNavigationSource navigationTarget = base.FindNavigationTarget(navigationProperty, bindingPath);
+
+            if (navigationTarget is IEdmUnknownEntitySet)
+            {
+                IEnumerable<string> segments = (bindingPath == null || string.IsNullOrEmpty(bindingPath.Path)) ? new string[] { navigationProperty.Name } : bindingPath.PathSegments;
+                bindingPath = new EdmPathExpression(this.NavigationPath.PathSegments.Concat(segments));
+
+                return this.parentNavigationSource.FindNavigationTarget(navigationProperty, bindingPath);
+            }
+
+            return navigationTarget;
+        }
+
+        private IEdmPathExpression ComputePath()
+        {
+            IEdmType targetType = this.navigationProperty.DeclaringType.AsElementType();
+            List<string> newPath = new List<string>(this.parentNavigationSource.Path.PathSegments);
+            if (!(targetType is IEdmComplexType) && !this.parentNavigationSource.Type.AsElementType().IsOrInheritsFrom(targetType))
+            {
+                newPath.Add(targetType.FullTypeName());
+            }
+
+            newPath.AddRange(this.NavigationPath.PathSegments);
+            return new EdmPathExpression(newPath.ToArray());
+        }
+    }
+}
--- conflicted
+++ resolved
@@ -1,118 +1,112 @@
-﻿<Project Sdk="Microsoft.NET.Sdk">
-
-  <PropertyGroup>
-    <TargetFramework>net8.0</TargetFramework>
-    <AssemblyName>Microsoft.OData.Edm</AssemblyName>
-    <RootNamespace>Microsoft.OData.Edm</RootNamespace>
-    <DocumentationFile>$(AssemblyName).xml</DocumentationFile>
-    <PackageReadmeFile>README.md</PackageReadmeFile>
-    <DefineConstants>$(DefineConstants);SUPPRESS_PORTABLELIB_TARGETFRAMEWORK_ATTRIBUTE</DefineConstants>
-    <GenerateAssemblyInfo>false</GenerateAssemblyInfo>
-  </PropertyGroup>
-
-  <Import Project="..\Build.props" />
-
-  <PropertyGroup Condition="'$(TreatWarningsAsErrors)' == 'false' or '$(TreatWarningsAsErrors)' == ''">
-    <TreatWarningsAsErrors>false</TreatWarningsAsErrors>
-    <WarningsAsErrors>$(WarningsAsErrors);RS0017;RS0025</WarningsAsErrors>
-  </PropertyGroup>
-  
-  <ItemGroup>
-    <None Remove="Microsoft.OData.Edm.xml" />
-  </ItemGroup>
-
-  <ItemGroup>
-    <None Include="README.md" Pack="true" PackagePath="\"/>
-  </ItemGroup>
-
-  <ItemGroup>
-    <InternalsVisibleTo Include="Microsoft.OData.Edm.Tests" />
-    <InternalsVisibleTo Include="Microsoft.Test.OData.Tests.Client" />
-  </ItemGroup>
-
-  <ItemGroup>
-    <Compile Include="..\AssemblyInfo\AssemblyKeys.cs" Link="AssemblyKeys.cs" />
-    <Compile Include="..\PlatformHelper.cs" Link="PlatformHelper.cs" />
-  </ItemGroup>
-
-  <ItemGroup>
-    <EmbeddedResource Include="Vocabularies\CapabilitiesVocabularies.xml">
-      <LogicalName>CapabilitiesVocabularies.xml</LogicalName>
-      <SubType>Designer</SubType>
-    </EmbeddedResource>
-    <EmbeddedResource Include="Vocabularies\AuthorizationVocabularies.xml">
-      <LogicalName>AuthorizationVocabularies.xml</LogicalName>
-      <SubType>Designer</SubType>
-    </EmbeddedResource>
-    <EmbeddedResource Include="Vocabularies\CoreVocabularies.xml">
-      <LogicalName>CoreVocabularies.xml</LogicalName>
-      <SubType>Designer</SubType>
-    </EmbeddedResource>
-    <EmbeddedResource Include="Vocabularies\AlternateKeysVocabularies.xml">
-      <LogicalName>AlternateKeysVocabularies.xml</LogicalName>
-      <SubType>Designer</SubType>
-    </EmbeddedResource>
-    <EmbeddedResource Include="Vocabularies\CommunityVocabularies.xml">
-      <LogicalName>CommunityVocabularies.xml</LogicalName>
-      <SubType>Designer</SubType>
-    </EmbeddedResource>
-    <EmbeddedResource Include="Vocabularies\ValidationVocabularies.xml">
-      <LogicalName>ValidationVocabularies.xml</LogicalName>
-      <SubType>Designer</SubType>
-    </EmbeddedResource>
-    <EmbeddedResource Include="Vocabularies\MeasuresVocabularies.xml">
-      <LogicalName>MeasuresVocabularies.xml</LogicalName>
-      <SubType>Designer</SubType>
-    </EmbeddedResource>
-  </ItemGroup>
-
-  <ItemGroup>
-    <AdditionalFiles Include="PublicAPI/$(TargetFramework)/PublicAPI.Shipped.txt" />
-    <AdditionalFiles Include="PublicAPI/$(TargetFramework)/PublicAPI.Unshipped.txt" />
-  </ItemGroup>
-    
-  <ItemGroup>
-    <PackageReference Include="Microsoft.CodeAnalysis.NetAnalyzers" Version="9.0.0">
-      <PrivateAssets>all</PrivateAssets>
-      <IncludeAssets>runtime; build; native; contentfiles; analyzers; buildtransitive</IncludeAssets>
-    </PackageReference>
-    <PackageReference Include="Microsoft.CodeAnalysis.PublicApiAnalyzers" Version="3.3.3">
-      <PrivateAssets>all</PrivateAssets>
-      <IncludeAssets>runtime; build; native; contentfiles; analyzers; buildtransitive</IncludeAssets>
-    </PackageReference>
-    <PackageReference Include="Microsoft.SourceLink.GitHub" Version="1.0.0">
-      <PrivateAssets>all</PrivateAssets>
-      <IncludeAssets>runtime; build; native; contentfiles; analyzers; buildtransitive</IncludeAssets>
-    </PackageReference>
-  </ItemGroup>
-
-  <ItemGroup Condition="'$(TargetFramework)' == 'netstandard2.0'">
-    <PackageReference Include="System.Text.Json" Version="4.6.0" />
-  </ItemGroup>
-
-  <ItemGroup>
-    <Service Include="{508349b6-6b84-4df5-91f0-309beebad82d}" />
-  </ItemGroup>
-
-  <ItemGroup>
-<<<<<<< HEAD
-    <None Update="Docs\README.md">
-      <CopyToOutputDirectory>PreserveNewest</CopyToOutputDirectory>
-    </None>
-=======
-    <Compile Update="SRResources.Designer.cs">
-      <DesignTime>True</DesignTime>
-      <AutoGen>True</AutoGen>
-      <DependentUpon>SRResources.resx</DependentUpon>
-    </Compile>
-  </ItemGroup>
-
-  <ItemGroup>
-    <EmbeddedResource Update="SRResources.resx">
-      <Generator>ResXFileCodeGenerator</Generator>
-      <LastGenOutput>SRResources.Designer.cs</LastGenOutput>
-    </EmbeddedResource>
->>>>>>> 70eef8a0
-  </ItemGroup>
-
-</Project>
+﻿<Project Sdk="Microsoft.NET.Sdk">
+
+  <PropertyGroup>
+    <TargetFramework>net8.0</TargetFramework>
+    <AssemblyName>Microsoft.OData.Edm</AssemblyName>
+    <RootNamespace>Microsoft.OData.Edm</RootNamespace>
+    <DocumentationFile>$(AssemblyName).xml</DocumentationFile>
+    <PackageReadmeFile>README.md</PackageReadmeFile>
+    <DefineConstants>$(DefineConstants);SUPPRESS_PORTABLELIB_TARGETFRAMEWORK_ATTRIBUTE</DefineConstants>
+    <GenerateAssemblyInfo>false</GenerateAssemblyInfo>
+  </PropertyGroup>
+
+  <Import Project="..\Build.props" />
+
+  <PropertyGroup Condition="'$(TreatWarningsAsErrors)' == 'false' or '$(TreatWarningsAsErrors)' == ''">
+    <TreatWarningsAsErrors>false</TreatWarningsAsErrors>
+    <WarningsAsErrors>$(WarningsAsErrors);RS0017;RS0025</WarningsAsErrors>
+  </PropertyGroup>
+  
+  <ItemGroup>
+    <None Remove="Microsoft.OData.Edm.xml" />
+  </ItemGroup>
+
+  <ItemGroup>
+    <None Include="README.md" Pack="true" PackagePath="\"/>
+  </ItemGroup>
+
+  <ItemGroup>
+    <InternalsVisibleTo Include="Microsoft.OData.Edm.Tests" />
+    <InternalsVisibleTo Include="Microsoft.Test.OData.Tests.Client" />
+  </ItemGroup>
+
+  <ItemGroup>
+    <Compile Include="..\AssemblyInfo\AssemblyKeys.cs" Link="AssemblyKeys.cs" />
+    <Compile Include="..\PlatformHelper.cs" Link="PlatformHelper.cs" />
+  </ItemGroup>
+
+  <ItemGroup>
+    <EmbeddedResource Include="Vocabularies\CapabilitiesVocabularies.xml">
+      <LogicalName>CapabilitiesVocabularies.xml</LogicalName>
+      <SubType>Designer</SubType>
+    </EmbeddedResource>
+    <EmbeddedResource Include="Vocabularies\AuthorizationVocabularies.xml">
+      <LogicalName>AuthorizationVocabularies.xml</LogicalName>
+      <SubType>Designer</SubType>
+    </EmbeddedResource>
+    <EmbeddedResource Include="Vocabularies\CoreVocabularies.xml">
+      <LogicalName>CoreVocabularies.xml</LogicalName>
+      <SubType>Designer</SubType>
+    </EmbeddedResource>
+    <EmbeddedResource Include="Vocabularies\AlternateKeysVocabularies.xml">
+      <LogicalName>AlternateKeysVocabularies.xml</LogicalName>
+      <SubType>Designer</SubType>
+    </EmbeddedResource>
+    <EmbeddedResource Include="Vocabularies\CommunityVocabularies.xml">
+      <LogicalName>CommunityVocabularies.xml</LogicalName>
+      <SubType>Designer</SubType>
+    </EmbeddedResource>
+    <EmbeddedResource Include="Vocabularies\ValidationVocabularies.xml">
+      <LogicalName>ValidationVocabularies.xml</LogicalName>
+      <SubType>Designer</SubType>
+    </EmbeddedResource>
+    <EmbeddedResource Include="Vocabularies\MeasuresVocabularies.xml">
+      <LogicalName>MeasuresVocabularies.xml</LogicalName>
+      <SubType>Designer</SubType>
+    </EmbeddedResource>
+  </ItemGroup>
+
+  <ItemGroup>
+    <AdditionalFiles Include="PublicAPI/$(TargetFramework)/PublicAPI.Shipped.txt" />
+    <AdditionalFiles Include="PublicAPI/$(TargetFramework)/PublicAPI.Unshipped.txt" />
+  </ItemGroup>
+    
+  <ItemGroup>
+    <PackageReference Include="Microsoft.CodeAnalysis.NetAnalyzers" Version="9.0.0">
+      <PrivateAssets>all</PrivateAssets>
+      <IncludeAssets>runtime; build; native; contentfiles; analyzers; buildtransitive</IncludeAssets>
+    </PackageReference>
+    <PackageReference Include="Microsoft.CodeAnalysis.PublicApiAnalyzers" Version="3.3.3">
+      <PrivateAssets>all</PrivateAssets>
+      <IncludeAssets>runtime; build; native; contentfiles; analyzers; buildtransitive</IncludeAssets>
+    </PackageReference>
+    <PackageReference Include="Microsoft.SourceLink.GitHub" Version="1.0.0">
+      <PrivateAssets>all</PrivateAssets>
+      <IncludeAssets>runtime; build; native; contentfiles; analyzers; buildtransitive</IncludeAssets>
+    </PackageReference>
+  </ItemGroup>
+
+  <ItemGroup Condition="'$(TargetFramework)' == 'netstandard2.0'">
+    <PackageReference Include="System.Text.Json" Version="4.6.0" />
+  </ItemGroup>
+
+  <ItemGroup>
+    <Service Include="{508349b6-6b84-4df5-91f0-309beebad82d}" />
+  </ItemGroup>
+
+  <ItemGroup>
+    <Compile Update="SRResources.Designer.cs">
+      <DesignTime>True</DesignTime>
+      <AutoGen>True</AutoGen>
+      <DependentUpon>SRResources.resx</DependentUpon>
+    </Compile>
+  </ItemGroup>
+
+  <ItemGroup>
+    <EmbeddedResource Update="SRResources.resx">
+      <Generator>ResXFileCodeGenerator</Generator>
+      <LastGenOutput>SRResources.Designer.cs</LastGenOutput>
+    </EmbeddedResource>
+  </ItemGroup>
+
+</Project>
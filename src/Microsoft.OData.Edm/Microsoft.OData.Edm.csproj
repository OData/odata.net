--- conflicted
+++ resolved
@@ -1,590 +1,95 @@
-﻿<Project Sdk="Microsoft.NET.Sdk">
-
-  <PropertyGroup>
-    <TargetFrameworks>net45;netstandard2.0;netstandard1.1</TargetFrameworks>
-    <AssemblyName>Microsoft.OData.Edm</AssemblyName>
-    <RootNamespace>Microsoft.OData.Edm</RootNamespace>
-    <DocumentationFile>$(AssemblyName).xml</DocumentationFile>
-    <DefineConstants>$(DefineConstants);SUPPRESS_PORTABLELIB_TARGETFRAMEWORK_ATTRIBUTE</DefineConstants>
-    <GenerateAssemblyInfo>false</GenerateAssemblyInfo>
-  </PropertyGroup>
-
-  <Import Project="..\Build.props" />
-
-  <ItemGroup>
-    <None Remove="Microsoft.OData.Edm.xml" />
-  </ItemGroup>
-
-  <ItemGroup>
-    <InternalsVisibleTo Include="Microsoft.OData.Edm.Tests" />
-    <InternalsVisibleTo Include="Microsoft.Test.OData.Tests.Client" />
-  </ItemGroup>
-
-  <ItemGroup>
-    <TextStringResource Include="Microsoft.OData.Edm.txt">
-      <ResFile>Microsoft.OData.Edm</ResFile>
-      <Sealed>true</Sealed>
-      <Parameterize>true</Parameterize>
-      <Visibility>internal</Visibility>
-      <GenerateResource>true</GenerateResource>
-      <FullClassName>Microsoft.OData.Edm.EdmRes</FullClassName>
-      <SupportsAssemblyReferences>false</SupportsAssemblyReferences>
-      <SkipSRAttributes>true</SkipSRAttributes>
-    </TextStringResource>
-  </ItemGroup>
-
-  <ItemGroup>
-<<<<<<< HEAD
-    <Compile Include="Csdl\EdmEnumValueParser.cs" />
-    <Compile Include="Csdl\Parsing\Ast\CsdlAnnotationPathExpression.cs" />
-    <Compile Include="Csdl\Parsing\Ast\CsdlUntypedTypeReference.cs" />
-    <Compile Include="Csdl\Semantics\CsdlSemanticsAnnotationPathExpression.cs" />
-    <Compile Include="Csdl\Semantics\CsdlSemanticsTypeDefinitionReference.cs" />
-    <Compile Include="Csdl\Semantics\CsdlSemanticsUntypedTypeReference.cs" />
-    <Compile Include="GlobalSuppressions.cs" />
-    <Compile Include="Csdl\Parsing\Ast\CsdlEnumMemberExpression.cs" />
-    <Compile Include="Csdl\Semantics\CsdlSemanticsEnumMemberExpression.cs" />
-    <Compile Include="PrimitiveValueConverters\PassThroughPrimitiveValueConverter.cs" />
-    <Compile Include="Csdl\CsdlLocation.cs" />
-    <Compile Include="Csdl\EdmParseException.cs" />
-    <Compile Include="Csdl\CsdlReaderSettings.cs" />
-    <Compile Include="Csdl\CsdlTarget.cs" />
-    <Compile Include="Csdl\EdmValueParser.cs" />
-    <Compile Include="Csdl\EdmValueWriter.cs" />
-    <Compile Include="Csdl\Parsing\Ast\CsdlNavigationPropertyPathExpression.cs" />
-    <Compile Include="Csdl\Parsing\Ast\CsdlAbstractNavigationSource.cs" />
-    <Compile Include="Csdl\Parsing\Ast\CsdlAction.cs" />
-    <Compile Include="Csdl\Parsing\Ast\CsdlActionImport.cs" />
-    <Compile Include="Csdl\Parsing\Ast\CsdlApplyExpression.cs" />
-    <Compile Include="Csdl\Parsing\Ast\CsdlCastExpression.cs" />
-    <Compile Include="Csdl\Parsing\Ast\CsdlCollectionExpression.cs" />
-    <Compile Include="Csdl\Parsing\Ast\CsdlEnumMember.cs" />
-    <Compile Include="Csdl\Parsing\Ast\CsdlEnumType.cs" />
-    <Compile Include="Csdl\Parsing\Ast\CsdlFunction.cs" />
-    <Compile Include="Csdl\Parsing\Ast\CsdlFunctionImport.cs" />
-    <Compile Include="Csdl\Parsing\Ast\CsdlIfExpression.cs" />
-    <Compile Include="Csdl\Parsing\Ast\CsdlIsTypeExpression.cs" />
-    <Compile Include="Csdl\Parsing\Ast\CsdlLabeledExpression.cs" />
-    <Compile Include="Csdl\Parsing\Ast\CsdlLabeledExpressionReferenceExpression.cs" />
-    <Compile Include="Csdl\Parsing\Ast\CsdlPathExpression.cs" />
-    <Compile Include="Csdl\Parsing\Ast\CsdlPropertyPathExpression.cs" />
-    <Compile Include="Csdl\Parsing\Ast\CsdlAnnotation.cs" />
-    <Compile Include="Csdl\Parsing\Ast\CsdlAnnotations.cs" />
-    <Compile Include="Csdl\Parsing\Ast\CsdlCollectionType.cs" />
-    <Compile Include="Csdl\Parsing\Ast\CsdlConstantExpression.cs" />
-    <Compile Include="Csdl\Parsing\Ast\CsdlExpressionBase.cs" />
-    <Compile Include="Csdl\Parsing\Ast\CsdlPropertyValue.cs" />
-    <Compile Include="Csdl\Parsing\Ast\CsdlRecordExpression.cs" />
-    <Compile Include="Csdl\Parsing\Ast\CsdlSingleton.cs" />
-    <Compile Include="Csdl\Parsing\Ast\CsdlSpatialTypeReference.cs" />
-    <Compile Include="Csdl\Parsing\Ast\CsdlTypeDefinition.cs" />
-    <Compile Include="Csdl\Parsing\Ast\ICsdlTypeExpression.cs" />
-    <Compile Include="Csdl\Semantics\BadElements\UnresolvedAction.cs" />
-    <Compile Include="Csdl\Semantics\BadElements\IUnresolvedElement.cs" />
-    <Compile Include="Csdl\Semantics\BadElements\UnresolvedEnumType.cs" />
-    <Compile Include="Csdl\Semantics\BadElements\UnresolvedFunction.cs" />
-    <Compile Include="Csdl\Semantics\BadElements\UnresolvedVocabularyTerm.cs" />
-    <Compile Include="Csdl\Semantics\CsdlSemanticsNavigationPropertyPathExpression.cs" />
-    <Compile Include="Csdl\Semantics\CsdlSemanticsTypeDefinitionDefinition.cs" />
-    <Compile Include="Csdl\Semantics\CsdlSemanticsAction.cs" />
-    <Compile Include="Csdl\Semantics\CsdlSemanticsActionImport.cs" />
-    <Compile Include="Csdl\Semantics\CsdlSemanticsApplyExpression.cs" />
-    <Compile Include="Csdl\Semantics\CsdlSemanticsCastExpression.cs" />
-    <Compile Include="Csdl\Semantics\CsdlSemanticsCollectionExpression.cs" />
-    <Compile Include="Csdl\Semantics\CsdlSemanticsDateConstantExpression.cs" />
-    <Compile Include="Csdl\Semantics\CsdlSemanticsDateTimeOffsetConstantExpression.cs" />
-    <Compile Include="Csdl\Semantics\CsdlSemanticsDirectValueAnnotationsManager.cs" />
-    <Compile Include="Csdl\Semantics\CsdlSemanticsExpression.cs" />
-    <Compile Include="Csdl\Semantics\CsdlSemanticsFunction.cs" />
-    <Compile Include="Csdl\Semantics\CsdlSemanticsFunctionImport.cs" />
-    <Compile Include="Csdl\Semantics\CsdlSemanticsNavigationSource.cs" />
-    <Compile Include="Csdl\Semantics\CsdlSemanticsGuidConstantExpression.cs" />
-    <Compile Include="Csdl\Semantics\CsdlSemanticsBinaryConstantExpression.cs" />
-    <Compile Include="Csdl\Semantics\CsdlSemanticsIfExpression.cs" />
-    <Compile Include="Csdl\Semantics\CsdlSemanticsIsTypeExpression.cs" />
-    <Compile Include="Csdl\Semantics\CsdlSemanticsLabeledExpression.cs" />
-    <Compile Include="Csdl\Semantics\CsdlSemanticsLabeledExpressionReferenceExpression.cs" />
-    <Compile Include="Csdl\Semantics\CsdlSemanticsDirectValueAnnotation.cs" />
-    <Compile Include="Csdl\Semantics\CsdlSemanticsEnumMember.cs" />
-    <Compile Include="Csdl\Semantics\CsdlSemanticsEnumTypeDefinition.cs" />
-    <Compile Include="Csdl\Parsing\Ast\CsdlTerm.cs" />
-    <Compile Include="Csdl\Semantics\CsdlSemanticsAnnotations.cs" />
-    <Compile Include="Csdl\Semantics\CsdlSemanticsBooleanConstantExpression.cs" />
-    <Compile Include="Csdl\Semantics\CsdlSemanticsCollectionTypeDefinition.cs" />
-    <Compile Include="Csdl\Semantics\CsdlSemanticsCollectionTypeExpression.cs" />
-    <Compile Include="Csdl\Semantics\CsdlSemanticsDecimalConstantExpression.cs" />
-    <Compile Include="Csdl\Semantics\CsdlSemanticsElement.cs" />
-    <Compile Include="Csdl\Semantics\CsdlSemanticsFloatingConstantExpression.cs" />
-    <Compile Include="Csdl\Semantics\CsdlSemanticsIntConstantExpression.cs" />
-    <Compile Include="Csdl\Semantics\CsdlSemanticsNamedTypeReference.cs" />
-    <Compile Include="Csdl\Semantics\CsdlSemanticsNullExpression.cs" />
-    <Compile Include="Csdl\Semantics\CsdlSemanticsPathExpression.cs" />
-    <Compile Include="Csdl\Semantics\CsdlSemanticsPropertyConstructor.cs" />
-    <Compile Include="Csdl\Semantics\CsdlSemanticsPropertyPathExpression.cs" />
-    <Compile Include="Csdl\Semantics\CsdlSemanticsRecordExpression.cs" />
-    <Compile Include="Csdl\Semantics\CsdlSemanticsSingleton.cs" />
-    <Compile Include="Csdl\Semantics\CsdlSemanticsSpatialTypeReference.cs" />
-    <Compile Include="Csdl\Semantics\CsdlSemanticsStringConstantExpression.cs" />
-    <Compile Include="Csdl\Semantics\CsdlSemanticsTimeOfDayConstantExpression.cs" />
-    <Compile Include="Csdl\Semantics\CsdlSemanticsDurationConstantExpression.cs" />
-    <Compile Include="Csdl\Semantics\CsdlSemanticsVocabularyAnnotation.cs" />
-    <Compile Include="Csdl\Semantics\CsdlSemanticsTerm.cs" />
-    <Compile Include="Csdl\Serialization\EdmModelReferenceElementsVisitor.cs" />
-    <Compile Include="Csdl\Serialization\SerializationValidator.cs" />
-    <Compile Include="Csdl\SerializationExtensionMethods.cs" />
-    <Compile Include="Csdl\Parsing\Ast\CsdlOperationReturn.cs" />
-    <Compile Include="Csdl\CsdlReader.cs" />
-    <Compile Include="Csdl\CsdlWriter.cs" />
-    <Compile Include="Csdl\Semantics\CsdlSemanticsEntityReferenceTypeExpression.cs" />
-    <Compile Include="Csdl\Semantics\CsdlSemanticsOperationImport.cs" />
-    <Compile Include="Csdl\Serialization\EdmModelSchemaSeparationSerializationVisitor.cs" />
-    <Compile Include="PrimitiveValueConverters\DefaultPrimitiveValueConverter.cs" />
-    <Compile Include="EdmLocation.cs" />
-    <Compile Include="ExtensionMethods\EdmElementComparer.cs" />
-    <Compile Include="Schema\BadPathType.cs" />
-    <Compile Include="Schema\BadPathTypeReference.cs" />
-    <Compile Include="Schema\CoreModel\EdmCoreModelComplexType.cs" />
-    <Compile Include="Schema\CoreModel\EdmCoreModelPrimitiveType.cs" />
-    <Compile Include="Schema\CoreModel\EdmCoreModelUntypedType.cs" />
-    <Compile Include="Schema\CoreModel\IEdmCoreModelElement.cs" />
-    <Compile Include="Schema\CoreModel\EdmCoreModelEntityType.cs" />
-    <Compile Include="Schema\CoreModel\EdmCoreModelPathType.cs" />
-    <Compile Include="Schema\CoreModel\EdmCoreModel.cs" />
-    <Compile Include="Schema\EdmDictionaryOfStringStringTypeReference.cs" />
-    <Compile Include="Schema\EdmUntypedStructuredType.cs" />
-    <Compile Include="Schema\EdmUntypedStructuredTypeReference.cs" />
-    <Compile Include="Schema\EdmPathTypeReference.cs" />
-    <Compile Include="Schema\EdmUntypedTypeReference.cs" />
-    <Compile Include="Schema\Interfaces\IEdmFullNamedElement.cs" />
-    <Compile Include="Schema\Interfaces\IEdmPathTypeReference.cs" />
-    <Compile Include="Schema\Interfaces\IEdmPathType.cs" />
-    <Compile Include="Schema\Interfaces\IEdmUntypedType.cs" />
-    <Compile Include="Schema\Interfaces\IEdmUntypedTypeReference.cs" />
-    <Compile Include="Schema\Interfaces\IEdmTypeDefinitionReference.cs" />
-    <Compile Include="Schema\Interfaces\IEdmTypeDefinition.cs" />
-    <Compile Include="Schema\Interfaces\IEdmActionImport.cs" />
-    <Compile Include="Schema\Interfaces\IEdmContainedEntitySet.cs" />
-    <Compile Include="Schema\Interfaces\IEdmEntitySetBase.cs" />
-    <Compile Include="Schema\Interfaces\IEdmFunctionImport.cs" />
-    <Compile Include="Schema\Interfaces\IEdmAction.cs" />
-    <Compile Include="Schema\Interfaces\IEdmFunction.cs" />
-    <Compile Include="Schema\Interfaces\IEdmInclude.cs" />
-    <Compile Include="Schema\Interfaces\IEdmIncludeAnnotations.cs" />
-    <Compile Include="Schema\Interfaces\IEdmNavigationPropertyBinding.cs" />
-    <Compile Include="Schema\Interfaces\IEdmNavigationSource.cs" />
-    <Compile Include="Schema\Interfaces\IEdmReference.cs" />
-    <Compile Include="Schema\Interfaces\IEdmReferentialConstraint.cs" />
-    <Compile Include="Schema\Interfaces\IEdmSingleton.cs" />
-    <Compile Include="Schema\Interfaces\IEdmUnknownEntitySet.cs" />
-    <Compile Include="Schema\Interfaces\IEdmExpression.cs" />
-    <Compile Include="Schema\Interfaces\IEdmPathExpression.cs" />
-    <Compile Include="Schema\Interfaces\IEdmEnumMemberValue.cs" />
-    <Compile Include="Schema\TimeOfDay.cs" />
-    <Compile Include="ExtensionMethods\EnumHelper.cs" />
-    <Compile Include="PrimitiveValueConverters\IPrimitiveValueConverter.cs" />
-    <Compile Include="Schema\AmbiguousSingletonBinding.cs" />
-    <Compile Include="Schema\BadTypeDefinition.cs" />
-    <Compile Include="Schema\EdmTypeDefinition.cs" />
-    <Compile Include="Schema\EdmTypeDefinitionReference.cs" />
-    <Compile Include="Schema\EdmContainedEntitySet.cs" />
-    <Compile Include="Schema\EdmEntitySetBase.cs" />
-    <Compile Include="Schema\EdmInclude.cs" />
-    <Compile Include="Schema\EdmIncludeAnnotations.cs" />
-    <Compile Include="Schema\EdmNavigationSource.cs" />
-    <Compile Include="Schema\EdmReference.cs" />
-    <Compile Include="Schema\EdmSingleton.cs" />
-    <Compile Include="Schema\EdmUnknownEntitySet.cs" />
-    <Compile Include="Schema\EdmPathExpression.cs" />
-    <Compile Include="Schema\EdmEnumMemberValue.cs" />
-    <Compile Include="Memoizer.cs" />
-    <Compile Include="Schema\EdmFunctionImport.cs" />
-    <Compile Include="Schema\EdmActionImport.cs" />
-    <Compile Include="Schema\EdmFunction.cs" />
-    <Compile Include="Schema\EdmAction.cs" />
-    <Compile Include="Schema\EdmNavigationPropertyInfo.cs" />
-    <Compile Include="Schema\EdmNavigationPropertyBinding.cs" />
-    <Compile Include="Schema\EdmReferentialConstraint.cs" />
-    <Compile Include="Schema\AmbiguousBinding.cs" />
-    <Compile Include="Schema\AmbiguousEntityContainerBinding.cs" />
-    <Compile Include="Schema\AmbiguousEntitySetBinding.cs" />
-    <Compile Include="Schema\AmbiguousOperationBinding.cs" />
-    <Compile Include="Schema\AmbiguousOperationImportBinding.cs" />
-    <Compile Include="Schema\AmbiguousLabeledExpressionBinding.cs" />
-    <Compile Include="Schema\AmbiguousPropertyBinding.cs" />
-    <Compile Include="Schema\AmbiguousTypeBinding.cs" />
-    <Compile Include="Schema\AmbiguousTermBinding.cs" />
-    <Compile Include="Schema\BadBinaryTypeReference.cs" />
-    <Compile Include="Schema\BadCollectionType.cs" />
-    <Compile Include="Schema\BadComplexType.cs" />
-    <Compile Include="Schema\BadComplexTypeReference.cs" />
-    <Compile Include="Schema\BadDecimalTypeReference.cs" />
-    <Compile Include="Schema\BadElement.cs" />
-    <Compile Include="Schema\BadEntityContainer.cs" />
-    <Compile Include="Schema\BadEntityReferenceType.cs" />
-    <Compile Include="Schema\BadEntitySet.cs" />
-    <Compile Include="Schema\BadEntityType.cs" />
-    <Compile Include="Schema\BadEntityTypeReference.cs" />
-    <Compile Include="Schema\BadEnumType.cs" />
-    <Compile Include="Schema\BadLabeledExpression.cs" />
-    <Compile Include="Schema\BadNamedStructuredType.cs" />
-    <Compile Include="Schema\BadPrimitiveType.cs" />
-    <Compile Include="Schema\BadPrimitiveTypeReference.cs" />
-    <Compile Include="Schema\BadEdmEnumMemberValue.cs" />
-    <Compile Include="Schema\BadProperty.cs" />
-    <Compile Include="Schema\BadNavigationProperty.cs" />
-    <Compile Include="Schema\BadSpatialTypeReference.cs" />
-    <Compile Include="Schema\BadStringTypeReference.cs" />
-    <Compile Include="Schema\BadStructuredType.cs" />
-    <Compile Include="Schema\BadTemporalTypeReference.cs" />
-    <Compile Include="Schema\BadType.cs" />
-    <Compile Include="Schema\BadTypeReference.cs" />
-    <Compile Include="Schema\CyclicComplexType.cs" />
-    <Compile Include="Schema\CyclicEntityContainer.cs" />
-    <Compile Include="Schema\CyclicEntityType.cs" />
-    <Compile Include="PrimitiveValueConverters\PrimitiveValueConverterConstants.cs" />
-    <Compile Include="Validation\InterfaceValidator.cs" />
-    <Compile Include="Validation\ValidationHelper.cs" />
-    <Compile Include="Vocabularies\Annotations\EdmVocabularyAnnotation.cs" />
-    <Compile Include="Vocabularies\Annotations\EdmDirectValueAnnotation.cs" />
-    <Compile Include="Vocabularies\Annotations\EdmDirectValueAnnotationBinding.cs" />
-    <Compile Include="Vocabularies\Annotations\EdmDirectValueAnnotationsManager.cs" />
-    <Compile Include="Vocabularies\Annotations\EdmPropertyValueBinding.cs" />
-    <Compile Include="Vocabularies\Annotations\EdmTypedDirectValueAnnotationBinding.cs" />
-    <Compile Include="Vocabularies\Annotations\IEdmDirectValueAnnotation.cs" />
-    <Compile Include="Vocabularies\Annotations\IEdmDirectValueAnnotationBinding.cs" />
-    <Compile Include="Vocabularies\Annotations\IEdmDirectValueAnnotationsManager.cs" />
-    <Compile Include="Vocabularies\Annotations\IEdmPropertyValueBinding.cs" />
-    <Compile Include="Vocabularies\Annotations\IEdmTerm.cs" />
-    <Compile Include="Vocabularies\Annotations\IEdmVocabularyAnnotatable.cs" />
-    <Compile Include="Vocabularies\Annotations\IEdmVocabularyAnnotation.cs" />
-    <Compile Include="Vocabularies\CapabilitiesVocabularyConstants.cs" />
-    <Compile Include="Vocabularies\AuthorizationVocabularyModel.cs" />
-    <Compile Include="Vocabularies\CapabilitiesVocabularyModel.cs" />
-    <Compile Include="Vocabularies\AlternateKeysVocabularyConstants.cs" />
-    <Compile Include="Vocabularies\AlternateKeysVocabularyModel.cs" />
-    <Compile Include="Vocabularies\CommunityVocabularyConstants.cs" />
-    <Compile Include="Vocabularies\CommunityVocabularyModel.cs" />
-    <Compile Include="Vocabularies\CoreVocabularyConstants.cs" />
-    <Compile Include="Vocabularies\CoreVocabularyModel.cs" />
-    <Compile Include="Vocabularies\EdmExpressionEvaluator.cs" />
-    <Compile Include="Vocabularies\Annotations\EdmTerm.cs" />
-    <Compile Include="Vocabularies\EdmToClrConverter.cs" />
-    <Compile Include="Vocabularies\EdmToClrEvaluator.cs" />
-    <Compile Include="Vocabularies\ValidationVocabularyModel.cs" />
-    <Compile Include="Vocabularies\VocabularyModelProvider.cs" />
-    <Compile Include="Vocabularies\Expressions\EdmApplyExpression.cs" />
-    <Compile Include="Vocabularies\Expressions\EdmCastExpression.cs" />
-    <Compile Include="Vocabularies\Expressions\EdmCollectionExpression.cs" />
-    <Compile Include="Vocabularies\Expressions\EdmEnumMemberExpression.cs" />
-    <Compile Include="Vocabularies\Expressions\EdmIfExpression.cs" />
-    <Compile Include="Vocabularies\Expressions\EdmIsTypeExpression.cs" />
-    <Compile Include="Vocabularies\Expressions\EdmLabeledExpression.cs" />
-    <Compile Include="Vocabularies\Expressions\EdmLabeledExpressionReferenceExpression.cs" />
-    <Compile Include="Vocabularies\Expressions\EdmNavigationPropertyPathExpression.cs" />
-    <Compile Include="Vocabularies\Expressions\EdmNullExpression.cs" />
-    <Compile Include="Vocabularies\Expressions\EdmPropertyConstructor.cs" />
-    <Compile Include="Vocabularies\Expressions\EdmPropertyPathExpression.cs" />
-    <Compile Include="Vocabularies\Expressions\EdmRecordExpression.cs" />
-    <Compile Include="Vocabularies\Expressions\IEdmApplyExpression.cs" />
-    <Compile Include="Vocabularies\Expressions\IEdmBinaryConstantExpression.cs" />
-    <Compile Include="Vocabularies\Expressions\IEdmBooleanConstantExpression.cs" />
-    <Compile Include="Vocabularies\Expressions\IEdmCastExpression.cs" />
-    <Compile Include="Vocabularies\Expressions\IEdmCollectionExpression.cs" />
-    <Compile Include="Vocabularies\Expressions\IEdmDateConstantExpression.cs" />
-    <Compile Include="Vocabularies\Expressions\IEdmDateTimeOffsetConstantExpression.cs" />
-    <Compile Include="Vocabularies\Expressions\IEdmDecimalConstantExpression.cs" />
-    <Compile Include="Vocabularies\Expressions\IEdmDurationConstantExpression.cs" />
-    <Compile Include="Vocabularies\Expressions\IEdmEnumMemberExpression.cs" />
-    <Compile Include="Vocabularies\Expressions\IEdmFloatingConstantExpression.cs" />
-    <Compile Include="Vocabularies\Expressions\IEdmGuidConstantExpression.cs" />
-    <Compile Include="Vocabularies\Expressions\IEdmIfExpression.cs" />
-    <Compile Include="Vocabularies\Expressions\IEdmIntegerConstantExpression.cs" />
-    <Compile Include="Vocabularies\Expressions\IEdmIsTypeExpression.cs" />
-    <Compile Include="Vocabularies\Expressions\IEdmLabeledExpression.cs" />
-    <Compile Include="Vocabularies\Expressions\IEdmLabeledExpressionReferenceExpression.cs" />
-    <Compile Include="Vocabularies\Expressions\IEdmNullExpression.cs" />
-    <Compile Include="Vocabularies\Expressions\IEdmPropertyConstructor.cs" />
-    <Compile Include="Vocabularies\Expressions\IEdmRecordExpression.cs" />
-    <Compile Include="Vocabularies\Expressions\IEdmStringConstantExpression.cs" />
-    <Compile Include="Vocabularies\Expressions\IEdmTimeOfDayConstantExpression.cs" />
-    <Compile Include="Validation\DuplicateOperationValidator.cs" />
-    <Compile Include="VersioningDictionary.cs" />
-    <Compile Include="VersioningList.cs" />
-    <Compile Include="VersioningTree.cs" />
-    <Compile Include="Validation\ObjectLocation.cs" />
-    <Compile Include="Validation\ExpressionTypeChecker.cs" />
-    <Compile Include="ExtensionMethods\ToTraceStringExtensionMethods.cs" />
-    <Compile Include="Schema\Interfaces\IEdmEnumTypeReference.cs" />
-    <Compile Include="Schema\Interfaces\IEdmEnumMember.cs" />
-    <Compile Include="Schema\Interfaces\IEdmEnumType.cs" />
-    <Compile Include="Schema\Interfaces\IEdmCheckable.cs" />
-    <Compile Include="Schema\Interfaces\IEdmCollectionType.cs" />
-    <Compile Include="Schema\Interfaces\IEdmCollectionTypeReference.cs" />
-    <Compile Include="Schema\Interfaces\IEdmSpatialTypeReference.cs" />
-    <Compile Include="Csdl\CsdlConstants.cs" />
-    <Compile Include="Csdl\Parsing\Ast\CsdlDirectValueAnnotation.cs" />
-    <Compile Include="Csdl\Parsing\Ast\CsdlBinaryTypeReference.cs" />
-    <Compile Include="Csdl\Parsing\Ast\CsdlComplexType.cs" />
-    <Compile Include="Csdl\Parsing\Ast\CsdlDecimalTypeReference.cs" />
-    <Compile Include="Csdl\Parsing\Ast\CsdlElement.cs" />
-    <Compile Include="Csdl\Parsing\Ast\CsdlEntityContainer.cs" />
-    <Compile Include="Csdl\Parsing\Ast\CsdlEntityReferenceType.cs" />
-    <Compile Include="Csdl\Parsing\Ast\CsdlEntitySet.cs" />
-    <Compile Include="Csdl\Parsing\Ast\CsdlEntityType.cs" />
-    <Compile Include="Csdl\Parsing\Ast\CsdlExpressionTypeReference.cs" />
-    <Compile Include="Csdl\Parsing\Ast\CsdlOperation.cs" />
-    <Compile Include="Csdl\Parsing\Ast\CsdlFunctionBase.cs" />
-    <Compile Include="Csdl\Parsing\Ast\CsdlOperationImport.cs" />
-    <Compile Include="Csdl\Parsing\Ast\CsdlOperationParameter.cs" />
-    <Compile Include="Csdl\Parsing\Ast\CsdlKey.cs" />
-    <Compile Include="Csdl\Parsing\Ast\CsdlModel.cs" />
-    <Compile Include="Csdl\Parsing\Ast\CsdlNamedElement.cs" />
-    <Compile Include="Csdl\Parsing\Ast\CsdlNamedStructuredType.cs" />
-    <Compile Include="Csdl\Parsing\Ast\CsdlNamedTypeReference.cs" />
-    <Compile Include="Csdl\Parsing\Ast\CsdlNavigationProperty.cs" />
-    <Compile Include="Csdl\Parsing\Ast\CsdlNavigationPropertyBinding.cs" />
-    <Compile Include="Csdl\Parsing\Ast\CsdlOnDelete.cs" />
-    <Compile Include="Csdl\Parsing\Ast\CsdlPrimitiveTypeReference.cs" />
-    <Compile Include="Csdl\Parsing\Ast\CsdlProperty.cs" />
-    <Compile Include="Csdl\Parsing\Ast\CsdlPropertyReference.cs" />
-    <Compile Include="Csdl\Parsing\Ast\CsdlReferentialConstraint.cs" />
-    <Compile Include="Csdl\Parsing\Ast\CsdlReferentialConstraintRole.cs" />
-    <Compile Include="Csdl\Parsing\Ast\CsdlSchema.cs" />
-    <Compile Include="Csdl\Parsing\Ast\CsdlStringTypeReference.cs" />
-    <Compile Include="Csdl\Parsing\Ast\CsdlStructuredType.cs" />
-    <Compile Include="Csdl\Parsing\Ast\CsdlTemporalTypeReference.cs" />
-    <Compile Include="Csdl\Parsing\Ast\CsdlTypeReference.cs" />
-    <Compile Include="Csdl\Parsing\Common\EdmXmlDocumentParser.cs" />
-    <Compile Include="Csdl\Parsing\Common\XmlDocumentParser.cs" />
-    <Compile Include="Csdl\Parsing\Common\XmlElementInfo.cs" />
-    <Compile Include="Csdl\Parsing\Common\XmlElementParser.cs" />
-    <Compile Include="Csdl\Parsing\CsdlDocumentParser.cs">
-      <ExcludeFromStyleCop>true</ExcludeFromStyleCop>
-    </Compile>
-    <Compile Include="Csdl\Parsing\CsdlParser.cs" />
-    <Compile Include="Csdl\Semantics\CsdlSemanticsBinaryTypeReference.cs" />
-    <Compile Include="Csdl\Semantics\CsdlSemanticsComplexTypeDefinition.cs" />
-    <Compile Include="Csdl\Semantics\CsdlSemanticsDecimalTypeReference.cs" />
-    <Compile Include="Csdl\Semantics\CsdlSemanticsEntityContainer.cs" />
-    <Compile Include="Csdl\Semantics\CsdlSemanticsEntityReferenceTypeDefinition.cs" />
-    <Compile Include="Csdl\Semantics\CsdlSemanticsEntitySet.cs" />
-    <Compile Include="Csdl\Semantics\CsdlSemanticsEntityTypeDefinition.cs" />
-    <Compile Include="Csdl\Semantics\CsdlSemanticsOperation.cs" />
-    <Compile Include="Csdl\Semantics\CsdlSemanticsOperationParameter.cs" />
-    <Compile Include="Csdl\Semantics\CsdlSemanticsOperationReturn.cs" />
-    <Compile Include="Csdl\Semantics\CsdlSemanticsOptionalParameter.cs" />
-    <Compile Include="Csdl\Semantics\CsdlSemanticsModel.cs" />
-    <Compile Include="Csdl\Semantics\CsdlSemanticsNavigationProperty.cs" />
-    <Compile Include="Schema\EdmEnumMember.cs" />
-    <Compile Include="Schema\EdmEnumType.cs" />
-    <Compile Include="Csdl\Semantics\BadElements\UnresolvedOperation.cs" />
-    <Compile Include="Csdl\Semantics\BadElements\UnresolvedLabeledElement.cs" />
-    <Compile Include="Csdl\Semantics\BadElements\UnresolvedEnumMember.cs" />
-    <Compile Include="Csdl\Semantics\BadElements\UnresolvedParameter.cs" />
-    <Compile Include="Csdl\Semantics\BadElements\UnresolvedReturn.cs" />
-    <Compile Include="Schema\EdmEnumTypeReference.cs" />
-    <Compile Include="Csdl\Semantics\BadElements\UnresolvedPrimitiveType.cs" />
-    <Compile Include="Schema\EdmCollectionType.cs" />
-    <Compile Include="Schema\EdmCollectionTypeReference.cs" />
-    <Compile Include="Csdl\Semantics\CsdlSemanticsPrimitiveTypeReference.cs" />
-    <Compile Include="Csdl\Semantics\CsdlSemanticsProperty.cs" />
-    <Compile Include="Csdl\Semantics\CsdlSemanticsSchema.cs" />
-    <Compile Include="Csdl\Semantics\CsdlSemanticsStringTypeReference.cs" />
-    <Compile Include="Csdl\Semantics\CsdlSemanticsStructuredTypeDefinition.cs" />
-    <Compile Include="Csdl\Semantics\CsdlSemanticsTemporalTypeReference.cs" />
-    <Compile Include="Csdl\Semantics\CsdlSemanticsTypeDefinition.cs" />
-    <Compile Include="Csdl\Semantics\CsdlSemanticsTypeExpression.cs" />
-    <Compile Include="Csdl\Serialization\EdmModelCsdlSchemaWriter.cs" />
-    <Compile Include="Csdl\Serialization\EdmModelCsdlSerializationVisitor.cs" />
-    <Compile Include="Csdl\Serialization\EdmSchema.cs" />
-    <Compile Include="EdmModelVisitor.cs" />
-    <Compile Include="ExtensionMethods\ExtensionMethods.cs" />
-    <Compile Include="Csdl\SchemaWriter.cs" />
-    <Compile Include="Csdl\SchemaReader.cs" />
-    <Compile Include="Schema\Interfaces\IEdmBinaryTypeReference.cs" />
-    <Compile Include="Schema\Interfaces\IEdmDecimalTypeReference.cs" />
-    <Compile Include="Schema\Interfaces\IEdmOperation.cs" />
-    <Compile Include="Schema\Interfaces\IEdmPrimitiveType.cs" />
-    <Compile Include="Schema\Interfaces\IEdmEntityType.cs" />
-    <Compile Include="Schema\Interfaces\IEdmEntityReferenceType.cs" />
-    <Compile Include="Schema\Interfaces\IEdmEntityReferenceTypeReference.cs" />
-    <Compile Include="Schema\Interfaces\IEdmComplexType.cs" />
-    <Compile Include="Schema\Interfaces\IEdmSchemaType.cs" />
-    <Compile Include="Schema\Interfaces\IEdmStringTypeReference.cs" />
-    <Compile Include="Schema\Interfaces\IEdmStructuralProperty.cs" />
-    <Compile Include="Schema\Interfaces\IEdmTemporalTypeReference.cs" />
-    <Compile Include="Cache.cs" />
-    <Compile Include="CacheHelper.cs" />
-    <Compile Include="EdmUtil.cs" />
-    <Compile Include="Schema\Interfaces\IEdmComplexTypeReference.cs" />
-    <Compile Include="Schema\Interfaces\IEdmElement.cs" />
-    <Compile Include="Schema\Interfaces\IEdmEntityContainer.cs" />
-    <Compile Include="Schema\Interfaces\IEdmEntityContainerElement.cs" />
-    <Compile Include="Schema\Interfaces\IEdmEntitySet.cs" />
-    <Compile Include="Schema\Interfaces\IEdmEntityTypeReference.cs" />
-    <Compile Include="Schema\Interfaces\IEdmOperationImport.cs" />
-    <Compile Include="Schema\Interfaces\IEdmOperationParameter.cs" />
-    <Compile Include="Schema\Interfaces\IEdmOperationReturn.cs" />
-    <Compile Include="Schema\Interfaces\IEdmOptionalParameter.cs" />
-    <Compile Include="Schema\Interfaces\IEdmModel.cs" />
-    <Compile Include="Schema\Interfaces\IEdmNamedElement.cs" />
-    <Compile Include="Schema\Interfaces\IEdmNavigationProperty.cs" />
-    <Compile Include="Schema\Interfaces\IEdmPrimitiveTypeReference.cs" />
-    <Compile Include="Schema\Interfaces\IEdmProperty.cs" />
-    <Compile Include="Schema\Interfaces\IEdmSchemaElement.cs" />
-    <Compile Include="Schema\Interfaces\IEdmStructuredType.cs" />
-    <Compile Include="Schema\Interfaces\IEdmStructuredTypeReference.cs" />
-    <Compile Include="Schema\Interfaces\IEdmType.cs" />
-    <Compile Include="Schema\Interfaces\IEdmTypeReference.cs" />
-    <Compile Include="HashSetInternal.cs" />
-    <Compile Include="IDependencyTrigger.cs" />
-    <Compile Include="IDependent.cs" />
-    <Compile Include="IFlushCaches.cs" />
-    <Compile Include="TupleInternal.cs" />
-    <Compile Include="Schema\Date.cs" />
-    <Compile Include="Schema\EdmComplexType.cs" />
-    <Compile Include="Schema\EdmEntityContainer.cs" />
-    <Compile Include="Schema\EdmEntityReferenceType.cs" />
-    <Compile Include="Schema\EdmEntitySet.cs" />
-    <Compile Include="Schema\EdmEntityType.cs" />
-    <Compile Include="Schema\EdmOperation.cs" />
-    <Compile Include="Schema\EdmOperationImport.cs" />
-    <Compile Include="Schema\EdmOperationParameter.cs" />
-    <Compile Include="Schema\EdmOperationReturn.cs" />
-    <Compile Include="Schema\EdmOptionalParameter.cs" />
-    <Compile Include="Schema\EdmModel.cs" />
-    <Compile Include="Schema\EdmModelBase.cs" />
-    <Compile Include="Schema\EdmNavigationProperty.cs" />
-    <Compile Include="Schema\EdmSpatialTypeReference.cs" />
-    <Compile Include="Schema\EdmStructuralProperty.cs" />
-    <Compile Include="Schema\EdmElement.cs" />
-    <Compile Include="Schema\EdmNamedElement.cs" />
-    <Compile Include="Schema\EdmProperty.cs" />
-    <Compile Include="Schema\EdmType.cs" />
-    <Compile Include="Schema\EdmStructuredType.cs" />
-    <Compile Include="Schema\EdmTypeReference.cs" />
-    <Compile Include="RegistrationHelper.cs" />
-    <Compile Include="Csdl\Semantics\BadElements\UnresolvedComplexType.cs" />
-    <Compile Include="Csdl\Semantics\BadElements\UnresolvedEntityContainer.cs" />
-    <Compile Include="Csdl\Semantics\BadElements\UnresolvedEntitySet.cs" />
-    <Compile Include="Csdl\Semantics\BadElements\UnresolvedEntityType.cs" />
-    <Compile Include="Csdl\Semantics\BadElements\UnresolvedProperty.cs" />
-    <Compile Include="Csdl\Semantics\BadElements\UnresolvedNavigationPropertyPath.cs" />
-    <Compile Include="Csdl\Semantics\BadElements\UnresolvedType.cs" />
-    <Compile Include="Schema\EdmEntityReferenceTypeReference.cs" />
-    <Compile Include="Schema\EdmBinaryTypeReference.cs" />
-    <Compile Include="Schema\EdmComplexTypeReference.cs" />
-    <Compile Include="Schema\EdmConstants.cs" />
-    <Compile Include="Schema\EdmDecimalTypeReference.cs" />
-    <Compile Include="Schema\EdmEntityTypeReference.cs" />
-    <Compile Include="Schema\EdmPrimitiveTypeReference.cs" />
-    <Compile Include="Schema\EdmStringTypeReference.cs" />
-    <Compile Include="Schema\EdmTemporalTypeReference.cs" />
-    <Compile Include="ExtensionMethods\EdmTypeSemantics.cs" />
-    <Compile Include="Validation\EdmError.cs" />
-    <Compile Include="Schema\Interfaces\IEdmLocatable.cs" />
-    <Compile Include="Validation\EdmValidator.cs" />
-    <Compile Include="Validation\ValidationContext.cs" />
-    <Compile Include="Validation\ValidationExtensionMethods.cs" />
-    <Compile Include="Validation\ValidationRules.cs" />
-    <Compile Include="Validation\ValidationRule.cs" />
-    <Compile Include="Validation\ValidationRuleSet.cs" />
-    <Compile Include="Validation\EdmErrorCode.cs" />
-    <Compile Include="..\PlatformHelper.cs" />
-    <Compile Include="Vocabularies\TryCreateObjectInstance.cs" />
-    <Compile Include="Vocabularies\Values\IEdmBinaryValue.cs" />
-    <Compile Include="Vocabularies\Values\IEdmBooleanValue.cs" />
-    <Compile Include="Vocabularies\Values\IEdmCollectionValue.cs" />
-    <Compile Include="Vocabularies\Values\IEdmDateTimeOffsetValue.cs" />
-    <Compile Include="Vocabularies\Values\IEdmDateValue.cs" />
-    <Compile Include="Vocabularies\Values\IEdmDecimalValue.cs" />
-    <Compile Include="Vocabularies\Values\IEdmDelayedValue.cs" />
-    <Compile Include="Vocabularies\Values\IEdmDurationValue.cs" />
-    <Compile Include="Vocabularies\Values\IEdmEnumValue.cs" />
-    <Compile Include="Vocabularies\Values\IEdmFloatingValue.cs" />
-    <Compile Include="Vocabularies\Values\IEdmGuidValue.cs" />
-    <Compile Include="Vocabularies\Values\IEdmIntegerValue.cs" />
-    <Compile Include="Vocabularies\Values\IEdmNullValue.cs" />
-    <Compile Include="Vocabularies\Values\IEdmPrimitiveValue.cs" />
-    <Compile Include="Vocabularies\Values\IEdmPropertyValue.cs" />
-    <Compile Include="Vocabularies\Values\IEdmStringValue.cs" />
-    <Compile Include="Vocabularies\Values\IEdmStructuredValue.cs" />
-    <Compile Include="Vocabularies\Values\IEdmTimeOfDayValue.cs" />
-    <Compile Include="Vocabularies\Values\IEdmValue.cs" />
-    <Compile Include="Vocabularies\Values\EdmBinaryConstant.cs" />
-    <Compile Include="Vocabularies\Values\EdmBooleanConstant.cs" />
-    <Compile Include="Vocabularies\Values\EdmCollectionValue.cs" />
-    <Compile Include="Vocabularies\Values\EdmDateConstant.cs" />
-    <Compile Include="Vocabularies\Values\EdmDateTimeOffsetConstant.cs" />
-    <Compile Include="Vocabularies\Values\EdmDecimalConstant.cs" />
-    <Compile Include="Vocabularies\Values\EdmDurationConstant.cs" />
-    <Compile Include="Vocabularies\Values\EdmEnumValue.cs" />
-    <Compile Include="Vocabularies\Values\EdmFloatingConstant.cs" />
-    <Compile Include="Vocabularies\Values\EdmGuidConstant.cs" />
-    <Compile Include="Vocabularies\Values\EdmIntegerConstant.cs" />
-    <Compile Include="Vocabularies\Values\EdmPropertyValue.cs" />
-    <Compile Include="Vocabularies\Values\EdmStringConstant.cs" />
-    <Compile Include="Vocabularies\Values\EdmStructuredValue.cs" />
-    <Compile Include="Vocabularies\Values\EdmTimeOfDayConstant.cs" />
-    <Compile Include="Vocabularies\Values\EdmValue.cs" />
-=======
-    <Resource Include="Microsoft.OData.Edm.tt">
-      <Generator>TextTemplatingFileGenerator</Generator>
-      <LastGenOutput>Microsoft.OData.Edm.cs</LastGenOutput>
-    </Resource>
-    <Resource Include="Parameterized.Microsoft.OData.Edm.tt">
-      <Generator>TextTemplatingFileGenerator</Generator>
-      <LastGenOutput>Parameterized.Microsoft.OData.Edm.cs</LastGenOutput>
-    </Resource>
->>>>>>> d6cebf5c
-  </ItemGroup>
-
-  <ItemGroup>
-    <Compile Include="..\AssemblyInfo\AssemblyKeys.cs" Link="AssemblyKeys.cs" />
-    <Compile Include="..\PlatformHelper.cs" Link="PlatformHelper.cs" />
-    <Compile Update="Microsoft.OData.Edm.cs">
-      <DesignTime>True</DesignTime>
-      <AutoGen>True</AutoGen>
-      <DependentUpon>Microsoft.OData.Edm.tt</DependentUpon>
-    </Compile>
-    <Compile Update="Parameterized.Microsoft.OData.Edm.cs">
-      <DesignTime>True</DesignTime>
-      <AutoGen>True</AutoGen>
-      <DependentUpon>Parameterized.Microsoft.OData.Edm.tt</DependentUpon>
-    </Compile>
-  </ItemGroup>
-
-  <ItemGroup>
-    <EmbeddedResource Include="Vocabularies\CapabilitiesVocabularies.xml">
-      <LogicalName>CapabilitiesVocabularies.xml</LogicalName>
-      <SubType>Designer</SubType>
-    </EmbeddedResource>
-    <EmbeddedResource Include="Vocabularies\AuthorizationVocabularies.xml">
-      <LogicalName>AuthorizationVocabularies.xml</LogicalName>
-      <SubType>Designer</SubType>
-    </EmbeddedResource>
-    <EmbeddedResource Include="Vocabularies\CoreVocabularies.xml">
-      <LogicalName>CoreVocabularies.xml</LogicalName>
-      <SubType>Designer</SubType>
-    </EmbeddedResource>
-    <EmbeddedResource Include="Vocabularies\AlternateKeysVocabularies.xml">
-      <LogicalName>AlternateKeysVocabularies.xml</LogicalName>
-      <SubType>Designer</SubType>
-    </EmbeddedResource>
-    <EmbeddedResource Include="Vocabularies\CommunityVocabularies.xml">
-      <LogicalName>CommunityVocabularies.xml</LogicalName>
-      <SubType>Designer</SubType>
-    </EmbeddedResource>
-    <EmbeddedResource Include="Vocabularies\ValidationVocabularies.xml">
-      <LogicalName>ValidationVocabularies.xml</LogicalName>
-      <SubType>Designer</SubType>
-    </EmbeddedResource>
-  </ItemGroup>
-
-  <ItemGroup>
-    <PackageReference Include="Microsoft.CodeAnalysis.FxCopAnalyzers" Version="3.0.0">
-      <PrivateAssets>all</PrivateAssets>
-      <IncludeAssets>runtime; build; native; contentfiles; analyzers; buildtransitive</IncludeAssets>
-    </PackageReference>
-  </ItemGroup>
-</Project>
+﻿<Project Sdk="Microsoft.NET.Sdk">
+
+  <PropertyGroup>
+    <TargetFrameworks>net45;netstandard2.0;netstandard1.1</TargetFrameworks>
+    <AssemblyName>Microsoft.OData.Edm</AssemblyName>
+    <RootNamespace>Microsoft.OData.Edm</RootNamespace>
+    <DocumentationFile>$(AssemblyName).xml</DocumentationFile>
+    <DefineConstants>$(DefineConstants);SUPPRESS_PORTABLELIB_TARGETFRAMEWORK_ATTRIBUTE</DefineConstants>
+    <GenerateAssemblyInfo>false</GenerateAssemblyInfo>
+  </PropertyGroup>
+
+  <Import Project="..\Build.props" />
+
+  <ItemGroup>
+    <None Remove="Microsoft.OData.Edm.xml" />
+  </ItemGroup>
+
+  <ItemGroup>
+    <InternalsVisibleTo Include="Microsoft.OData.Edm.Tests" />
+    <InternalsVisibleTo Include="Microsoft.Test.OData.Tests.Client" />
+  </ItemGroup>
+
+  <ItemGroup>
+    <TextStringResource Include="Microsoft.OData.Edm.txt">
+      <ResFile>Microsoft.OData.Edm</ResFile>
+      <Sealed>true</Sealed>
+      <Parameterize>true</Parameterize>
+      <Visibility>internal</Visibility>
+      <GenerateResource>true</GenerateResource>
+      <FullClassName>Microsoft.OData.Edm.EdmRes</FullClassName>
+      <SupportsAssemblyReferences>false</SupportsAssemblyReferences>
+      <SkipSRAttributes>true</SkipSRAttributes>
+    </TextStringResource>
+  </ItemGroup>
+
+  <ItemGroup>
+    <Resource Include="Microsoft.OData.Edm.tt">
+      <Generator>TextTemplatingFileGenerator</Generator>
+      <LastGenOutput>Microsoft.OData.Edm.cs</LastGenOutput>
+    </Resource>
+    <Resource Include="Parameterized.Microsoft.OData.Edm.tt">
+      <Generator>TextTemplatingFileGenerator</Generator>
+      <LastGenOutput>Parameterized.Microsoft.OData.Edm.cs</LastGenOutput>
+    </Resource>
+  </ItemGroup>
+
+  <ItemGroup>
+    <Compile Include="..\AssemblyInfo\AssemblyKeys.cs" Link="AssemblyKeys.cs" />
+    <Compile Include="..\PlatformHelper.cs" Link="PlatformHelper.cs" />
+    <Compile Update="Microsoft.OData.Edm.cs">
+      <DesignTime>True</DesignTime>
+      <AutoGen>True</AutoGen>
+      <DependentUpon>Microsoft.OData.Edm.tt</DependentUpon>
+    </Compile>
+    <Compile Update="Parameterized.Microsoft.OData.Edm.cs">
+      <DesignTime>True</DesignTime>
+      <AutoGen>True</AutoGen>
+      <DependentUpon>Parameterized.Microsoft.OData.Edm.tt</DependentUpon>
+    </Compile>
+  </ItemGroup>
+
+  <ItemGroup>
+    <EmbeddedResource Include="Vocabularies\CapabilitiesVocabularies.xml">
+      <LogicalName>CapabilitiesVocabularies.xml</LogicalName>
+      <SubType>Designer</SubType>
+    </EmbeddedResource>
+    <EmbeddedResource Include="Vocabularies\AuthorizationVocabularies.xml">
+      <LogicalName>AuthorizationVocabularies.xml</LogicalName>
+      <SubType>Designer</SubType>
+    </EmbeddedResource>
+    <EmbeddedResource Include="Vocabularies\CoreVocabularies.xml">
+      <LogicalName>CoreVocabularies.xml</LogicalName>
+      <SubType>Designer</SubType>
+    </EmbeddedResource>
+    <EmbeddedResource Include="Vocabularies\AlternateKeysVocabularies.xml">
+      <LogicalName>AlternateKeysVocabularies.xml</LogicalName>
+      <SubType>Designer</SubType>
+    </EmbeddedResource>
+    <EmbeddedResource Include="Vocabularies\CommunityVocabularies.xml">
+      <LogicalName>CommunityVocabularies.xml</LogicalName>
+      <SubType>Designer</SubType>
+    </EmbeddedResource>
+    <EmbeddedResource Include="Vocabularies\ValidationVocabularies.xml">
+      <LogicalName>ValidationVocabularies.xml</LogicalName>
+      <SubType>Designer</SubType>
+    </EmbeddedResource>
+  </ItemGroup>
+
+  <ItemGroup>
+    <PackageReference Include="Microsoft.CodeAnalysis.FxCopAnalyzers" Version="3.0.0">
+      <PrivateAssets>all</PrivateAssets>
+      <IncludeAssets>runtime; build; native; contentfiles; analyzers; buildtransitive</IncludeAssets>
+    </PackageReference>
+  </ItemGroup>
+</Project>
<?xml version="1.0" encoding="utf-8"?>
<Project ToolsVersion="4.0" xmlns="http://schemas.microsoft.com/developer/msbuild/2003">
  <PropertyGroup>
    <MSBuildAllProjects>$(MSBuildAllProjects);$(MSBuildThisFileFullPath)</MSBuildAllProjects>
  </PropertyGroup>

  <!-- Set the version number: major, minor, build and release (i.e. alpha, beta or blank for RTM)-->
  <PropertyGroup>
    <VersionMajor Condition="'$(VersionMajor)' == ''">7</VersionMajor>
    <VersionMinor Condition="'$(VersionMinor)' == ''">6</VersionMinor>
    <VersionBuildNumber Condition="'$(VersionBuildNumber)' == ''">1</VersionBuildNumber>
    <VersionRelease Condition="'$(VersionRelease)' == ''">beta</VersionRelease>
  </PropertyGroup>

  <!--
      Revision number is a date code. Note that this only work for about 6 years before the year part (year-2020)
      overflows the Int16. The system convert below will throw errors when this happens.
    -->
  <PropertyGroup>
<<<<<<< HEAD
    <VersionStartYear Condition="'$(VersionStartYear)' == ''">2020</VersionStartYear>
    <VersionDateCode>$([System.Convert]::ToInt16('$([MSBuild]::Add(1, $([MSBuild]::Subtract($([System.DateTime]::Now.Year), $(VersionStartYear)))))$([System.DateTime]::Now.ToString("MMdd"))'))</VersionDateCode>
=======
    <VersionStartYear Condition="'$(VersionStartYear)' == ''">2017</VersionStartYear>
    <VersionDateCode>$([System.Convert]::ToInt32('$([MSBuild]::Add(1, $([MSBuild]::Subtract($([System.DateTime]::Now.Year), $(VersionStartYear)))))$([System.DateTime]::Now.ToString("MMdd"))'))</VersionDateCode>
>>>>>>> 41adfc78
    <VersionRevision Condition="'$(VersionRevision)' == '' OR '$(VersionRevision)' == '0'">$([System.Convert]::ToString($(VersionDateCode)))</VersionRevision>
  </PropertyGroup>

  <!-- Product Version -->
  <PropertyGroup>
    <VersionFullSemantic>$(VersionMajor).$(VersionMinor).$(VersionBuildNumber)</VersionFullSemantic>
    <VersionFull>$(VersionFullSemantic).$(VersionRevision)</VersionFull>
  </PropertyGroup>

  <!-- For ADO.NET Provider -->
  <PropertyGroup Condition="'$(UseOfficeVersion)' == 'true'">
    <VersionMajor Condition="'$(VersionMajor)' == ''">12</VersionMajor>
    <VersionMinor Condition="'$(VersionMinor)' == ''">0</VersionMinor>
    <VersionBuildNumber Condition="'$(VersionBuildNumber)' == ''">0</VersionBuildNumber>
  </PropertyGroup>

  <!-- For T4 -->
  <PropertyGroup>
    <T4VersionMajor>2</T4VersionMajor>
    <T4VersionMinor>4</T4VersionMinor>
    <T4VersionBuildNumber>0</T4VersionBuildNumber>
    <T4VersionFullSemantic>$(T4VersionMajor).$(T4VersionMinor).$(T4VersionBuildNumber)</T4VersionFullSemantic>
    <VersionT4Semantic>$(T4VersionFullSemantic)</VersionT4Semantic>
  </PropertyGroup>
  
  <!-- For NuGet Packages -->
  <PropertyGroup>
    <VersionNuGetSemantic>$(VersionFullSemantic)</VersionNuGetSemantic>
    <VersionNuGetSemantic Condition="'$(VersionRelease)'!=''">$(VersionFullSemantic)-$(VersionRelease)</VersionNuGetSemantic>
  </PropertyGroup>
</Project>
<|MERGE_RESOLUTION|>--- conflicted
+++ resolved
@@ -1,57 +1,52 @@
-<?xml version="1.0" encoding="utf-8"?>
-<Project ToolsVersion="4.0" xmlns="http://schemas.microsoft.com/developer/msbuild/2003">
-  <PropertyGroup>
-    <MSBuildAllProjects>$(MSBuildAllProjects);$(MSBuildThisFileFullPath)</MSBuildAllProjects>
-  </PropertyGroup>
-
-  <!-- Set the version number: major, minor, build and release (i.e. alpha, beta or blank for RTM)-->
-  <PropertyGroup>
-    <VersionMajor Condition="'$(VersionMajor)' == ''">7</VersionMajor>
-    <VersionMinor Condition="'$(VersionMinor)' == ''">6</VersionMinor>
-    <VersionBuildNumber Condition="'$(VersionBuildNumber)' == ''">1</VersionBuildNumber>
-    <VersionRelease Condition="'$(VersionRelease)' == ''">beta</VersionRelease>
-  </PropertyGroup>
-
-  <!--
-      Revision number is a date code. Note that this only work for about 6 years before the year part (year-2020)
-      overflows the Int16. The system convert below will throw errors when this happens.
-    -->
-  <PropertyGroup>
-<<<<<<< HEAD
-    <VersionStartYear Condition="'$(VersionStartYear)' == ''">2020</VersionStartYear>
-    <VersionDateCode>$([System.Convert]::ToInt16('$([MSBuild]::Add(1, $([MSBuild]::Subtract($([System.DateTime]::Now.Year), $(VersionStartYear)))))$([System.DateTime]::Now.ToString("MMdd"))'))</VersionDateCode>
-=======
-    <VersionStartYear Condition="'$(VersionStartYear)' == ''">2017</VersionStartYear>
-    <VersionDateCode>$([System.Convert]::ToInt32('$([MSBuild]::Add(1, $([MSBuild]::Subtract($([System.DateTime]::Now.Year), $(VersionStartYear)))))$([System.DateTime]::Now.ToString("MMdd"))'))</VersionDateCode>
->>>>>>> 41adfc78
-    <VersionRevision Condition="'$(VersionRevision)' == '' OR '$(VersionRevision)' == '0'">$([System.Convert]::ToString($(VersionDateCode)))</VersionRevision>
-  </PropertyGroup>
-
-  <!-- Product Version -->
-  <PropertyGroup>
-    <VersionFullSemantic>$(VersionMajor).$(VersionMinor).$(VersionBuildNumber)</VersionFullSemantic>
-    <VersionFull>$(VersionFullSemantic).$(VersionRevision)</VersionFull>
-  </PropertyGroup>
-
-  <!-- For ADO.NET Provider -->
-  <PropertyGroup Condition="'$(UseOfficeVersion)' == 'true'">
-    <VersionMajor Condition="'$(VersionMajor)' == ''">12</VersionMajor>
-    <VersionMinor Condition="'$(VersionMinor)' == ''">0</VersionMinor>
-    <VersionBuildNumber Condition="'$(VersionBuildNumber)' == ''">0</VersionBuildNumber>
-  </PropertyGroup>
-
-  <!-- For T4 -->
-  <PropertyGroup>
-    <T4VersionMajor>2</T4VersionMajor>
-    <T4VersionMinor>4</T4VersionMinor>
-    <T4VersionBuildNumber>0</T4VersionBuildNumber>
-    <T4VersionFullSemantic>$(T4VersionMajor).$(T4VersionMinor).$(T4VersionBuildNumber)</T4VersionFullSemantic>
-    <VersionT4Semantic>$(T4VersionFullSemantic)</VersionT4Semantic>
-  </PropertyGroup>
-  
-  <!-- For NuGet Packages -->
-  <PropertyGroup>
-    <VersionNuGetSemantic>$(VersionFullSemantic)</VersionNuGetSemantic>
-    <VersionNuGetSemantic Condition="'$(VersionRelease)'!=''">$(VersionFullSemantic)-$(VersionRelease)</VersionNuGetSemantic>
-  </PropertyGroup>
-</Project>
+<?xml version="1.0" encoding="utf-8"?>
+<Project ToolsVersion="4.0" xmlns="http://schemas.microsoft.com/developer/msbuild/2003">
+  <PropertyGroup>
+    <MSBuildAllProjects>$(MSBuildAllProjects);$(MSBuildThisFileFullPath)</MSBuildAllProjects>
+  </PropertyGroup>
+
+  <!-- Set the version number: major, minor, build and release (i.e. alpha, beta or blank for RTM)-->
+  <PropertyGroup>
+    <VersionMajor Condition="'$(VersionMajor)' == ''">7</VersionMajor>
+    <VersionMinor Condition="'$(VersionMinor)' == ''">6</VersionMinor>
+    <VersionBuildNumber Condition="'$(VersionBuildNumber)' == ''">1</VersionBuildNumber>
+    <VersionRelease Condition="'$(VersionRelease)' == ''">beta</VersionRelease>
+  </PropertyGroup>
+
+  <!--
+      Revision number is a date code. Note that this only work for about 6 years before the year part (year-2020)
+      overflows the Int16. The system convert below will throw errors when this happens.
+    -->
+  <PropertyGroup>
+    <VersionStartYear Condition="'$(VersionStartYear)' == ''">2020</VersionStartYear>
+    <VersionDateCode>$([System.Convert]::ToInt16('$([MSBuild]::Add(1, $([MSBuild]::Subtract($([System.DateTime]::Now.Year), $(VersionStartYear)))))$([System.DateTime]::Now.ToString("MMdd"))'))</VersionDateCode>
+    <VersionRevision Condition="'$(VersionRevision)' == '' OR '$(VersionRevision)' == '0'">$([System.Convert]::ToString($(VersionDateCode)))</VersionRevision>
+  </PropertyGroup>
+
+  <!-- Product Version -->
+  <PropertyGroup>
+    <VersionFullSemantic>$(VersionMajor).$(VersionMinor).$(VersionBuildNumber)</VersionFullSemantic>
+    <VersionFull>$(VersionFullSemantic).$(VersionRevision)</VersionFull>
+  </PropertyGroup>
+
+  <!-- For ADO.NET Provider -->
+  <PropertyGroup Condition="'$(UseOfficeVersion)' == 'true'">
+    <VersionMajor Condition="'$(VersionMajor)' == ''">12</VersionMajor>
+    <VersionMinor Condition="'$(VersionMinor)' == ''">0</VersionMinor>
+    <VersionBuildNumber Condition="'$(VersionBuildNumber)' == ''">0</VersionBuildNumber>
+  </PropertyGroup>
+
+  <!-- For T4 -->
+  <PropertyGroup>
+    <T4VersionMajor>2</T4VersionMajor>
+    <T4VersionMinor>4</T4VersionMinor>
+    <T4VersionBuildNumber>0</T4VersionBuildNumber>
+    <T4VersionFullSemantic>$(T4VersionMajor).$(T4VersionMinor).$(T4VersionBuildNumber)</T4VersionFullSemantic>
+    <VersionT4Semantic>$(T4VersionFullSemantic)</VersionT4Semantic>
+  </PropertyGroup>
+
+  <!-- For NuGet Packages -->
+  <PropertyGroup>
+    <VersionNuGetSemantic>$(VersionFullSemantic)</VersionNuGetSemantic>
+    <VersionNuGetSemantic Condition="'$(VersionRelease)'!=''">$(VersionFullSemantic)-$(VersionRelease)</VersionNuGetSemantic>
+  </PropertyGroup>
+</Project>